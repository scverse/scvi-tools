--- conflicted
+++ resolved
@@ -1,20 +1,14 @@
-<<<<<<< HEAD
-=======
 from ._attrdict import attrdict
 from ._decorators import unsupported_in_latent_mode
->>>>>>> d9eb686a
 from ._docstrings import setup_anndata_dsp
 from ._jax import device_selecting_PRNGKey
 from ._track import track
 
-<<<<<<< HEAD
-__all__ = ["track", "setup_anndata_dsp", "device_selecting_PRNGKey"]
-=======
+
 __all__ = [
     "track",
     "setup_anndata_dsp",
     "attrdict",
     "device_selecting_PRNGKey",
     "unsupported_in_latent_mode",
-]
->>>>>>> d9eb686a
+]