from .classifier import Classifier
from .scanvi import SCANVI
from .vae import VAE, LDVAE
from .autozivae import AutoZIVAE
from .vaec import VAEC
from .jvae import JVAE
from .totalvi import TOTALVI

<<<<<<< HEAD
__all__ = ["SCANVI", "VAEC", "VAE", "LDVAE", "JVAE", "Classifier", "AutoZIVAE", "TOTALVI"]
=======
__all__ = ["SCANVI", "VAEC", "VAE", "LDVAE", "JVAE", "Classifier", "AutoZIVAE"]
>>>>>>> 03e4a670
<|MERGE_RESOLUTION|>--- conflicted
+++ resolved
@@ -6,8 +6,4 @@
 from .jvae import JVAE
 from .totalvi import TOTALVI
 
-<<<<<<< HEAD
-__all__ = ["SCANVI", "VAEC", "VAE", "LDVAE", "JVAE", "Classifier", "AutoZIVAE", "TOTALVI"]
-=======
-__all__ = ["SCANVI", "VAEC", "VAE", "LDVAE", "JVAE", "Classifier", "AutoZIVAE"]
->>>>>>> 03e4a670
+__all__ = ["SCANVI", "VAEC", "VAE", "LDVAE", "JVAE", "Classifier", "AutoZIVAE", "TOTALVI"]