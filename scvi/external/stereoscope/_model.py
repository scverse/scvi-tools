import logging
from typing import Optional, Tuple, Union

import numpy as np
import pandas as pd
import torch
from anndata import AnnData

from scvi._compat import Literal
from scvi._docs import dsp
from scvi.data import register_tensor_from_anndata
from scvi.data._anndata import _setup_anndata
from scvi.external.stereoscope._module import RNADeconv, SpatialDeconv
from scvi.model.base import BaseModelClass, UnsupervisedTrainingMixin

logger = logging.getLogger(__name__)


class RNAStereoscope(UnsupervisedTrainingMixin, BaseModelClass):
    """
    Reimplementation of Stereoscope [Andersson20]_ for deconvolution of spatial transcriptomics from single-cell transcriptomics.

    https://github.com/almaan/stereoscope.

    Parameters
    ----------
    sc_adata
        single-cell AnnData object that has been registered via :meth:`~scvi.external.RNAStereoscope.setup_anndata`.
    **model_kwargs
        Keyword args for :class:`~scvi.external.stereoscope.RNADeconv`

    Examples
    --------
    >>> sc_adata = anndata.read_h5ad(path_to_sc_anndata)
    >>> scvi.external.RNAStereoscope.setup_anndata(sc_adata, labels_key="labels")
    >>> stereo = scvi.external.stereoscope.RNAStereoscope(sc_adata)
    >>> stereo.train()
    """

    def __init__(
        self,
        sc_adata: AnnData,
        **model_kwargs,
    ):
        super(RNAStereoscope, self).__init__(sc_adata)
        self.n_genes = self.summary_stats["n_vars"]
        self.n_labels = self.summary_stats["n_labels"]
        # first we have the scRNA-seq model
        self.module = RNADeconv(
            n_genes=self.n_genes,
            n_labels=self.n_labels,
            **model_kwargs,
        )
        self._model_summary_string = (
            "RNADeconv Model with params: \nn_genes: {}, n_labels: {}"
        ).format(
            self.n_genes,
            self.n_labels,
        )
        self.init_params_ = self._get_init_params(locals())

    def train(
        self,
        max_epochs: int = 400,
        lr: float = 0.01,
        use_gpu: Optional[Union[str, int, bool]] = None,
        train_size: float = 1,
        validation_size: Optional[float] = None,
        batch_size: int = 128,
        plan_kwargs: Optional[dict] = None,
        **kwargs,
    ):
        """
        Trains the model using MAP inference.

        Parameters
        ----------
        max_epochs
            Number of epochs to train for
        lr
            Learning rate for optimization.
        use_gpu
            Use default GPU if available (if None or True), or index of GPU to use (if int),
            or name of GPU (if str, e.g., `'cuda:0'`), or use CPU (if False).
        train_size
            Size of training set in the range [0.0, 1.0].
        validation_size
            Size of the test set. If `None`, defaults to 1 - `train_size`. If
            `train_size + validation_size < 1`, the remaining cells belong to a test set.
        batch_size
            Minibatch size to use during training.
        plan_kwargs
            Keyword args for :class:`~scvi.train.TrainingPlan`. Keyword arguments passed to
            `train()` will overwrite values present in `plan_kwargs`, when appropriate.
        **kwargs
            Other keyword args for :class:`~scvi.train.Trainer`.
        """
        update_dict = {
            "lr": lr,
        }
        if plan_kwargs is not None:
            plan_kwargs.update(update_dict)
        else:
            plan_kwargs = update_dict
        super().train(
            max_epochs=max_epochs,
            use_gpu=use_gpu,
            train_size=train_size,
            validation_size=validation_size,
            batch_size=batch_size,
            plan_kwargs=plan_kwargs,
            **kwargs,
        )

    @staticmethod
<<<<<<< HEAD
    @dsp.dedent
=======
>>>>>>> b8011cf3
    def setup_anndata(
        adata: AnnData,
        labels_key: Optional[str] = None,
        layer: Optional[str] = None,
        copy: bool = False,
    ) -> Optional[AnnData]:
        """
<<<<<<< HEAD
        %(setup_anndata_summary)s

        Parameters
        ----------
        %(setup_anndata_param_adata)s
        %(setup_anndata_param_labels_key)s
        %(setup_anndata_param_layer)s
        %(setup_anndata_param_copy)s

        Returns
        -------
        %(setup_anndata_returns)s
=======
        Sets up the :class:`~anndata.AnnData` object for this model.

        A mapping will be created between data fields used by this model to their respective locations in adata.

        None of the data in adata are modified. Only adds fields to adata.

        Parameters
        ----------
        adata
            AnnData object containing raw counts. Rows represent cells, columns represent features.
        labels_key
            key in `adata.obs` for label information. Categories will automatically be converted into integer
            categories and saved to `adata.obs['_scvi_labels']`. If `None`, assigns the same label to all the data.
        layer
            if not `None`, uses this as the key in `adata.layers` for raw count data.
        copy
            if `True`, a copy of adata is returned.

        Returns
        -------
        If ``copy``,  will return :class:`~anndata.AnnData`.
        Adds the following fields to adata:

        .uns['_scvi']
            `scvi` setup dictionary
        .obs['_scvi_labels']
            labels encoded as integers
        .obs['_scvi_batch']
            batch encoded as integers
>>>>>>> b8011cf3
        """
        return _setup_anndata(
            adata,
            labels_key=labels_key,
            layer=layer,
            copy=copy,
        )


class SpatialStereoscope(UnsupervisedTrainingMixin, BaseModelClass):
    """
    Reimplementation of Stereoscope [Andersson20]_ for deconvolution of spatial transcriptomics from single-cell transcriptomics.

    https://github.com/almaan/stereoscope.

    Parameters
    ----------
    st_adata
        spatial transcriptomics AnnData object that has been registered via :meth:`~scvi.external.SpatialStereoscope.setup_anndata`.
    sc_params
        parameters of the model learned from the single-cell RNA seq data for deconvolution.
    cell_type_mapping
        numpy array mapping for the cell types used in the deconvolution
    prior_weight
        how to reweight the minibatches for stochastic optimization. "n_obs" is the valid
        procedure, "minibatch" is the procedure implemented in Stereoscope.
    **model_kwargs
        Keyword args for :class:`~scvi.external.stereoscope.SpatialDeconv`

    Examples
    --------
    >>> sc_adata = anndata.read_h5ad(path_to_sc_anndata)
    >>> scvi.external.RNAStereoscope.setup_anndata(sc_adata, labels_key="labels")
    >>> sc_model = scvi.external.stereoscope.RNAStereoscope(sc_adata)
    >>> sc_model.train()
    >>> st_adata = anndata.read_h5ad(path_to_st_anndata)
    >>> scvi.external.SpatialStereoscope.setup_anndata(st_adata)
    >>> stereo = scvi.external.stereoscope.SpatialStereoscope.from_rna_model(st_adata, sc_model)
    >>> stereo.train()
    >>> st_adata.obsm["deconv"] = stereo.get_proportions()

    Notes
    -----
    See further usage examples in the following tutorials:

    1. :doc:`/user_guide/notebooks/stereoscope_heart_LV_tutorial`
    """

    def __init__(
        self,
        st_adata: AnnData,
        sc_params: Tuple[np.ndarray],
        cell_type_mapping: np.ndarray,
        prior_weight: Literal["n_obs", "minibatch"] = "n_obs",
        **model_kwargs,
    ):
        st_adata.obs["_indices"] = np.arange(st_adata.n_obs)
        register_tensor_from_anndata(st_adata, "ind_x", "obs", "_indices")
        super().__init__(st_adata)
        self.module = SpatialDeconv(
            n_spots=st_adata.n_obs,
            sc_params=sc_params,
            prior_weight=prior_weight,
            **model_kwargs,
        )
        self._model_summary_string = (
            "RNADeconv Model with params: \nn_spots: {}"
        ).format(
            st_adata.n_obs,
        )
        self.cell_type_mapping = cell_type_mapping
        self.init_params_ = self._get_init_params(locals())

    @classmethod
    def from_rna_model(
        cls,
        st_adata: AnnData,
        sc_model: RNAStereoscope,
        prior_weight: Literal["n_obs", "minibatch"] = "n_obs",
        **model_kwargs,
    ):
        """
        Alternate constructor for exploiting a pre-trained model on RNA-seq data.

        Parameters
        ----------
        st_adata
            registed anndata object
        sc_model
            trained RNADeconv model
        prior_weight
            how to reweight the minibatches for stochastic optimization. "n_obs" is the valid
            procedure, "minibatch" is the procedure implemented in Stereoscope.
        **model_kwargs
            Keyword args for :class:`~scvi.external.SpatialDeconv`
        """
        return cls(
            st_adata,
            sc_model.module.get_params(),
            sc_model.scvi_setup_dict_["categorical_mappings"]["_scvi_labels"][
                "mapping"
            ],
            prior_weight=prior_weight,
            **model_kwargs,
        )

    def get_proportions(self, keep_noise=False) -> pd.DataFrame:
        """
        Returns the estimated cell type proportion for the spatial data.

        Shape is n_cells x n_labels OR n_cells x (n_labels + 1) if keep_noise

        Parameters
        ----------
        keep_noise
            whether to account for the noise term as a standalone cell type in the proportion estimate.
        """
        self._check_if_trained()

        column_names = self.cell_type_mapping
        if keep_noise:
            column_names = column_names.append("noise_term")
        return pd.DataFrame(
            data=self.module.get_proportions(keep_noise),
            columns=column_names,
            index=self.adata.obs.index,
        )

    def get_scale_for_ct(
        self,
        y: np.ndarray,
    ) -> np.ndarray:
        r"""
        Calculate the cell type specific expression.

        Parameters
        ----------
        y
            numpy array containing the list of cell types
        Returns
        -------
        gene_expression
        """
        self._check_if_trained()
        ind_y = np.array([np.where(ct == self.cell_type_mapping)[0][0] for ct in y])
        if ind_y.shape != y.shape:
            raise ValueError(
                "Incorrect shape after matching cell types to reference mapping. Please check cell type query."
            )
        px_scale = self.module.get_ct_specific_expression(torch.tensor(ind_y)[:, None])
        return np.array(px_scale.cpu())

    def train(
        self,
        max_epochs: int = 400,
        lr: float = 0.01,
        use_gpu: Optional[Union[str, int, bool]] = None,
        batch_size: int = 128,
        plan_kwargs: Optional[dict] = None,
        **kwargs,
    ):
        """
        Trains the model using MAP inference.

        Parameters
        ----------
        max_epochs
            Number of epochs to train for
        lr
            Learning rate for optimization.
        use_gpu
            Use default GPU if available (if None or True), or index of GPU to use (if int),
            or name of GPU (if str, e.g., `'cuda:0'`), or use CPU (if False).
        batch_size
            Minibatch size to use during training.
        plan_kwargs
            Keyword args for :class:`~scvi.train.TrainingPlan`. Keyword arguments passed to
            `train()` will overwrite values present in `plan_kwargs`, when appropriate.
        **kwargs
            Other keyword args for :class:`~scvi.train.Trainer`.
        """
        update_dict = {
            "lr": lr,
        }
        if plan_kwargs is not None:
            plan_kwargs.update(update_dict)
        else:
            plan_kwargs = update_dict
        super().train(
            max_epochs=max_epochs,
            use_gpu=use_gpu,
            train_size=1,
            validation_size=None,
            batch_size=batch_size,
            plan_kwargs=plan_kwargs,
            **kwargs,
        )

    @staticmethod
<<<<<<< HEAD
    @dsp.dedent
=======
>>>>>>> b8011cf3
    def setup_anndata(
        adata: AnnData,
        layer: Optional[str] = None,
        copy: bool = False,
    ) -> Optional[AnnData]:
        """
<<<<<<< HEAD
        %(setup_anndata_summary)s

        Parameters
        ----------
        %(setup_anndata_param_adata)s
        %(setup_anndata_param_layer)s
        %(setup_anndata_param_copy)s

        Returns
        -------
        %(setup_anndata_returns)s
=======
        Sets up the :class:`~anndata.AnnData` object for this model.

        A mapping will be created between data fields used by this model to their respective locations in adata.

        None of the data in adata are modified. Only adds fields to adata.

        Parameters
        ----------
        adata
            AnnData object containing raw counts. Rows represent cells, columns represent features.
        layer
            if not `None`, uses this as the key in `adata.layers` for raw count data.
        copy
            if `True`, a copy of adata is returned.

        Returns
        -------
        If ``copy``,  will return :class:`~anndata.AnnData`.
        Adds the following fields to adata:

        .uns['_scvi']
            `scvi` setup dictionary
        .obs['_scvi_labels']
            labels encoded as integers
        .obs['_scvi_batch']
            batch encoded as integers
>>>>>>> b8011cf3
        """
        return _setup_anndata(
            adata,
            layer=layer,
            copy=copy,
        )<|MERGE_RESOLUTION|>--- conflicted
+++ resolved
@@ -113,10 +113,7 @@
         )
 
     @staticmethod
-<<<<<<< HEAD
     @dsp.dedent
-=======
->>>>>>> b8011cf3
     def setup_anndata(
         adata: AnnData,
         labels_key: Optional[str] = None,
@@ -124,7 +121,6 @@
         copy: bool = False,
     ) -> Optional[AnnData]:
         """
-<<<<<<< HEAD
         %(setup_anndata_summary)s
 
         Parameters
@@ -137,37 +133,6 @@
         Returns
         -------
         %(setup_anndata_returns)s
-=======
-        Sets up the :class:`~anndata.AnnData` object for this model.
-
-        A mapping will be created between data fields used by this model to their respective locations in adata.
-
-        None of the data in adata are modified. Only adds fields to adata.
-
-        Parameters
-        ----------
-        adata
-            AnnData object containing raw counts. Rows represent cells, columns represent features.
-        labels_key
-            key in `adata.obs` for label information. Categories will automatically be converted into integer
-            categories and saved to `adata.obs['_scvi_labels']`. If `None`, assigns the same label to all the data.
-        layer
-            if not `None`, uses this as the key in `adata.layers` for raw count data.
-        copy
-            if `True`, a copy of adata is returned.
-
-        Returns
-        -------
-        If ``copy``,  will return :class:`~anndata.AnnData`.
-        Adds the following fields to adata:
-
-        .uns['_scvi']
-            `scvi` setup dictionary
-        .obs['_scvi_labels']
-            labels encoded as integers
-        .obs['_scvi_batch']
-            batch encoded as integers
->>>>>>> b8011cf3
         """
         return _setup_anndata(
             adata,
@@ -367,17 +332,13 @@
         )
 
     @staticmethod
-<<<<<<< HEAD
     @dsp.dedent
-=======
->>>>>>> b8011cf3
     def setup_anndata(
         adata: AnnData,
         layer: Optional[str] = None,
         copy: bool = False,
     ) -> Optional[AnnData]:
         """
-<<<<<<< HEAD
         %(setup_anndata_summary)s
 
         Parameters
@@ -389,34 +350,6 @@
         Returns
         -------
         %(setup_anndata_returns)s
-=======
-        Sets up the :class:`~anndata.AnnData` object for this model.
-
-        A mapping will be created between data fields used by this model to their respective locations in adata.
-
-        None of the data in adata are modified. Only adds fields to adata.
-
-        Parameters
-        ----------
-        adata
-            AnnData object containing raw counts. Rows represent cells, columns represent features.
-        layer
-            if not `None`, uses this as the key in `adata.layers` for raw count data.
-        copy
-            if `True`, a copy of adata is returned.
-
-        Returns
-        -------
-        If ``copy``,  will return :class:`~anndata.AnnData`.
-        Adds the following fields to adata:
-
-        .uns['_scvi']
-            `scvi` setup dictionary
-        .obs['_scvi_labels']
-            labels encoded as integers
-        .obs['_scvi_batch']
-            batch encoded as integers
->>>>>>> b8011cf3
         """
         return _setup_anndata(
             adata,
