import logging
<<<<<<< HEAD
import warnings
from typing import List, Literal, Optional, Tuple, Union
=======
from typing import Literal, Optional, Tuple, Union
>>>>>>> 0ec8757f

import numpy as np
import pandas as pd
import torch
from anndata import AnnData

from scvi import REGISTRY_KEYS
from scvi.data import AnnDataManager
from scvi.data.fields import CategoricalObsField, LayerField, NumericalObsField
from scvi.external.stereoscope._module import RNADeconv, SpatialDeconv
from scvi.model.base import BaseModelClass, UnsupervisedTrainingMixin
from scvi.utils import setup_anndata_dsp

logger = logging.getLogger(__name__)


class RNAStereoscope(UnsupervisedTrainingMixin, BaseModelClass):
    """Reimplementation of Stereoscope :cite:p:`Andersson20` for deconvolution of spatial transcriptomics from single-cell transcriptomics.

    https://github.com/almaan/stereoscope.

    Parameters
    ----------
    sc_adata
        single-cell AnnData object that has been registered via :meth:`~scvi.external.RNAStereoscope.setup_anndata`.
    **model_kwargs
        Keyword args for :class:`~scvi.external.stereoscope.RNADeconv`

    Examples
    --------
    >>> sc_adata = anndata.read_h5ad(path_to_sc_anndata)
    >>> scvi.external.RNAStereoscope.setup_anndata(sc_adata, labels_key="labels")
    >>> stereo = scvi.external.stereoscope.RNAStereoscope(sc_adata)
    >>> stereo.train()
    """

    def __init__(
        self,
        sc_adata: AnnData,
        **model_kwargs,
    ):
        super().__init__(sc_adata)
        self.n_genes = self.summary_stats.n_vars
        self.n_labels = self.summary_stats.n_labels
        # first we have the scRNA-seq model
        self.module = RNADeconv(
            n_genes=self.n_genes,
            n_labels=self.n_labels,
            **model_kwargs,
        )
        self._model_summary_string = (
            "RNADeconv Model with params: \nn_genes: {}, n_labels: {}"
        ).format(
            self.n_genes,
            self.n_labels,
        )
        self.init_params_ = self._get_init_params(locals())

    def train(
        self,
        max_epochs: int = 400,
        lr: float = 0.01,
        use_gpu: Optional[Union[str, int, bool]] = None,
        accelerator: Optional[str] = "auto",
        devices: Optional[Union[List[int], str, int]] = "auto",
        train_size: float = 1,
        validation_size: Optional[float] = None,
        batch_size: int = 128,
        plan_kwargs: Optional[dict] = None,
        **kwargs,
    ):
        """Trains the model using MAP inference.

        Parameters
        ----------
        max_epochs
            Number of epochs to train for
        lr
            Learning rate for optimization.
        use_gpu
            Use default GPU if available (if `True`), or index of GPU to use (if int),
            or name of GPU (if str, e.g., `'cuda:0'`), or use CPU (if False). Passing in
            anything `use_gpu!=None` will override `accelerator` and `devices` arguments
            and thus replicate previous behavior in v0.20. Will be removed in v1.0.
        accelerator
            Supports passing different accelerator types ("cpu", "gpu", "tpu", "ipu", "hpu",
            "mps, "auto") as well as custom accelerator instances.
        devices
            The devices to use. Can be set to a positive number (int or str), a sequence of
            device indices (list or str), the value ``-1`` to indicate all available devices
            should be used, or ``"auto"`` for automatic selection based on the chosen
            accelerator.
        train_size
            Size of training set in the range [0.0, 1.0].
        validation_size
            Size of the test set. If `None`, defaults to 1 - `train_size`. If
            `train_size + validation_size < 1`, the remaining cells belong to a test set.
        batch_size
            Minibatch size to use during training.
        plan_kwargs
            Keyword args for :class:`~scvi.train.TrainingPlan`. Keyword arguments passed to
            `train()` will overwrite values present in `plan_kwargs`, when appropriate.
        **kwargs
            Other keyword args for :class:`~scvi.train.Trainer`.
        """
        update_dict = {
            "lr": lr,
        }
        if plan_kwargs is not None:
            plan_kwargs.update(update_dict)
        else:
            plan_kwargs = update_dict
        super().train(
            max_epochs=max_epochs,
            use_gpu=use_gpu,
            accelerator=accelerator,
            devices=devices,
            train_size=train_size,
            validation_size=validation_size,
            batch_size=batch_size,
            plan_kwargs=plan_kwargs,
            **kwargs,
        )

    @classmethod
    @setup_anndata_dsp.dedent
    def setup_anndata(
        cls,
        adata: AnnData,
        labels_key: Optional[str] = None,
        layer: Optional[str] = None,
        **kwargs,
    ):
        """%(summary)s.

        Parameters
        ----------
        %(param_labels_key)s
        %(param_layer)s
        """
        setup_method_args = cls._get_setup_method_args(**locals())
        anndata_fields = [
            LayerField(REGISTRY_KEYS.X_KEY, layer, is_count_data=True),
            CategoricalObsField(REGISTRY_KEYS.LABELS_KEY, labels_key),
        ]
        adata_manager = AnnDataManager(
            fields=anndata_fields, setup_method_args=setup_method_args
        )
        adata_manager.register_fields(adata, **kwargs)
        cls.register_manager(adata_manager)


class SpatialStereoscope(UnsupervisedTrainingMixin, BaseModelClass):
    """Reimplementation of Stereoscope :cite:p:`Andersson20` for deconvolution of spatial transcriptomics from single-cell transcriptomics.

    https://github.com/almaan/stereoscope.

    Parameters
    ----------
    st_adata
        spatial transcriptomics AnnData object that has been registered via :meth:`~scvi.external.SpatialStereoscope.setup_anndata`.
    sc_params
        parameters of the model learned from the single-cell RNA seq data for deconvolution.
    cell_type_mapping
        numpy array mapping for the cell types used in the deconvolution
    prior_weight
        how to reweight the minibatches for stochastic optimization. "n_obs" is the valid
        procedure, "minibatch" is the procedure implemented in Stereoscope.
    **model_kwargs
        Keyword args for :class:`~scvi.external.stereoscope.SpatialDeconv`

    Examples
    --------
    >>> sc_adata = anndata.read_h5ad(path_to_sc_anndata)
    >>> scvi.external.RNAStereoscope.setup_anndata(sc_adata, labels_key="labels")
    >>> sc_model = scvi.external.stereoscope.RNAStereoscope(sc_adata)
    >>> sc_model.train()
    >>> st_adata = anndata.read_h5ad(path_to_st_anndata)
    >>> scvi.external.SpatialStereoscope.setup_anndata(st_adata)
    >>> stereo = scvi.external.stereoscope.SpatialStereoscope.from_rna_model(st_adata, sc_model)
    >>> stereo.train()
    >>> st_adata.obsm["deconv"] = stereo.get_proportions()

    Notes
    -----
    See further usage examples in the following tutorials:

    1. :doc:`/user_guide/notebooks/stereoscope_heart_LV_tutorial`
    """

    def __init__(
        self,
        st_adata: AnnData,
        sc_params: Tuple[np.ndarray],
        cell_type_mapping: np.ndarray,
        prior_weight: Literal["n_obs", "minibatch"] = "n_obs",
        **model_kwargs,
    ):
        super().__init__(st_adata)
        self.module = SpatialDeconv(
            n_spots=st_adata.n_obs,
            sc_params=sc_params,
            prior_weight=prior_weight,
            **model_kwargs,
        )
        self._model_summary_string = (
            "RNADeconv Model with params: \nn_spots: {}"
        ).format(
            st_adata.n_obs,
        )
        self.cell_type_mapping = cell_type_mapping
        self.init_params_ = self._get_init_params(locals())

    @classmethod
    def from_rna_model(
        cls,
        st_adata: AnnData,
        sc_model: RNAStereoscope,
        prior_weight: Literal["n_obs", "minibatch"] = "n_obs",
        **model_kwargs,
    ):
        """Alternate constructor for exploiting a pre-trained model on RNA-seq data.

        Parameters
        ----------
        st_adata
            registed anndata object
        sc_model
            trained RNADeconv model
        prior_weight
            how to reweight the minibatches for stochastic optimization. "n_obs" is the valid
            procedure, "minibatch" is the procedure implemented in Stereoscope.
        **model_kwargs
            Keyword args for :class:`~scvi.external.SpatialDeconv`
        """
        return cls(
            st_adata,
            sc_model.module.get_params(),
            sc_model.adata_manager.get_state_registry(
                REGISTRY_KEYS.LABELS_KEY
            ).categorical_mapping,
            prior_weight=prior_weight,
            **model_kwargs,
        )

    def get_proportions(self, keep_noise=False) -> pd.DataFrame:
        """Returns the estimated cell type proportion for the spatial data.

        Shape is n_cells x n_labels OR n_cells x (n_labels + 1) if keep_noise

        Parameters
        ----------
        keep_noise
            whether to account for the noise term as a standalone cell type in the proportion estimate.
        """
        self._check_if_trained()

        column_names = self.cell_type_mapping
        if keep_noise:
            column_names = column_names.append("noise_term")
        return pd.DataFrame(
            data=self.module.get_proportions(keep_noise),
            columns=column_names,
            index=self.adata.obs.index,
        )

    def get_scale_for_ct(
        self,
        y: np.ndarray,
    ) -> np.ndarray:
        r"""Calculate the cell type specific expression.

        Parameters
        ----------
        y
            numpy array containing the list of cell types
        Returns
        -------
        gene_expression
        """
        self._check_if_trained()
        ind_y = np.array([np.where(ct == self.cell_type_mapping)[0][0] for ct in y])
        if ind_y.shape != y.shape:
            raise ValueError(
                "Incorrect shape after matching cell types to reference mapping. Please check cell type query."
            )
        px_scale = self.module.get_ct_specific_expression(torch.tensor(ind_y)[:, None])
        return np.array(px_scale.cpu())

    def train(
        self,
        max_epochs: int = 400,
        lr: float = 0.01,
        use_gpu: Optional[Union[str, int, bool]] = None,
        accelerator: Optional[str] = "auto",
        devices: Optional[Union[List[int], str, int]] = "auto",
        batch_size: int = 128,
        plan_kwargs: Optional[dict] = None,
        **kwargs,
    ):
        """Trains the model using MAP inference.

        Parameters
        ----------
        max_epochs
            Number of epochs to train for
        lr
            Learning rate for optimization.
        use_gpu
            Use default GPU if available (if `True`), or index of GPU to use (if int),
            or name of GPU (if str, e.g., `'cuda:0'`), or use CPU (if False). Passing in
            anything `use_gpu!=None` will override `accelerator` and `devices` arguments
            and thus replicate previous behavior in v0.20. Will be removed in v1.0.
        accelerator
            Supports passing different accelerator types ("cpu", "gpu", "tpu", "ipu", "hpu",
            "mps, "auto") as well as custom accelerator instances.
        devices
            The devices to use. Can be set to a positive number (int or str), a sequence of
            device indices (list or str), the value ``-1`` to indicate all available devices
            should be used, or ``"auto"`` for automatic selection based on the chosen
            accelerator.
        batch_size
            Minibatch size to use during training.
        plan_kwargs
            Keyword args for :class:`~scvi.train.TrainingPlan`. Keyword arguments passed to
            `train()` will overwrite values present in `plan_kwargs`, when appropriate.
        **kwargs
            Other keyword args for :class:`~scvi.train.Trainer`.
        """
        update_dict = {
            "lr": lr,
        }
        if plan_kwargs is not None:
            plan_kwargs.update(update_dict)
        else:
            plan_kwargs = update_dict
        super().train(
            max_epochs=max_epochs,
            use_gpu=use_gpu,
            accelerator=accelerator,
            devices=devices,
            train_size=1,
            validation_size=None,
            batch_size=batch_size,
            plan_kwargs=plan_kwargs,
            **kwargs,
        )

    @classmethod
    @setup_anndata_dsp.dedent
    def setup_anndata(
        cls,
        adata: AnnData,
        layer: Optional[str] = None,
        **kwargs,
    ):
        """%(summary)s.

        Parameters
        ----------
        %(param_layer)s
        """
        setup_method_args = cls._get_setup_method_args(**locals())
        # add index for each cell (provided to pyro plate for correct minibatching)
        adata.obs["_indices"] = np.arange(adata.n_obs)
        anndata_fields = [
            LayerField(REGISTRY_KEYS.X_KEY, layer, is_count_data=True),
            NumericalObsField(REGISTRY_KEYS.INDICES_KEY, "_indices"),
        ]
        adata_manager = AnnDataManager(
            fields=anndata_fields, setup_method_args=setup_method_args
        )
        adata_manager.register_fields(adata, **kwargs)
        cls.register_manager(adata_manager)<|MERGE_RESOLUTION|>--- conflicted
+++ resolved
@@ -1,10 +1,5 @@
 import logging
-<<<<<<< HEAD
-import warnings
-from typing import List, Literal, Optional, Tuple, Union
-=======
 from typing import Literal, Optional, Tuple, Union
->>>>>>> 0ec8757f
 
 import numpy as np
 import pandas as pd
