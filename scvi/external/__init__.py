from .cellassign import CellAssign
from .gimvi import GIMVI
from .scar import SCAR
from .scbasset import SCBASSET
from .solo import SOLO
from .stereoscope import RNAStereoscope, SpatialStereoscope
<<<<<<< HEAD
from .wscvi import WSCVI

__all__ = [
=======
from .tangram import Tangram

__all__ = [
    "SCAR",
>>>>>>> 04e27fd8
    "SOLO",
    "GIMVI",
    "RNAStereoscope",
    "SpatialStereoscope",
    "CellAssign",
<<<<<<< HEAD
    "WSCVI",
=======
    "Tangram",
    "SCBASSET",
>>>>>>> 04e27fd8
]<|MERGE_RESOLUTION|>--- conflicted
+++ resolved
@@ -4,25 +4,20 @@
 from .scbasset import SCBASSET
 from .solo import SOLO
 from .stereoscope import RNAStereoscope, SpatialStereoscope
-<<<<<<< HEAD
 from .wscvi import WSCVI
+from .tangram import Tangram
 
-__all__ = [
-=======
-from .tangram import Tangram
+
 
 __all__ = [
     "SCAR",
->>>>>>> 04e27fd8
+
     "SOLO",
     "GIMVI",
     "RNAStereoscope",
     "SpatialStereoscope",
     "CellAssign",
-<<<<<<< HEAD
     "WSCVI",
-=======
     "Tangram",
     "SCBASSET",
->>>>>>> 04e27fd8
 ]