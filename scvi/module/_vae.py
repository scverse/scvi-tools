from __future__ import annotations

import logging
import warnings
from typing import Callable, Literal

import numpy as np
import torch
<<<<<<< HEAD
import torch.nn.functional as F
from torch import logsumexp
from torch.distributions import Exponential, Normal
from torch.distributions import kl_divergence as kl

from scvi import REGISTRY_KEYS
from scvi._types import Tunable
from scvi.data._constants import ADATA_MINIFY_TYPE
from scvi.distributions import NegativeBinomial, Poisson, ZeroInflatedNegativeBinomial
from scvi.module.base import BaseMinifiedModeModuleClass, LossOutput, auto_move_data
from scvi.nn import DecoderSCVI, Encoder, LinearDecoderSCVI, one_hot

torch.backends.cudnn.benchmark = True
=======
from torch.distributions import Distribution
from torch.nn.functional import one_hot

from scvi import REGISTRY_KEYS, settings
from scvi.module._constants import MODULE_KEYS
from scvi.module.base import (
    BaseMinifiedModeModuleClass,
    EmbeddingModuleMixin,
    LossOutput,
    auto_move_data,
)
>>>>>>> 66893864

logger = logging.getLogger(__name__)


class VAE(EmbeddingModuleMixin, BaseMinifiedModeModuleClass):
    """Variational auto-encoder :cite:p:`Lopez18`.

    Parameters
    ----------
    n_input
        Number of input features.
    n_batch
        Number of batches. If ``0``, no batch correction is performed.
    n_labels
        Number of labels.
    n_hidden
        Number of nodes per hidden layer. Passed into :class:`~scvi.nn.Encoder` and
        :class:`~scvi.nn.DecoderSCVI`.
    n_latent
        Dimensionality of the latent space.
    n_layers
        Number of hidden layers. Passed into :class:`~scvi.nn.Encoder` and
        :class:`~scvi.nn.DecoderSCVI`.
    n_continuous_cov
        Number of continuous covariates.
    n_cats_per_cov
        A list of integers containing the number of categories for each categorical covariate.
    dropout_rate
        Dropout rate. Passed into :class:`~scvi.nn.Encoder` but not :class:`~scvi.nn.DecoderSCVI`.
    dispersion
        Flexibility of the dispersion parameter when ``gene_likelihood`` is either ``"nb"`` or
        ``"zinb"``. One of the following:

        * ``"gene"``: parameter is constant per gene across cells.
        * ``"gene-batch"``: parameter is constant per gene per batch.
        * ``"gene-label"``: parameter is constant per gene per label.
        * ``"gene-cell"``: parameter is constant per gene per cell.
    log_variational
        If ``True``, use :func:`~torch.log1p` on input data before encoding for numerical stability
        (not normalization).
    gene_likelihood
        Distribution to use for reconstruction in the generative process. One of the following:

        * ``"nb"``: :class:`~scvi.distributions.NegativeBinomial`.
        * ``"zinb"``: :class:`~scvi.distributions.ZeroInflatedNegativeBinomial`.
        * ``"poisson"``: :class:`~scvi.distributions.Poisson`.
    latent_distribution
        Distribution to use for the latent space. One of the following:

        * ``"normal"``: isotropic normal.
        * ``"ln"``: logistic normal with normal params N(0, 1).
    encode_covariates
        If ``True``, covariates are concatenated to gene expression prior to passing through
        the encoder(s). Else, only gene expression is used.
    deeply_inject_covariates
        If ``True`` and ``n_layers > 1``, covariates are concatenated to the outputs of hidden
        layers in the encoder(s) (if ``encoder_covariates`` is ``True``) and the decoder prior to
        passing through the next layer.
    batch_representation
        ``EXPERIMENTAL`` Method for encoding batch information. One of the following:

        * ``"one-hot"``: represent batches with one-hot encodings.
        * ``"embedding"``: represent batches with continuously-valued embeddings using
          :class:`~scvi.nn.Embedding`.

        Note that batch representations are only passed into the encoder(s) if
        ``encode_covariates`` is ``True``.
    use_batch_norm
        Specifies where to use :class:`~torch.nn.BatchNorm1d` in the model. One of the following:

        * ``"none"``: don't use batch norm in either encoder(s) or decoder.
        * ``"encoder"``: use batch norm only in the encoder(s).
        * ``"decoder"``: use batch norm only in the decoder.
        * ``"both"``: use batch norm in both encoder(s) and decoder.

        Note: if ``use_layer_norm`` is also specified, both will be applied (first
        :class:`~torch.nn.BatchNorm1d`, then :class:`~torch.nn.LayerNorm`).
    use_layer_norm
        Specifies where to use :class:`~torch.nn.LayerNorm` in the model. One of the following:

        * ``"none"``: don't use layer norm in either encoder(s) or decoder.
        * ``"encoder"``: use layer norm only in the encoder(s).
        * ``"decoder"``: use layer norm only in the decoder.
        * ``"both"``: use layer norm in both encoder(s) and decoder.

        Note: if ``use_batch_norm`` is also specified, both will be applied (first
        :class:`~torch.nn.BatchNorm1d`, then :class:`~torch.nn.LayerNorm`).
    use_size_factor_key
        If ``True``, use the :attr:`~anndata.AnnData.obs` column as defined by the
        ``size_factor_key`` parameter in the model's ``setup_anndata`` method as the scaling
        factor in the mean of the conditional distribution. Takes priority over
        ``use_observed_lib_size``.
    use_observed_lib_size
        If ``True``, use the observed library size for RNA as the scaling factor in the mean of the
        conditional distribution.
    library_log_means
        :class:`~numpy.ndarray` of shape ``(1, n_batch)`` of means of the log library sizes that
        parameterize the prior on library size if ``use_size_factor_key`` is ``False`` and
        ``use_observed_lib_size`` is ``False``.
    library_log_vars
<<<<<<< HEAD
        1 x n_batch array of variances of the log library sizes. Parameterizes prior on library size if
        not using observed library size.
    library_log_vars_weight
        Weight that allows adjusting the expected variance in library sizes that can be attributed to technical
        rather than biological effect. Set library_log_vars_weight < 1.0 to regularise technical effect.
    library_n_hidden
        Number of hidden layers to use for the encoder that learns library sizes. Default: use n_hidden.
    var_activation
        Callable used to ensure positivity of the variational distributions' variance.
        When `None`, defaults to `torch.exp`.
    scale_activation
        String naming the activation function to use for transforming decoder output
        before applying per cell normalisation.
=======
        :class:`~numpy.ndarray` of shape ``(1, n_batch)`` of variances of the log library sizes
        that parameterize the prior on library size if ``use_size_factor_key`` is ``False`` and
        ``use_observed_lib_size`` is ``False``.
    var_activation
        Callable used to ensure positivity of the variance of the variational distribution. Passed
        into :class:`~scvi.nn.Encoder`. Defaults to :func:`~torch.exp`.
>>>>>>> 66893864
    extra_encoder_kwargs
        Additional keyword arguments passed into :class:`~scvi.nn.Encoder`.
    extra_decoder_kwargs
        Additional keyword arguments passed into :class:`~scvi.nn.DecoderSCVI`.
    batch_embedding_kwargs
        Keyword arguments passed into :class:`~scvi.nn.Embedding` if ``batch_representation`` is
        set to ``"embedding"``.

    Notes
    -----
    Lifecycle: argument ``batch_representation`` is experimental in v1.2.
    """

    regularise_dispersion_prior = 3.0

    def __init__(
        self,
        n_input: int,
        n_batch: int = 0,
        n_labels: int = 0,
        n_hidden: int = 128,
        n_latent: int = 10,
        n_layers: int = 1,
        n_continuous_cov: int = 0,
        n_cats_per_cov: list[int] | None = None,
        dropout_rate: float = 0.1,
        dispersion: Literal["gene", "gene-batch", "gene-label", "gene-cell"] = "gene",
        log_variational: bool = True,
        gene_likelihood: Literal["zinb", "nb", "poisson"] = "zinb",
        latent_distribution: Literal["normal", "ln"] = "normal",
        encode_covariates: bool = False,
        deeply_inject_covariates: bool = True,
        batch_representation: Literal["one-hot", "embedding"] = "one-hot",
        use_batch_norm: Literal["encoder", "decoder", "none", "both"] = "both",
        use_layer_norm: Literal["encoder", "decoder", "none", "both"] = "none",
        use_size_factor_key: bool = False,
<<<<<<< HEAD
        use_observed_lib_size: Tunable[bool] = True,
        library_log_means: Optional[np.ndarray] = None,
        library_log_vars: Optional[np.ndarray] = None,
        library_log_vars_weight: float = 1.0,
        library_n_hidden: Optional[int] = None,
        var_activation: Optional[Callable] = None,
        scale_activation: Optional[Literal["softplus", "softmax"]] = None,
        use_additive_background: bool = False,
        use_batch_in_decoder: bool = True,
        regularise_dispersion: bool = False,
        extra_encoder_kwargs: Optional[dict] = None,
        extra_decoder_kwargs: Optional[dict] = None,
=======
        use_observed_lib_size: bool = True,
        library_log_means: np.ndarray | None = None,
        library_log_vars: np.ndarray | None = None,
        var_activation: Callable[[torch.Tensor], torch.Tensor] = None,
        extra_encoder_kwargs: dict | None = None,
        extra_decoder_kwargs: dict | None = None,
        batch_embedding_kwargs: dict | None = None,
>>>>>>> 66893864
    ):
        from scvi.nn import DecoderSCVI, Encoder

        super().__init__()

        self.dispersion = dispersion
        self.n_latent = n_latent
        self.log_variational = log_variational
        self.gene_likelihood = gene_likelihood
        self.n_batch = n_batch
        self.n_labels = n_labels
        self.latent_distribution = latent_distribution
        self.encode_covariates = encode_covariates
        self.use_size_factor_key = use_size_factor_key
        self.use_observed_lib_size = use_size_factor_key or use_observed_lib_size

        if not self.use_observed_lib_size:
            if library_log_means is None or library_log_vars is None:
                raise ValueError(
                    "If not using observed_lib_size, "
                    "must provide library_log_means and library_log_vars."
                )

<<<<<<< HEAD
            self.register_buffer(
                "library_log_means", torch.from_numpy(library_log_means).float()
            )
            self.register_buffer(
                "library_log_vars",
                torch.from_numpy(library_log_vars * library_log_vars_weight).float(),
            )
=======
            self.register_buffer("library_log_means", torch.from_numpy(library_log_means).float())
            self.register_buffer("library_log_vars", torch.from_numpy(library_log_vars).float())
>>>>>>> 66893864

        if self.dispersion == "gene":
            self.px_r = torch.nn.Parameter(torch.randn(n_input))
        elif self.dispersion == "gene-batch":
            self.px_r = torch.nn.Parameter(torch.randn(n_input, n_batch))
        elif self.dispersion == "gene-label":
            self.px_r = torch.nn.Parameter(torch.randn(n_input, n_labels))
        elif self.dispersion == "gene-cell":
            pass
        else:
            raise ValueError(
                "`dispersion` must be one of 'gene', 'gene-batch', 'gene-label', 'gene-cell'."
            )
        self.regularise_dispersion = regularise_dispersion

        self.use_additive_background = use_additive_background
        self.use_batch_in_decoder = use_batch_in_decoder
        if self.use_additive_background:
            self.additive_background = torch.nn.Parameter(torch.randn(n_input, n_batch))

        self.batch_representation = batch_representation
        if self.batch_representation == "embedding":
            self.init_embedding(REGISTRY_KEYS.BATCH_KEY, n_batch, **(batch_embedding_kwargs or {}))
            batch_dim = self.get_embedding(REGISTRY_KEYS.BATCH_KEY).embedding_dim
        elif self.batch_representation != "one-hot":
            raise ValueError("`batch_representation` must be one of 'one-hot', 'embedding'.")

        use_batch_norm_encoder = use_batch_norm == "encoder" or use_batch_norm == "both"
        use_batch_norm_decoder = use_batch_norm == "decoder" or use_batch_norm == "both"
        use_layer_norm_encoder = use_layer_norm == "encoder" or use_layer_norm == "both"
        use_layer_norm_decoder = use_layer_norm == "decoder" or use_layer_norm == "both"

        n_input_encoder = n_input + n_continuous_cov * encode_covariates
        if self.batch_representation == "embedding":
            n_input_encoder += batch_dim * encode_covariates
            cat_list = list([] if n_cats_per_cov is None else n_cats_per_cov)
        else:
            cat_list = [n_batch] + list([] if n_cats_per_cov is None else n_cats_per_cov)

        encoder_cat_list = cat_list if encode_covariates else None
        _extra_encoder_kwargs = extra_encoder_kwargs or {}
        self.z_encoder = Encoder(
            n_input_encoder,
            n_latent,
            n_cat_list=encoder_cat_list,
            n_layers=n_layers,
            n_hidden=n_hidden,
            dropout_rate=dropout_rate,
            distribution=latent_distribution,
            inject_covariates=deeply_inject_covariates,
            use_batch_norm=use_batch_norm_encoder,
            use_layer_norm=use_layer_norm_encoder,
            var_activation=var_activation,
            return_dist=True,
            **_extra_encoder_kwargs,
        )
        # l encoder goes from n_input-dimensional data to 1-d library size
        if library_n_hidden is None:
            library_n_hidden = n_hidden
        self.l_encoder = Encoder(
            n_input_encoder,
            1,
            n_layers=1,
            n_cat_list=encoder_cat_list,
            n_hidden=library_n_hidden,
            dropout_rate=dropout_rate,
            inject_covariates=deeply_inject_covariates,
            use_batch_norm=use_batch_norm_encoder,
            use_layer_norm=use_layer_norm_encoder,
            var_activation=var_activation,
            return_dist=True,
            **_extra_encoder_kwargs,
        )
        n_input_decoder = n_latent + n_continuous_cov
<<<<<<< HEAD

        if scale_activation is None:
            scale_activation = "softplus" if use_size_factor_key else "softmax"
=======
        if self.batch_representation == "embedding":
            n_input_decoder += batch_dim

>>>>>>> 66893864
        _extra_decoder_kwargs = extra_decoder_kwargs or {}
        _extra_decoder_kwargs["scale_activation"] = scale_activation

        self.decoder = DecoderSCVI(
            n_input_decoder,
            n_input,
            n_cat_list=cat_list,
            n_layers=n_layers,
            n_hidden=n_hidden,
            inject_covariates=deeply_inject_covariates,
            use_batch_norm=use_batch_norm_decoder,
            use_layer_norm=use_layer_norm_decoder,
            **_extra_decoder_kwargs,
        )

    def _get_inference_input(
        self,
        tensors: dict[str, torch.Tensor | None],
    ) -> dict[str, torch.Tensor | None]:
        """Get input tensors for the inference process."""
        from scvi.data._constants import ADATA_MINIFY_TYPE

        if self.minified_data_type is None:
            return {
                MODULE_KEYS.X_KEY: tensors[REGISTRY_KEYS.X_KEY],
                MODULE_KEYS.BATCH_INDEX_KEY: tensors[REGISTRY_KEYS.BATCH_KEY],
                MODULE_KEYS.CONT_COVS_KEY: tensors.get(REGISTRY_KEYS.CONT_COVS_KEY, None),
                MODULE_KEYS.CAT_COVS_KEY: tensors.get(REGISTRY_KEYS.CAT_COVS_KEY, None),
            }
        elif self.minified_data_type == ADATA_MINIFY_TYPE.LATENT_POSTERIOR:
            return {
                MODULE_KEYS.QZM_KEY: tensors[REGISTRY_KEYS.LATENT_QZM_KEY],
                MODULE_KEYS.QZV_KEY: tensors[REGISTRY_KEYS.LATENT_QZV_KEY],
                REGISTRY_KEYS.OBSERVED_LIB_SIZE: tensors[REGISTRY_KEYS.OBSERVED_LIB_SIZE],
            }
        else:
            raise NotImplementedError(f"Unknown minified-data type: {self.minified_data_type}")

    def _get_generative_input(
        self,
        tensors: dict[str, torch.Tensor],
        inference_outputs: dict[str, torch.Tensor | Distribution | None],
    ) -> dict[str, torch.Tensor | None]:
        """Get input tensors for the generative process."""
        size_factor = tensors.get(REGISTRY_KEYS.SIZE_FACTOR_KEY, None)
        if size_factor is not None:
            size_factor = torch.log(size_factor)

        return {
            MODULE_KEYS.Z_KEY: inference_outputs[MODULE_KEYS.Z_KEY],
            MODULE_KEYS.LIBRARY_KEY: inference_outputs[MODULE_KEYS.LIBRARY_KEY],
            MODULE_KEYS.BATCH_INDEX_KEY: tensors[REGISTRY_KEYS.BATCH_KEY],
            MODULE_KEYS.Y_KEY: tensors[REGISTRY_KEYS.LABELS_KEY],
            MODULE_KEYS.CONT_COVS_KEY: tensors.get(REGISTRY_KEYS.CONT_COVS_KEY, None),
            MODULE_KEYS.CAT_COVS_KEY: tensors.get(REGISTRY_KEYS.CAT_COVS_KEY, None),
            MODULE_KEYS.SIZE_FACTOR_KEY: size_factor,
        }

    def _compute_local_library_params(
        self,
        batch_index: torch.Tensor,
    ) -> tuple[torch.Tensor, torch.Tensor]:
        """Computes local library parameters.

        Compute two tensors of shape (batch_index.shape[0], 1) where each
        element corresponds to the mean and variances, respectively, of the
        log library sizes in the batch the cell corresponds to.
        """
        from torch.nn.functional import linear

        n_batch = self.library_log_means.shape[1]
        local_library_log_means = linear(
            one_hot(batch_index.squeeze(-1), n_batch).float(), self.library_log_means
        )

        local_library_log_vars = linear(
            one_hot(batch_index.squeeze(-1), n_batch).float(), self.library_log_vars
        )

        return local_library_log_means, local_library_log_vars

    @auto_move_data
    def _regular_inference(
        self,
        x: torch.Tensor,
        batch_index: torch.Tensor,
        cont_covs: torch.Tensor | None = None,
        cat_covs: torch.Tensor | None = None,
        n_samples: int = 1,
    ) -> dict[str, torch.Tensor | Distribution | None]:
        """Run the regular inference process."""
        x_ = x
        if self.use_observed_lib_size:
            library = torch.log(x.sum(1)).unsqueeze(1)
        if self.log_variational:
            x_ = torch.log1p(x_)

        if cont_covs is not None and self.encode_covariates:
            encoder_input = torch.cat((x_, cont_covs), dim=-1)
        else:
            encoder_input = x_
        if cat_covs is not None and self.encode_covariates:
            categorical_input = torch.split(cat_covs, 1, dim=1)
        else:
            categorical_input = ()

        if self.batch_representation == "embedding" and self.encode_covariates:
            batch_rep = self.compute_embedding(REGISTRY_KEYS.BATCH_KEY, batch_index)
            encoder_input = torch.cat([encoder_input, batch_rep], dim=-1)
            qz, z = self.z_encoder(encoder_input, *categorical_input)
        else:
            qz, z = self.z_encoder(encoder_input, batch_index, *categorical_input)

        ql = None
        if not self.use_observed_lib_size:
            if self.batch_representation == "embedding":
                ql, library_encoded = self.l_encoder(encoder_input, *categorical_input)
            else:
                ql, library_encoded = self.l_encoder(
                    encoder_input, batch_index, *categorical_input
                )
            library = library_encoded

        if n_samples > 1:
            untran_z = qz.sample((n_samples,))
            z = self.z_encoder.z_transformation(untran_z)
            if self.use_observed_lib_size:
                library = library.unsqueeze(0).expand(
                    (n_samples, library.size(0), library.size(1))
                )
            else:
                library = ql.sample((n_samples,))

        return {
            MODULE_KEYS.Z_KEY: z,
            MODULE_KEYS.QZ_KEY: qz,
            MODULE_KEYS.QL_KEY: ql,
            MODULE_KEYS.LIBRARY_KEY: library,
        }

    @auto_move_data
    def _cached_inference(
        self,
        qzm: torch.Tensor,
        qzv: torch.Tensor,
        observed_lib_size: torch.Tensor,
        n_samples: int = 1,
    ) -> dict[str, torch.Tensor | None]:
        """Run the cached inference process."""
        from torch.distributions import Normal

        from scvi.data._constants import ADATA_MINIFY_TYPE

        if self.minified_data_type != ADATA_MINIFY_TYPE.LATENT_POSTERIOR:
            raise NotImplementedError(f"Unknown minified-data type: {self.minified_data_type}")

        dist = Normal(qzm, qzv.sqrt())
        # use dist.sample() rather than rsample because we aren't optimizing the z here
        untran_z = dist.sample() if n_samples == 1 else dist.sample((n_samples,))
        z = self.z_encoder.z_transformation(untran_z)
        library = torch.log(observed_lib_size)
        if n_samples > 1:
            library = library.unsqueeze(0).expand((n_samples, library.size(0), library.size(1)))

        return {
            MODULE_KEYS.Z_KEY: z,
            MODULE_KEYS.QZM_KEY: qzm,
            MODULE_KEYS.QZV_KEY: qzv,
            MODULE_KEYS.QL_KEY: None,
            MODULE_KEYS.LIBRARY_KEY: library,
        }

    @auto_move_data
    def generative(
        self,
        z: torch.Tensor,
        library: torch.Tensor,
        batch_index: torch.Tensor,
        cont_covs: torch.Tensor | None = None,
        cat_covs: torch.Tensor | None = None,
        size_factor: torch.Tensor | None = None,
        y: torch.Tensor | None = None,
        transform_batch: torch.Tensor | None = None,
    ) -> dict[str, Distribution | None]:
        """Run the generative process."""
        from torch.distributions import Normal
        from torch.nn.functional import linear

        from scvi.distributions import NegativeBinomial, Poisson, ZeroInflatedNegativeBinomial

        # TODO: refactor forward function to not rely on y
        # Likelihood distribution
        if cont_covs is None:
            decoder_input = z
        elif z.dim() != cont_covs.dim():
            decoder_input = torch.cat(
                [z, cont_covs.unsqueeze(0).expand(z.size(0), -1, -1)], dim=-1
            )
        else:
            decoder_input = torch.cat([z, cont_covs], dim=-1)

        if cat_covs is not None:
            categorical_input = torch.split(cat_covs, 1, dim=1)
        else:
            categorical_input = ()

        if transform_batch is not None:
            batch_index = torch.ones_like(batch_index) * transform_batch

        if not self.use_size_factor_key:
            size_factor = library
        if self.use_additive_background:
            additive_background = (
                one_hot(batch_index, self.n_batch)
                @ torch.exp(self.additive_background).T
            )
        else:
            additive_background = torch.zeros_like(library)
        if self.use_batch_in_decoder:
            px_scale, px_r, px_rate, px_dropout = self.decoder(
                self.dispersion,
                decoder_input,
                size_factor,
                additive_background,
                batch_index,
                *categorical_input,
                y,
            )
        else:
            px_scale, px_r, px_rate, px_dropout = self.decoder(
                self.dispersion,
                decoder_input,
                size_factor,
                additive_background,
                # batch_index,
                *categorical_input,
                y,
            )

<<<<<<< HEAD
=======
        if self.batch_representation == "embedding":
            batch_rep = self.compute_embedding(REGISTRY_KEYS.BATCH_KEY, batch_index)
            decoder_input = torch.cat([decoder_input, batch_rep], dim=-1)
            px_scale, px_r, px_rate, px_dropout = self.decoder(
                self.dispersion,
                decoder_input,
                size_factor,
                *categorical_input,
                y,
            )
        else:
            px_scale, px_r, px_rate, px_dropout = self.decoder(
                self.dispersion,
                decoder_input,
                size_factor,
                batch_index,
                *categorical_input,
                y,
            )

>>>>>>> 66893864
        if self.dispersion == "gene-label":
            px_r = linear(
                one_hot(y.squeeze(-1), self.n_labels).float(), self.px_r
            )  # px_r gets transposed - last dimension is nb genes
        elif self.dispersion == "gene-batch":
            px_r = linear(one_hot(batch_index.squeeze(-1), self.n_batch).float(), self.px_r)
        elif self.dispersion == "gene":
            px_r = self.px_r

        px_r = torch.exp(px_r)

        if self.gene_likelihood == "zinb":
            px = ZeroInflatedNegativeBinomial(
                mu=px_rate,
                theta=px_r,
                zi_logits=px_dropout,
                scale=px_scale,
            )
        elif self.gene_likelihood == "nb":
            px = NegativeBinomial(mu=px_rate, theta=px_r, scale=px_scale)
        elif self.gene_likelihood == "poisson":
            px = Poisson(px_rate, scale=px_scale)

        # Priors
        if self.use_observed_lib_size:
            pl = None
        else:
            (
                local_library_log_means,
                local_library_log_vars,
            ) = self._compute_local_library_params(batch_index)
            pl = Normal(local_library_log_means, local_library_log_vars.sqrt())
        pz = Normal(torch.zeros_like(z), torch.ones_like(z))

        return {
            MODULE_KEYS.PX_KEY: px,
            MODULE_KEYS.PL_KEY: pl,
            MODULE_KEYS.PZ_KEY: pz,
        }

    def loss(
        self,
        tensors: dict[str, torch.Tensor],
        inference_outputs: dict[str, torch.Tensor | Distribution | None],
        generative_outputs: dict[str, Distribution | None],
        kl_weight: float = 1.0,
<<<<<<< HEAD
        n_obs: int = 1.0,
    ):
        """Computes the loss function for the model."""
=======
    ) -> LossOutput:
        """Compute the loss."""
        from torch.distributions import kl_divergence

>>>>>>> 66893864
        x = tensors[REGISTRY_KEYS.X_KEY]
        kl_divergence_z = kl_divergence(
            inference_outputs[MODULE_KEYS.QZ_KEY], generative_outputs[MODULE_KEYS.PZ_KEY]
        ).sum(dim=-1)
        if not self.use_observed_lib_size:
            kl_divergence_l = kl_divergence(
                inference_outputs[MODULE_KEYS.QL_KEY], generative_outputs[MODULE_KEYS.PL_KEY]
            ).sum(dim=1)
        else:
            kl_divergence_l = torch.tensor(0.0, device=x.device)

        reconst_loss = -generative_outputs[MODULE_KEYS.PX_KEY].log_prob(x).sum(-1)

        kl_local_for_warmup = kl_divergence_z
        kl_local_no_warmup = kl_divergence_l

        weighted_kl_local = kl_weight * kl_local_for_warmup + kl_local_no_warmup

        loss = torch.mean(reconst_loss + weighted_kl_local)

<<<<<<< HEAD
        if self.regularise_dispersion:
            # prior likelihood
            # (dispersion not overdispersion is used here)
            # overdispersion = 1 / disp -> mean = 9
            # disp = dist ^ 2 -> mean = 1/9
            # disp_prior ~ Exponential(rate=3) -> mean = 1/3
            rate = torch.ones_like(self.px_r) * torch.tensor(
                self.regularise_dispersion_prior, device=x.device
            )  # 3
            px_r = torch.exp(self.px_r).pow(0.5)
            neg_log_likelihood_prior = -Exponential(rate).log_prob(px_r).sum()
            loss = loss + neg_log_likelihood_prior / n_obs

        kl_local = {
            "kl_divergence_l": kl_divergence_l,
            "kl_divergence_z": kl_divergence_z,
        }
        return LossOutput(loss=loss, reconstruction_loss=reconst_loss, kl_local=kl_local)
=======
        return LossOutput(
            loss=loss,
            reconstruction_loss=reconst_loss,
            kl_local={
                MODULE_KEYS.KL_L_KEY: kl_divergence_l,
                MODULE_KEYS.KL_Z_KEY: kl_divergence_z,
            },
        )
>>>>>>> 66893864

    @torch.inference_mode()
    def sample(
        self,
        tensors: dict[str, torch.Tensor],
        n_samples: int = 1,
        max_poisson_rate: float = 1e8,
    ) -> torch.Tensor:
        r"""Generate predictive samples from the posterior predictive distribution.

        The posterior predictive distribution is denoted as :math:`p(\hat{x} \mid x)`, where
        :math:`x` is the input data and :math:`\hat{x}` is the sampled data.

        We sample from this distribution by first sampling ``n_samples`` times from the posterior
        distribution :math:`q(z \mid x)` for a given observation, and then sampling from the
        likelihood :math:`p(\hat{x} \mid z)` for each of these.

        Parameters
        ----------
        tensors
            Dictionary of tensors passed into :meth:`~scvi.module.VAE.forward`.
        n_samples
            Number of Monte Carlo samples to draw from the distribution for each observation.
        max_poisson_rate
            The maximum value to which to clip the ``rate`` parameter of
            :class:`~scvi.distributions.Poisson`. Avoids numerical sampling issues when the
            parameter is very large due to the variance of the distribution.

        Returns
        -------
        Tensor on CPU with shape ``(n_obs, n_vars)`` if ``n_samples == 1``, else
        ``(n_obs, n_vars,)``.
        """
        from scvi.distributions import Poisson

        inference_kwargs = {"n_samples": n_samples}
        _, generative_outputs = self.forward(
            tensors, inference_kwargs=inference_kwargs, compute_loss=False
        )

        dist = generative_outputs[MODULE_KEYS.PX_KEY]
        if self.gene_likelihood == "poisson":
            dist = Poisson(torch.clamp(dist.rate, max=max_poisson_rate))

        # (n_obs, n_vars) if n_samples == 1, else (n_samples, n_obs, n_vars)
        samples = dist.sample()
        # (n_samples, n_obs, n_vars) -> (n_obs, n_vars, n_samples)
        samples = torch.permute(samples, (1, 2, 0)) if n_samples > 1 else samples

        return samples.cpu()

    @torch.inference_mode()
    @auto_move_data
    def marginal_ll(
        self,
        tensors: dict[str, torch.Tensor],
        n_mc_samples: int,
        return_mean: bool = False,
        n_mc_samples_per_pass: int = 1,
    ):
        """Compute the marginal log-likelihood of the data under the model.

        Parameters
        ----------
        tensors
            Dictionary of tensors passed into :meth:`~scvi.module.VAE.forward`.
        n_mc_samples
            Number of Monte Carlo samples to use for the estimation of the marginal log-likelihood.
        return_mean
            Whether to return the mean of marginal likelihoods over cells.
        n_mc_samples_per_pass
            Number of Monte Carlo samples to use per pass. This is useful to avoid memory issues.
        """
        from torch import logsumexp
        from torch.distributions import Normal

        batch_index = tensors[REGISTRY_KEYS.BATCH_KEY]

        to_sum = []
        if n_mc_samples_per_pass > n_mc_samples:
            warnings.warn(
                "Number of chunks is larger than the total number of samples, setting it to the "
                "number of samples",
                RuntimeWarning,
                stacklevel=settings.warnings_stacklevel,
            )
            n_mc_samples_per_pass = n_mc_samples
        n_passes = int(np.ceil(n_mc_samples / n_mc_samples_per_pass))
        for _ in range(n_passes):
            # Distribution parameters and sampled variables
            inference_outputs, _, losses = self.forward(
                tensors, inference_kwargs={"n_samples": n_mc_samples_per_pass}
            )
            qz = inference_outputs[MODULE_KEYS.QZ_KEY]
            ql = inference_outputs[MODULE_KEYS.QL_KEY]
            z = inference_outputs[MODULE_KEYS.Z_KEY]
            library = inference_outputs[MODULE_KEYS.LIBRARY_KEY]

            # Reconstruction Loss
            reconst_loss = losses.dict_sum(losses.reconstruction_loss)

            # Log-probabilities
            p_z = (
                Normal(torch.zeros_like(qz.loc), torch.ones_like(qz.scale)).log_prob(z).sum(dim=-1)
            )
            p_x_zl = -reconst_loss
            q_z_x = qz.log_prob(z).sum(dim=-1)
            log_prob_sum = p_z + p_x_zl - q_z_x

            if not self.use_observed_lib_size:
                (
                    local_library_log_means,
                    local_library_log_vars,
                ) = self._compute_local_library_params(batch_index)

                p_l = (
                    Normal(local_library_log_means, local_library_log_vars.sqrt())
                    .log_prob(library)
                    .sum(dim=-1)
                )
                q_l_x = ql.log_prob(library).sum(dim=-1)

                log_prob_sum += p_l - q_l_x

            to_sum.append(log_prob_sum)
        to_sum = torch.cat(to_sum, dim=0)
        batch_log_lkl = logsumexp(to_sum, dim=0) - np.log(n_mc_samples)
        if return_mean:
            batch_log_lkl = torch.mean(batch_log_lkl).item()
        else:
            batch_log_lkl = batch_log_lkl.cpu()
        return batch_log_lkl


class LDVAE(VAE):
    """Linear-decoded Variational auto-encoder model.

    Implementation of :cite:p:`Svensson20`.

    This model uses a linear decoder, directly mapping the latent representation
    to gene expression levels. It still uses a deep neural network to encode
    the latent representation.

    Compared to standard VAE, this model is less powerful, but can be used to
    inspect which genes contribute to variation in the dataset. It may also be used
    for all scVI tasks, like differential expression, batch correction, imputation, etc.
    However, batch correction may be less powerful as it assumes a linear model.

    Parameters
    ----------
    n_input
        Number of input genes
    n_batch
        Number of batches
    n_labels
        Number of labels
    n_hidden
        Number of nodes per hidden layer (for encoder)
    n_latent
        Dimensionality of the latent space
    n_layers_encoder
        Number of hidden layers used for encoder NNs
    dropout_rate
        Dropout rate for neural networks
    dispersion
        One of the following

        * ``'gene'`` - dispersion parameter of NB is constant per gene across cells
        * ``'gene-batch'`` - dispersion can differ between different batches
        * ``'gene-label'`` - dispersion can differ between different labels
        * ``'gene-cell'`` - dispersion can differ for every gene in every cell
    log_variational
        Log(data+1) prior to encoding for numerical stability. Not normalization.
    gene_likelihood
        One of

        * ``'nb'`` - Negative binomial distribution
        * ``'zinb'`` - Zero-inflated negative binomial distribution
        * ``'poisson'`` - Poisson distribution
    use_batch_norm
        Bool whether to use batch norm in decoder
    bias
        Bool whether to have bias term in linear decoder
    latent_distribution
        One of

        * ``'normal'`` - Isotropic normal
        * ``'ln'`` - Logistic normal with normal params N(0, 1)
    use_observed_lib_size
        Use observed library size for RNA as scaling factor in mean of conditional distribution.
    **kwargs
    """

    def __init__(
        self,
        n_input: int,
        n_batch: int = 0,
        n_labels: int = 0,
        n_hidden: int = 128,
        n_latent: int = 10,
        n_layers_encoder: int = 1,
        dropout_rate: float = 0.1,
        dispersion: str = "gene",
        log_variational: bool = True,
        gene_likelihood: str = "nb",
        use_batch_norm: bool = True,
        bias: bool = False,
        latent_distribution: str = "normal",
        use_observed_lib_size: bool = False,
        **kwargs,
    ):
        from scvi.nn import Encoder, LinearDecoderSCVI

        super().__init__(
            n_input=n_input,
            n_batch=n_batch,
            n_labels=n_labels,
            n_hidden=n_hidden,
            n_latent=n_latent,
            n_layers=n_layers_encoder,
            dropout_rate=dropout_rate,
            dispersion=dispersion,
            log_variational=log_variational,
            gene_likelihood=gene_likelihood,
            latent_distribution=latent_distribution,
            use_observed_lib_size=use_observed_lib_size,
            **kwargs,
        )
        self.use_batch_norm = use_batch_norm
        self.z_encoder = Encoder(
            n_input,
            n_latent,
            n_layers=n_layers_encoder,
            n_hidden=n_hidden,
            dropout_rate=dropout_rate,
            distribution=latent_distribution,
            use_batch_norm=True,
            use_layer_norm=False,
            return_dist=True,
        )
        self.l_encoder = Encoder(
            n_input,
            1,
            n_layers=1,
            n_hidden=n_hidden,
            dropout_rate=dropout_rate,
            use_batch_norm=True,
            use_layer_norm=False,
            return_dist=True,
        )
        self.decoder = LinearDecoderSCVI(
            n_latent,
            n_input,
            n_cat_list=[n_batch],
            use_batch_norm=use_batch_norm,
            use_layer_norm=False,
            bias=bias,
        )

    @torch.inference_mode()
    def get_loadings(self) -> np.ndarray:
        """Extract per-gene weights in the linear decoder."""
        # This is BW, where B is diag(b) batch norm, W is weight matrix
        if self.use_batch_norm is True:
            w = self.decoder.factor_regressor.fc_layers[0][0].weight
            bn = self.decoder.factor_regressor.fc_layers[0][1]
            sigma = torch.sqrt(bn.running_var + bn.eps)
            gamma = bn.weight
            b = gamma / sigma
            b_identity = torch.diag(b)
            loadings = torch.matmul(b_identity, w)
        else:
            loadings = self.decoder.factor_regressor.fc_layers[0][0].weight
        loadings = loadings.detach().cpu().numpy()
        if self.n_batch > 1:
            loadings = loadings[:, : -self.n_batch]

        return loadings<|MERGE_RESOLUTION|>--- conflicted
+++ resolved
@@ -6,23 +6,11 @@
 
 import numpy as np
 import torch
-<<<<<<< HEAD
 import torch.nn.functional as F
+from torch.nn.functional import one_hot
 from torch import logsumexp
-from torch.distributions import Exponential, Normal
+from torch.distributions import Exponential, Normal, Distribution
 from torch.distributions import kl_divergence as kl
-
-from scvi import REGISTRY_KEYS
-from scvi._types import Tunable
-from scvi.data._constants import ADATA_MINIFY_TYPE
-from scvi.distributions import NegativeBinomial, Poisson, ZeroInflatedNegativeBinomial
-from scvi.module.base import BaseMinifiedModeModuleClass, LossOutput, auto_move_data
-from scvi.nn import DecoderSCVI, Encoder, LinearDecoderSCVI, one_hot
-
-torch.backends.cudnn.benchmark = True
-=======
-from torch.distributions import Distribution
-from torch.nn.functional import one_hot
 
 from scvi import REGISTRY_KEYS, settings
 from scvi.module._constants import MODULE_KEYS
@@ -32,7 +20,6 @@
     LossOutput,
     auto_move_data,
 )
->>>>>>> 66893864
 
 logger = logging.getLogger(__name__)
 
@@ -133,28 +120,20 @@
         parameterize the prior on library size if ``use_size_factor_key`` is ``False`` and
         ``use_observed_lib_size`` is ``False``.
     library_log_vars
-<<<<<<< HEAD
-        1 x n_batch array of variances of the log library sizes. Parameterizes prior on library size if
-        not using observed library size.
+        :class:`~numpy.ndarray` of shape ``(1, n_batch)`` of variances of the log library sizes
+        that parameterize the prior on library size if ``use_size_factor_key`` is ``False`` and
+        ``use_observed_lib_size`` is ``False``.
     library_log_vars_weight
         Weight that allows adjusting the expected variance in library sizes that can be attributed to technical
         rather than biological effect. Set library_log_vars_weight < 1.0 to regularise technical effect.
     library_n_hidden
         Number of hidden layers to use for the encoder that learns library sizes. Default: use n_hidden.
     var_activation
-        Callable used to ensure positivity of the variational distributions' variance.
-        When `None`, defaults to `torch.exp`.
+        Callable used to ensure positivity of the variance of the variational distribution. Passed
+        into :class:`~scvi.nn.Encoder`. Defaults to :func:`~torch.exp`.
     scale_activation
         String naming the activation function to use for transforming decoder output
         before applying per cell normalisation.
-=======
-        :class:`~numpy.ndarray` of shape ``(1, n_batch)`` of variances of the log library sizes
-        that parameterize the prior on library size if ``use_size_factor_key`` is ``False`` and
-        ``use_observed_lib_size`` is ``False``.
-    var_activation
-        Callable used to ensure positivity of the variance of the variational distribution. Passed
-        into :class:`~scvi.nn.Encoder`. Defaults to :func:`~torch.exp`.
->>>>>>> 66893864
     extra_encoder_kwargs
         Additional keyword arguments passed into :class:`~scvi.nn.Encoder`.
     extra_decoder_kwargs
@@ -191,28 +170,19 @@
         use_batch_norm: Literal["encoder", "decoder", "none", "both"] = "both",
         use_layer_norm: Literal["encoder", "decoder", "none", "both"] = "none",
         use_size_factor_key: bool = False,
-<<<<<<< HEAD
-        use_observed_lib_size: Tunable[bool] = True,
-        library_log_means: Optional[np.ndarray] = None,
-        library_log_vars: Optional[np.ndarray] = None,
+        use_observed_lib_size: bool = True,
+        library_log_means: np.ndarray | None = None,
+        library_log_vars: np.ndarray | None = None,
         library_log_vars_weight: float = 1.0,
-        library_n_hidden: Optional[int] = None,
-        var_activation: Optional[Callable] = None,
-        scale_activation: Optional[Literal["softplus", "softmax"]] = None,
+        library_n_hidden: int = None,
+        var_activation: Callable[[torch.Tensor], torch.Tensor] = None,
+        scale_activation: Literal["softplus", "softmax"] = None,
         use_additive_background: bool = False,
         use_batch_in_decoder: bool = True,
         regularise_dispersion: bool = False,
-        extra_encoder_kwargs: Optional[dict] = None,
-        extra_decoder_kwargs: Optional[dict] = None,
-=======
-        use_observed_lib_size: bool = True,
-        library_log_means: np.ndarray | None = None,
-        library_log_vars: np.ndarray | None = None,
-        var_activation: Callable[[torch.Tensor], torch.Tensor] = None,
         extra_encoder_kwargs: dict | None = None,
         extra_decoder_kwargs: dict | None = None,
         batch_embedding_kwargs: dict | None = None,
->>>>>>> 66893864
     ):
         from scvi.nn import DecoderSCVI, Encoder
 
@@ -236,7 +206,6 @@
                     "must provide library_log_means and library_log_vars."
                 )
 
-<<<<<<< HEAD
             self.register_buffer(
                 "library_log_means", torch.from_numpy(library_log_means).float()
             )
@@ -244,10 +213,6 @@
                 "library_log_vars",
                 torch.from_numpy(library_log_vars * library_log_vars_weight).float(),
             )
-=======
-            self.register_buffer("library_log_means", torch.from_numpy(library_log_means).float())
-            self.register_buffer("library_log_vars", torch.from_numpy(library_log_vars).float())
->>>>>>> 66893864
 
         if self.dispersion == "gene":
             self.px_r = torch.nn.Parameter(torch.randn(n_input))
@@ -261,12 +226,6 @@
             raise ValueError(
                 "`dispersion` must be one of 'gene', 'gene-batch', 'gene-label', 'gene-cell'."
             )
-        self.regularise_dispersion = regularise_dispersion
-
-        self.use_additive_background = use_additive_background
-        self.use_batch_in_decoder = use_batch_in_decoder
-        if self.use_additive_background:
-            self.additive_background = torch.nn.Parameter(torch.randn(n_input, n_batch))
 
         self.batch_representation = batch_representation
         if self.batch_representation == "embedding":
@@ -274,6 +233,14 @@
             batch_dim = self.get_embedding(REGISTRY_KEYS.BATCH_KEY).embedding_dim
         elif self.batch_representation != "one-hot":
             raise ValueError("`batch_representation` must be one of 'one-hot', 'embedding'.")
+
+        self.regularise_dispersion = regularise_dispersion
+
+        self.use_additive_background = use_additive_background
+        self.use_batch_in_decoder = use_batch_in_decoder
+        if self.use_additive_background:
+            self.additive_background = torch.nn.Parameter(torch.randn(n_input, n_batch))
+
 
         use_batch_norm_encoder = use_batch_norm == "encoder" or use_batch_norm == "both"
         use_batch_norm_decoder = use_batch_norm == "decoder" or use_batch_norm == "both"
@@ -321,16 +288,12 @@
             return_dist=True,
             **_extra_encoder_kwargs,
         )
+        # decoder goes from n_latent-dimensional space to n_input-d data
         n_input_decoder = n_latent + n_continuous_cov
-<<<<<<< HEAD
-
+        if self.batch_representation == "embedding":
+            n_input_decoder += batch_dim
         if scale_activation is None:
             scale_activation = "softplus" if use_size_factor_key else "softmax"
-=======
-        if self.batch_representation == "embedding":
-            n_input_decoder += batch_dim
-
->>>>>>> 66893864
         _extra_decoder_kwargs = extra_decoder_kwargs or {}
         _extra_decoder_kwargs["scale_activation"] = scale_activation
 
@@ -549,32 +512,11 @@
             )
         else:
             additive_background = torch.zeros_like(library)
-        if self.use_batch_in_decoder:
-            px_scale, px_r, px_rate, px_dropout = self.decoder(
-                self.dispersion,
-                decoder_input,
-                size_factor,
-                additive_background,
-                batch_index,
-                *categorical_input,
-                y,
-            )
-        else:
-            px_scale, px_r, px_rate, px_dropout = self.decoder(
-                self.dispersion,
-                decoder_input,
-                size_factor,
-                additive_background,
-                # batch_index,
-                *categorical_input,
-                y,
-            )
-
-<<<<<<< HEAD
-=======
+
         if self.batch_representation == "embedding":
-            batch_rep = self.compute_embedding(REGISTRY_KEYS.BATCH_KEY, batch_index)
-            decoder_input = torch.cat([decoder_input, batch_rep], dim=-1)
+            if self.use_batch_in_decoder:
+                batch_rep = self.compute_embedding(REGISTRY_KEYS.BATCH_KEY, batch_index)
+                decoder_input = torch.cat([decoder_input, batch_rep], dim=-1)
             px_scale, px_r, px_rate, px_dropout = self.decoder(
                 self.dispersion,
                 decoder_input,
@@ -583,16 +525,25 @@
                 y,
             )
         else:
-            px_scale, px_r, px_rate, px_dropout = self.decoder(
-                self.dispersion,
-                decoder_input,
-                size_factor,
-                batch_index,
-                *categorical_input,
-                y,
-            )
-
->>>>>>> 66893864
+            if self.use_batch_in_decoder:
+                px_scale, px_r, px_rate, px_dropout = self.decoder(
+                    self.dispersion,
+                    decoder_input,
+                    size_factor,
+                    additive_background,
+                    batch_index,
+                    *categorical_input,
+                    y,
+                )
+            else:
+                px_scale, px_r, px_rate, px_dropout = self.decoder(
+                    self.dispersion,
+                    decoder_input,
+                    size_factor,
+                    additive_background,
+                    *categorical_input,
+                    y,
+                )
         if self.dispersion == "gene-label":
             px_r = linear(
                 one_hot(y.squeeze(-1), self.n_labels).float(), self.px_r
@@ -639,16 +590,11 @@
         inference_outputs: dict[str, torch.Tensor | Distribution | None],
         generative_outputs: dict[str, Distribution | None],
         kl_weight: float = 1.0,
-<<<<<<< HEAD
         n_obs: int = 1.0,
-    ):
-        """Computes the loss function for the model."""
-=======
     ) -> LossOutput:
         """Compute the loss."""
         from torch.distributions import kl_divergence
 
->>>>>>> 66893864
         x = tensors[REGISTRY_KEYS.X_KEY]
         kl_divergence_z = kl_divergence(
             inference_outputs[MODULE_KEYS.QZ_KEY], generative_outputs[MODULE_KEYS.PZ_KEY]
@@ -669,7 +615,6 @@
 
         loss = torch.mean(reconst_loss + weighted_kl_local)
 
-<<<<<<< HEAD
         if self.regularise_dispersion:
             # prior likelihood
             # (dispersion not overdispersion is used here)
@@ -683,12 +628,6 @@
             neg_log_likelihood_prior = -Exponential(rate).log_prob(px_r).sum()
             loss = loss + neg_log_likelihood_prior / n_obs
 
-        kl_local = {
-            "kl_divergence_l": kl_divergence_l,
-            "kl_divergence_z": kl_divergence_z,
-        }
-        return LossOutput(loss=loss, reconstruction_loss=reconst_loss, kl_local=kl_local)
-=======
         return LossOutput(
             loss=loss,
             reconstruction_loss=reconst_loss,
@@ -697,7 +636,6 @@
                 MODULE_KEYS.KL_Z_KEY: kl_divergence_z,
             },
         )
->>>>>>> 66893864
 
     @torch.inference_mode()
     def sample(
