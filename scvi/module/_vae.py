"""Main module."""
from typing import Any, Callable, Iterable, Literal, Optional, Tuple

import numpy as np
import torch
import torch.nn.functional as F
from torch import logsumexp
from torch.distributions import Normal
from torch.distributions import kl_divergence as kl

from scvi import REGISTRY_KEYS
from scvi._decorators import classproperty
from scvi.autotune._types import Tunable
from scvi.distributions import NegativeBinomial, Poisson, ZeroInflatedNegativeBinomial
from scvi.module.base import BaseLatentModeModuleClass, LossOutput, auto_move_data
from scvi.nn import DecoderSCVI, Encoder, LinearDecoderSCVI, one_hot

torch.backends.cudnn.benchmark = True

_SCVI_LATENT_MODE = "posterior_parameters"


class VAE(BaseLatentModeModuleClass):
    """
    Variational auto-encoder model.

    This is an implementation of the scVI model described in :cite:p:`Lopez18`.

    Parameters
    ----------
    n_input
        Number of input genes
    n_batch
        Number of batches, if 0, no batch correction is performed.
    n_labels
        Number of labels
    n_hidden
        Number of nodes per hidden layer
    n_latent
        Dimensionality of the latent space
    n_layers
        Number of hidden layers used for encoder and decoder NNs
    n_continuous_cov
        Number of continuous covarites
    n_cats_per_cov
        Number of categories for each extra categorical covariate
    dropout_rate
        Dropout rate for neural networks
    dispersion
        One of the following

        * ``'gene'`` - dispersion parameter of NB is constant per gene across cells
        * ``'gene-batch'`` - dispersion can differ between different batches
        * ``'gene-label'`` - dispersion can differ between different labels
        * ``'gene-cell'`` - dispersion can differ for every gene in every cell
    log_variational
        Log(data+1) prior to encoding for numerical stability. Not normalization.
    gene_likelihood
        One of

        * ``'nb'`` - Negative binomial distribution
        * ``'zinb'`` - Zero-inflated negative binomial distribution
        * ``'poisson'`` - Poisson distribution
    latent_distribution
        One of

        * ``'normal'`` - Isotropic normal
        * ``'ln'`` - Logistic normal with normal params N(0, 1)
    encode_covariates
        Whether to concatenate covariates to expression in encoder
    deeply_inject_covariates
        Whether to concatenate covariates into output of hidden layers in encoder/decoder. This option
        only applies when `n_layers` > 1. The covariates are concatenated to the input of subsequent hidden layers.
    use_layer_norm
        Whether to use layer norm in layers
    use_size_factor_key
        Use size_factor AnnDataField defined by the user as scaling factor in mean of conditional distribution.
        Takes priority over `use_observed_lib_size`.
    use_observed_lib_size
        Use observed library size for RNA as scaling factor in mean of conditional distribution
    library_log_means
        1 x n_batch array of means of the log library sizes. Parameterizes prior on library size if
        not using observed library size.
    library_log_vars
        1 x n_batch array of variances of the log library sizes. Parameterizes prior on library size if
        not using observed library size.
    var_activation
        Callable used to ensure positivity of the variational distributions' variance.
        When `None`, defaults to `torch.exp`.
    latent_data_type
        None or the type of latent data.
    """

    def __init__(
        self,
        n_input: int,
        n_batch: int = 0,
        n_labels: int = 0,
        n_hidden: Tunable[int] = 128,
        n_latent: int = 10,
        n_layers: int = 1,
        n_continuous_cov: int = 0,
        n_cats_per_cov: Optional[Iterable[int]] = None,
        dropout_rate: float = 0.1,
        dispersion: str = "gene",
        log_variational: bool = True,
        gene_likelihood: Literal["zinb", "nb", "poisson"] = "zinb",
        latent_distribution: str = "normal",
        encode_covariates: bool = False,
        deeply_inject_covariates: bool = True,
        use_batch_norm: Literal["encoder", "decoder", "none", "both"] = "both",
        use_layer_norm: Literal["encoder", "decoder", "none", "both"] = "none",
        use_size_factor_key: bool = False,
        use_observed_lib_size: bool = True,
        library_log_means: Optional[np.ndarray] = None,
        library_log_vars: Optional[np.ndarray] = None,
        var_activation: Optional[Callable] = None,
    ):
        super().__init__()
        self.dispersion = dispersion
        self.n_latent = n_latent
        self.log_variational = log_variational
        self.gene_likelihood = gene_likelihood
        # Automatically deactivate if useless
        self.n_batch = n_batch
        self.n_labels = n_labels
        self.latent_distribution = latent_distribution
        self.encode_covariates = encode_covariates

        self.use_size_factor_key = use_size_factor_key
        self.use_observed_lib_size = use_size_factor_key or use_observed_lib_size
        if not self.use_observed_lib_size:
            if library_log_means is None or library_log_vars is None:
                raise ValueError(
                    "If not using observed_lib_size, "
                    "must provide library_log_means and library_log_vars."
                )

            self.register_buffer(
                "library_log_means", torch.from_numpy(library_log_means).float()
            )
            self.register_buffer(
                "library_log_vars", torch.from_numpy(library_log_vars).float()
            )

        if self.dispersion == "gene":
            self.px_r = torch.nn.Parameter(torch.randn(n_input))
        elif self.dispersion == "gene-batch":
            self.px_r = torch.nn.Parameter(torch.randn(n_input, n_batch))
        elif self.dispersion == "gene-label":
            self.px_r = torch.nn.Parameter(torch.randn(n_input, n_labels))
        elif self.dispersion == "gene-cell":
            pass
        else:
            raise ValueError(
                "dispersion must be one of ['gene', 'gene-batch',"
                " 'gene-label', 'gene-cell'], but input was "
                "{}.format(self.dispersion)"
            )

        use_batch_norm_encoder = use_batch_norm == "encoder" or use_batch_norm == "both"
        use_batch_norm_decoder = use_batch_norm == "decoder" or use_batch_norm == "both"
        use_layer_norm_encoder = use_layer_norm == "encoder" or use_layer_norm == "both"
        use_layer_norm_decoder = use_layer_norm == "decoder" or use_layer_norm == "both"

        # z encoder goes from the n_input-dimensional data to an n_latent-d
        # latent space representation
        n_input_encoder = n_input + n_continuous_cov * encode_covariates
        cat_list = [n_batch] + list([] if n_cats_per_cov is None else n_cats_per_cov)
        encoder_cat_list = cat_list if encode_covariates else None
        self.z_encoder = Encoder(
            n_input_encoder,
            n_latent,
            n_cat_list=encoder_cat_list,
            n_layers=n_layers,
            n_hidden=n_hidden,
            dropout_rate=dropout_rate,
            distribution=latent_distribution,
            inject_covariates=deeply_inject_covariates,
            use_batch_norm=use_batch_norm_encoder,
            use_layer_norm=use_layer_norm_encoder,
            var_activation=var_activation,
            return_dist=True,
        )
        # l encoder goes from n_input-dimensional data to 1-d library size
        self.l_encoder = Encoder(
            n_input_encoder,
            1,
            n_layers=1,
            n_cat_list=encoder_cat_list,
            n_hidden=n_hidden,
            dropout_rate=dropout_rate,
            inject_covariates=deeply_inject_covariates,
            use_batch_norm=use_batch_norm_encoder,
            use_layer_norm=use_layer_norm_encoder,
            var_activation=var_activation,
            return_dist=True,
        )
        # decoder goes from n_latent-dimensional space to n_input-d data
        n_input_decoder = n_latent + n_continuous_cov
        self.decoder = DecoderSCVI(
            n_input_decoder,
            n_input,
            n_cat_list=cat_list,
            n_layers=n_layers,
            n_hidden=n_hidden,
            inject_covariates=deeply_inject_covariates,
            use_batch_norm=use_batch_norm_decoder,
            use_layer_norm=use_layer_norm_decoder,
            scale_activation="softplus" if use_size_factor_key else "softmax",
        )

    @classproperty
    def _tunables(cls) -> Tuple[Any]:
        return (cls.__init__,)

    def _get_inference_input(
        self,
        tensors,
    ):
        batch_index = tensors[REGISTRY_KEYS.BATCH_KEY]

        cont_key = REGISTRY_KEYS.CONT_COVS_KEY
        cont_covs = tensors[cont_key] if cont_key in tensors.keys() else None

        cat_key = REGISTRY_KEYS.CAT_COVS_KEY
        cat_covs = tensors[cat_key] if cat_key in tensors.keys() else None

        if self.latent_data_type is None:
            x = tensors[REGISTRY_KEYS.X_KEY]
            input_dict = dict(
                x=x, batch_index=batch_index, cont_covs=cont_covs, cat_covs=cat_covs
            )
        else:
            if self.latent_data_type == _SCVI_LATENT_MODE:
                qzm = tensors[REGISTRY_KEYS.LATENT_QZM_KEY]
                qzv = tensors[REGISTRY_KEYS.LATENT_QZV_KEY]
                observed_lib_size = tensors[REGISTRY_KEYS.OBSERVED_LIB_SIZE]
                input_dict = dict(qzm=qzm, qzv=qzv, observed_lib_size=observed_lib_size)
            else:
                raise ValueError(f"Unknown latent data type: {self.latent_data_type}")

        return input_dict

    def _get_generative_input(self, tensors, inference_outputs):
        z = inference_outputs["z"]
        library = inference_outputs["library"]
        batch_index = tensors[REGISTRY_KEYS.BATCH_KEY]
        y = tensors[REGISTRY_KEYS.LABELS_KEY]

        cont_key = REGISTRY_KEYS.CONT_COVS_KEY
        cont_covs = tensors[cont_key] if cont_key in tensors.keys() else None

        cat_key = REGISTRY_KEYS.CAT_COVS_KEY
        cat_covs = tensors[cat_key] if cat_key in tensors.keys() else None

        size_factor_key = REGISTRY_KEYS.SIZE_FACTOR_KEY
        size_factor = (
            torch.log(tensors[size_factor_key])
            if size_factor_key in tensors.keys()
            else None
        )

        input_dict = dict(
            z=z,
            library=library,
            batch_index=batch_index,
            y=y,
            cont_covs=cont_covs,
            cat_covs=cat_covs,
            size_factor=size_factor,
        )
        return input_dict

    def _compute_local_library_params(self, batch_index):
        """
        Computes local library parameters.

        Compute two tensors of shape (batch_index.shape[0], 1) where each
        element corresponds to the mean and variances, respectively, of the
        log library sizes in the batch the cell corresponds to.
        """
        n_batch = self.library_log_means.shape[1]
        local_library_log_means = F.linear(
            one_hot(batch_index, n_batch), self.library_log_means
        )
        local_library_log_vars = F.linear(
            one_hot(batch_index, n_batch), self.library_log_vars
        )
        return local_library_log_means, local_library_log_vars

    @auto_move_data
    def _regular_inference(
        self, x, batch_index, cont_covs=None, cat_covs=None, n_samples=1
    ):
        """
        High level inference method.

        Runs the inference (encoder) model.
        """
        x_ = x
        if self.use_observed_lib_size:
            library = torch.log(x.sum(1)).unsqueeze(1)
        if self.log_variational:
            x_ = torch.log(1 + x_)

        if cont_covs is not None and self.encode_covariates:
            encoder_input = torch.cat((x_, cont_covs), dim=-1)
        else:
            encoder_input = x_
        if cat_covs is not None and self.encode_covariates:
            categorical_input = torch.split(cat_covs, 1, dim=1)
        else:
            categorical_input = tuple()
        qz, z = self.z_encoder(encoder_input, batch_index, *categorical_input)
        ql = None
        if not self.use_observed_lib_size:
            ql, library_encoded = self.l_encoder(
                encoder_input, batch_index, *categorical_input
            )
            library = library_encoded

        if n_samples > 1:
            untran_z = qz.sample((n_samples,))
            z = self.z_encoder.z_transformation(untran_z)
            if self.use_observed_lib_size:
                library = library.unsqueeze(0).expand(
                    (n_samples, library.size(0), library.size(1))
                )
            else:
                library = ql.sample((n_samples,))
        outputs = dict(z=z, qz=qz, ql=ql, library=library)
        return outputs

    @auto_move_data
<<<<<<< HEAD
    def _cached_inference(self, qzm, qzv, observed_lib_size, n_samples=1):
        if self.latent_data_type == "dist":
=======
    def _cached_inference(self, qzm, qzv, n_samples=1):
        if self.latent_data_type == _SCVI_LATENT_MODE:
>>>>>>> 5729e852
            dist = Normal(qzm, qzv.sqrt())
            # use dist.sample() rather than rsample because we aren't optimizing
            # the z in latent/cached mode
            untran_z = dist.sample() if n_samples == 1 else dist.sample((n_samples,))
            z = self.z_encoder.z_transformation(untran_z)
            library = torch.log(observed_lib_size)
            if n_samples > 1:
                library = library.unsqueeze(0).expand(
                    (n_samples, library.size(0), library.size(1))
                )
        else:
            raise ValueError(f"Unknown latent data type: {self.latent_data_type}")
        outputs = dict(z=z, qz_m=qzm, qz_v=qzv, ql=None, library=library)
        return outputs

    @auto_move_data
    def generative(
        self,
        z,
        library,
        batch_index,
        cont_covs=None,
        cat_covs=None,
        size_factor=None,
        y=None,
        transform_batch=None,
    ):
        """Runs the generative model."""
        # TODO: refactor forward function to not rely on y
        # Likelihood distribution
        if cont_covs is None:
            decoder_input = z
        elif z.dim() != cont_covs.dim():
            decoder_input = torch.cat(
                [z, cont_covs.unsqueeze(0).expand(z.size(0), -1, -1)], dim=-1
            )
        else:
            decoder_input = torch.cat([z, cont_covs], dim=-1)

        if cat_covs is not None:
            categorical_input = torch.split(cat_covs, 1, dim=1)
        else:
            categorical_input = tuple()

        if transform_batch is not None:
            batch_index = torch.ones_like(batch_index) * transform_batch

        if not self.use_size_factor_key:
            size_factor = library

        px_scale, px_r, px_rate, px_dropout = self.decoder(
            self.dispersion,
            decoder_input,
            size_factor,
            batch_index,
            *categorical_input,
            y,
        )
        if self.dispersion == "gene-label":
            px_r = F.linear(
                one_hot(y, self.n_labels), self.px_r
            )  # px_r gets transposed - last dimension is nb genes
        elif self.dispersion == "gene-batch":
            px_r = F.linear(one_hot(batch_index, self.n_batch), self.px_r)
        elif self.dispersion == "gene":
            px_r = self.px_r

        px_r = torch.exp(px_r)

        if self.gene_likelihood == "zinb":
            px = ZeroInflatedNegativeBinomial(
                mu=px_rate,
                theta=px_r,
                zi_logits=px_dropout,
                scale=px_scale,
            )
        elif self.gene_likelihood == "nb":
            px = NegativeBinomial(mu=px_rate, theta=px_r, scale=px_scale)
        elif self.gene_likelihood == "poisson":
            px = Poisson(px_rate, scale=px_scale)

        # Priors
        if self.use_observed_lib_size:
            pl = None
        else:
            (
                local_library_log_means,
                local_library_log_vars,
            ) = self._compute_local_library_params(batch_index)
            pl = Normal(local_library_log_means, local_library_log_vars.sqrt())
        pz = Normal(torch.zeros_like(z), torch.ones_like(z))
        return dict(
            px=px,
            pl=pl,
            pz=pz,
        )

    def loss(
        self,
        tensors,
        inference_outputs,
        generative_outputs,
        kl_weight: float = 1.0,
    ):
        """Computes the loss function for the model."""
        x = tensors[REGISTRY_KEYS.X_KEY]
        kl_divergence_z = kl(inference_outputs["qz"], generative_outputs["pz"]).sum(
            dim=1
        )
        if not self.use_observed_lib_size:
            kl_divergence_l = kl(
                inference_outputs["ql"],
                generative_outputs["pl"],
            ).sum(dim=1)
        else:
            kl_divergence_l = torch.tensor(0.0, device=x.device)

        reconst_loss = -generative_outputs["px"].log_prob(x).sum(-1)

        kl_local_for_warmup = kl_divergence_z
        kl_local_no_warmup = kl_divergence_l

        weighted_kl_local = kl_weight * kl_local_for_warmup + kl_local_no_warmup

        loss = torch.mean(reconst_loss + weighted_kl_local)

        kl_local = dict(
            kl_divergence_l=kl_divergence_l, kl_divergence_z=kl_divergence_z
        )
        return LossOutput(
            loss=loss, reconstruction_loss=reconst_loss, kl_local=kl_local
        )

    @torch.inference_mode()
    def sample(
        self,
        tensors,
        n_samples=1,
        library_size=1,
    ) -> np.ndarray:
        r"""
        Generate observation samples from the posterior predictive distribution.

        The posterior predictive distribution is written as :math:`p(\hat{x} \mid x)`.

        Parameters
        ----------
        tensors
            Tensors dict
        n_samples
            Number of required samples for each cell
        library_size
            Library size to scale samples to

        Returns
        -------
        x_new : :py:class:`torch.Tensor`
            tensor with shape (n_cells, n_genes, n_samples)
        """
        inference_kwargs = dict(n_samples=n_samples)
        _, generative_outputs, = self.forward(
            tensors,
            inference_kwargs=inference_kwargs,
            compute_loss=False,
        )

        dist = generative_outputs["px"]
        if self.gene_likelihood == "poisson":
            l_train = generative_outputs["px"].rate
            l_train = torch.clamp(l_train, max=1e8)
            dist = torch.distributions.Poisson(
                l_train
            )  # Shape : (n_samples, n_cells_batch, n_genes)
        if n_samples > 1:
            exprs = dist.sample().permute(
                [1, 2, 0]
            )  # Shape : (n_cells_batch, n_genes, n_samples)
        else:
            exprs = dist.sample()

        return exprs.cpu()

    @torch.inference_mode()
    @auto_move_data
    def marginal_ll(self, tensors, n_mc_samples):
        """Computes the marginal log likelihood of the model."""
        sample_batch = tensors[REGISTRY_KEYS.X_KEY]
        batch_index = tensors[REGISTRY_KEYS.BATCH_KEY]

        to_sum = torch.zeros(sample_batch.size()[0], n_mc_samples)

        for i in range(n_mc_samples):
            # Distribution parameters and sampled variables
            inference_outputs, _, losses = self.forward(tensors)
            qz = inference_outputs["qz"]
            ql = inference_outputs["ql"]
            z = inference_outputs["z"]
            library = inference_outputs["library"]

            # Reconstruction Loss
            reconst_loss = losses.dict_sum(losses.reconstruction_loss)

            # Log-probabilities
            p_z = (
                Normal(torch.zeros_like(qz.loc), torch.ones_like(qz.scale))
                .log_prob(z)
                .sum(dim=-1)
            )
            p_x_zl = -reconst_loss
            q_z_x = qz.log_prob(z).sum(dim=-1)
            log_prob_sum = p_z + p_x_zl - q_z_x

            if not self.use_observed_lib_size:
                (
                    local_library_log_means,
                    local_library_log_vars,
                ) = self._compute_local_library_params(batch_index)

                p_l = (
                    Normal(local_library_log_means, local_library_log_vars.sqrt())
                    .log_prob(library)
                    .sum(dim=-1)
                )
                q_l_x = ql.log_prob(library).sum(dim=-1)

                log_prob_sum += p_l - q_l_x

            to_sum[:, i] = log_prob_sum

        batch_log_lkl = logsumexp(to_sum, dim=-1) - np.log(n_mc_samples)
        log_lkl = torch.sum(batch_log_lkl).item()
        return log_lkl


class LDVAE(VAE):
    """
    Linear-decoded Variational auto-encoder model.

    Implementation of :cite:p:`Svensson20`.

    This model uses a linear decoder, directly mapping the latent representation
    to gene expression levels. It still uses a deep neural network to encode
    the latent representation.

    Compared to standard VAE, this model is less powerful, but can be used to
    inspect which genes contribute to variation in the dataset. It may also be used
    for all scVI tasks, like differential expression, batch correction, imputation, etc.
    However, batch correction may be less powerful as it assumes a linear model.

    Parameters
    ----------
    n_input
        Number of input genes
    n_batch
        Number of batches
    n_labels
        Number of labels
    n_hidden
        Number of nodes per hidden layer (for encoder)
    n_latent
        Dimensionality of the latent space
    n_layers_encoder
        Number of hidden layers used for encoder NNs
    dropout_rate
        Dropout rate for neural networks
    dispersion
        One of the following

        * ``'gene'`` - dispersion parameter of NB is constant per gene across cells
        * ``'gene-batch'`` - dispersion can differ between different batches
        * ``'gene-label'`` - dispersion can differ between different labels
        * ``'gene-cell'`` - dispersion can differ for every gene in every cell
    log_variational
        Log(data+1) prior to encoding for numerical stability. Not normalization.
    gene_likelihood
        One of

        * ``'nb'`` - Negative binomial distribution
        * ``'zinb'`` - Zero-inflated negative binomial distribution
        * ``'poisson'`` - Poisson distribution
    use_batch_norm
        Bool whether to use batch norm in decoder
    bias
        Bool whether to have bias term in linear decoder
    """

    def __init__(
        self,
        n_input: int,
        n_batch: int = 0,
        n_labels: int = 0,
        n_hidden: int = 128,
        n_latent: int = 10,
        n_layers_encoder: int = 1,
        dropout_rate: float = 0.1,
        dispersion: str = "gene",
        log_variational: bool = True,
        gene_likelihood: str = "nb",
        use_batch_norm: bool = True,
        bias: bool = False,
        latent_distribution: str = "normal",
        **vae_kwargs,
    ):
        super().__init__(
            n_input=n_input,
            n_batch=n_batch,
            n_labels=n_labels,
            n_hidden=n_hidden,
            n_latent=n_latent,
            n_layers=n_layers_encoder,
            dropout_rate=dropout_rate,
            dispersion=dispersion,
            log_variational=log_variational,
            gene_likelihood=gene_likelihood,
            latent_distribution=latent_distribution,
            use_observed_lib_size=False,
            **vae_kwargs,
        )
        self.use_batch_norm = use_batch_norm
        self.z_encoder = Encoder(
            n_input,
            n_latent,
            n_layers=n_layers_encoder,
            n_hidden=n_hidden,
            dropout_rate=dropout_rate,
            distribution=latent_distribution,
            use_batch_norm=True,
            use_layer_norm=False,
            return_dist=True,
        )
        self.l_encoder = Encoder(
            n_input,
            1,
            n_layers=1,
            n_hidden=n_hidden,
            dropout_rate=dropout_rate,
            use_batch_norm=True,
            use_layer_norm=False,
            return_dist=True,
        )
        self.decoder = LinearDecoderSCVI(
            n_latent,
            n_input,
            n_cat_list=[n_batch],
            use_batch_norm=use_batch_norm,
            use_layer_norm=False,
            bias=bias,
        )

    @torch.inference_mode()
    def get_loadings(self) -> np.ndarray:
        """Extract per-gene weights (for each Z, shape is genes by dim(Z)) in the linear decoder."""
        # This is BW, where B is diag(b) batch norm, W is weight matrix
        if self.use_batch_norm is True:
            w = self.decoder.factor_regressor.fc_layers[0][0].weight
            bn = self.decoder.factor_regressor.fc_layers[0][1]
            sigma = torch.sqrt(bn.running_var + bn.eps)
            gamma = bn.weight
            b = gamma / sigma
            b_identity = torch.diag(b)
            loadings = torch.matmul(b_identity, w)
        else:
            loadings = self.decoder.factor_regressor.fc_layers[0][0].weight
        loadings = loadings.detach().cpu().numpy()
        if self.n_batch > 1:
            loadings = loadings[:, : -self.n_batch]

        return loadings<|MERGE_RESOLUTION|>--- conflicted
+++ resolved
@@ -333,13 +333,8 @@
         return outputs
 
     @auto_move_data
-<<<<<<< HEAD
     def _cached_inference(self, qzm, qzv, observed_lib_size, n_samples=1):
-        if self.latent_data_type == "dist":
-=======
-    def _cached_inference(self, qzm, qzv, n_samples=1):
         if self.latent_data_type == _SCVI_LATENT_MODE:
->>>>>>> 5729e852
             dist = Normal(qzm, qzv.sqrt())
             # use dist.sample() rather than rsample because we aren't optimizing
             # the z in latent/cached mode
