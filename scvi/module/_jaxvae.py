from typing import Dict, NamedTuple, Optional

import jax
import jax.numpy as jnp
import numpy as np
import numpyro.distributions as dist
from flax import linen as nn
from flax.linen.initializers import variance_scaling

from scvi import REGISTRY_KEYS
from scvi.distributions import JaxNegativeBinomialMeanDisp as NegativeBinomial


class Dense(nn.Dense):
    def __init__(self, *args, **kwargs):
        # https://github.com/google/jax/blob/ab15db7d8658825afa9709df46f0dea76688d309/jax/_src/nn/initializers.py#L169
        # sqrt 5 comes from PyTorch
        kernel_init = variance_scaling(5.0, "fan_in", "uniform")
        bias_init = variance_scaling(5.0, "fan_in", "uniform", in_axis=-1)
        kwargs.update({"kernel_init": kernel_init, "bias_init": bias_init})
        super().__init__(*args, **kwargs)


class FlaxEncoder(nn.Module):
    n_input: int
    n_latent: int
    n_hidden: int
    dropout_rate: int
    is_training: Optional[bool] = None

    def setup(self):
        self.dense1 = Dense(self.n_hidden)
        self.dense2 = Dense(self.n_hidden)
        self.dense3 = Dense(self.n_latent)
        self.dense4 = Dense(self.n_latent)

        training = not self.is_training
        self.batchnorm1 = nn.BatchNorm(
            momentum=0.99, epsilon=0.001, use_running_average=training
        )
        self.batchnorm2 = nn.BatchNorm(
            momentum=0.99, epsilon=0.001, use_running_average=training
        )
        self.dropout1 = nn.Dropout(self.dropout_rate, deterministic=training)
        self.dropout2 = nn.Dropout(self.dropout_rate, deterministic=training)

    def __call__(self, x: jnp.ndarray):

        x_ = jnp.log1p(x)

        h = self.dense1(x_)
        h = self.batchnorm1(h)
        h = nn.relu(h)
        h = self.dropout1(h)
        h = self.dense2(h)
        h = self.batchnorm2(h)
        h = nn.relu(h)
        h = self.dropout2(h)

        mean = self.dense3(h)
        log_var = self.dense4(h)

        return mean, jnp.exp(log_var)


class FlaxDecoder(nn.Module):
    n_input: int
    dropout_rate: float
    n_hidden: int
    is_training: Optional[bool] = None

    def setup(self):
        self.dense1 = Dense(self.n_hidden)
        self.dense2 = Dense(self.n_hidden)
        self.dense3 = Dense(self.n_hidden)
        self.dense4 = Dense(self.n_input)

        training = not self.is_training
        self.batchnorm1 = nn.BatchNorm(
            momentum=0.99, epsilon=0.001, use_running_average=training
        )
        self.batchnorm2 = nn.BatchNorm(
            momentum=0.99, epsilon=0.001, use_running_average=training
        )
        self.dropout1 = nn.Dropout(self.dropout_rate, deterministic=training)
        self.dropout2 = nn.Dropout(self.dropout_rate, deterministic=training)

        self.disp = self.param(
            "disp", lambda rng, shape: jax.random.normal(rng, shape), (self.n_input, 1)
        )

    def __call__(self, z: jnp.ndarray, batch: jnp.ndarray):

        h = self.dense1(z)
        h += self.dense2(batch)

        h = self.batchnorm1(h)
        h = nn.relu(h)
        h = self.dropout1(h)
        # skip connection
<<<<<<< HEAD
        h = self.dense3(jnp.concatenate([h, batch], axis=-1))
        h = self.batchnorm2(h)
=======
        h = Dense(self.n_hidden)(h)
        h += Dense(self.n_hidden)(batch)
        h = nn.BatchNorm(momentum=0.99, epsilon=0.001)(
            h, use_running_average=not is_training
        )

>>>>>>> dac2589c
        h = nn.relu(h)
        h = self.dropout2(h)
        h = self.dense4(h)
        return h, self.disp.ravel()


class VAEOutput(NamedTuple):
    rec_loss: jnp.ndarray
    kl: jnp.ndarray
    px: NegativeBinomial
    qz: dist.Normal
    z: jnp.ndarray


class JaxVAE(nn.Module):
    n_input: int
    n_batch: int
    n_hidden: int = 128
    n_latent: int = 30
    dropout_rate: float = 0.0
    is_training: bool = False
    n_layers: int = 1
    gene_likelihood: str = "nb"
    eps: float = 1e-8

<<<<<<< HEAD
    def setup(self):
        self.encoder = FlaxEncoder(
            n_input=self.n_input,
            n_latent=self.n_latent,
            n_hidden=self.n_hidden,
            dropout_rate=self.dropout_rate,
            is_training=self.is_training,
        )

        self.decoder = FlaxDecoder(
            n_input=self.n_input,
            dropout_rate=0.0,
            n_hidden=self.n_hidden,
            is_training=self.is_training,
        )

    def __call__(self, array_dict: Dict[str, np.ndarray]) -> VAEOutput:
=======
    @nn.compact
    def __call__(
        self, array_dict: Dict[str, np.ndarray], n_samples: int = 1
    ) -> VAEOutput:
>>>>>>> dac2589c

        x = array_dict[REGISTRY_KEYS.X_KEY]
        batch = array_dict[REGISTRY_KEYS.BATCH_KEY]

        # one hot adds an extra dimension
        batch = jax.nn.one_hot(batch, self.n_batch).squeeze(-2)
        mean, var = self.encoder(x)
        stddev = jnp.sqrt(var) + self.eps

        qz = dist.Normal(mean, stddev)
        z_rng = self.make_rng("z")
<<<<<<< HEAD
        z = qz.rsample(z_rng)
        rho_unnorm, disp = self.decoder(z, batch)
=======
        sample_shape = () if n_samples == 1 else (n_samples,)
        z = qz.rsample(z_rng, sample_shape=sample_shape)
        rho_unnorm, disp = FlaxDecoder(
            n_input=self.n_input,
            dropout_rate=0.0,
            n_hidden=self.n_hidden,
        )(z, batch, self.is_training)
>>>>>>> dac2589c
        disp_ = jnp.exp(disp)
        rho = jax.nn.softmax(rho_unnorm, axis=-1)
        total_count = x.sum(-1)[:, jnp.newaxis]
        mu = total_count * rho

        if self.gene_likelihood == "nb":
            disp_ = jnp.exp(disp)
            px = NegativeBinomial(mean=mu, inverse_dispersion=disp_)
        else:
            px = dist.Poisson(mu)

        rec_loss = -px.log_prob(x).sum(-1)
        kl_div = dist.kl_divergence(qz, dist.Normal(0, 1)).sum(-1)

        return VAEOutput(rec_loss, kl_div, px, qz, z)<|MERGE_RESOLUTION|>--- conflicted
+++ resolved
@@ -74,6 +74,7 @@
         self.dense2 = Dense(self.n_hidden)
         self.dense3 = Dense(self.n_hidden)
         self.dense4 = Dense(self.n_input)
+        self.dense5 = Dense(self.n_input)
 
         training = not self.is_training
         self.batchnorm1 = nn.BatchNorm(
@@ -97,21 +98,13 @@
         h = self.batchnorm1(h)
         h = nn.relu(h)
         h = self.dropout1(h)
+        h = self.dense3(h)
         # skip connection
-<<<<<<< HEAD
-        h = self.dense3(jnp.concatenate([h, batch], axis=-1))
+        h += self.dense4(batch)
         h = self.batchnorm2(h)
-=======
-        h = Dense(self.n_hidden)(h)
-        h += Dense(self.n_hidden)(batch)
-        h = nn.BatchNorm(momentum=0.99, epsilon=0.001)(
-            h, use_running_average=not is_training
-        )
-
->>>>>>> dac2589c
         h = nn.relu(h)
         h = self.dropout2(h)
-        h = self.dense4(h)
+        h = self.dense5(h)
         return h, self.disp.ravel()
 
 
@@ -134,7 +127,6 @@
     gene_likelihood: str = "nb"
     eps: float = 1e-8
 
-<<<<<<< HEAD
     def setup(self):
         self.encoder = FlaxEncoder(
             n_input=self.n_input,
@@ -151,13 +143,9 @@
             is_training=self.is_training,
         )
 
-    def __call__(self, array_dict: Dict[str, np.ndarray]) -> VAEOutput:
-=======
-    @nn.compact
     def __call__(
         self, array_dict: Dict[str, np.ndarray], n_samples: int = 1
     ) -> VAEOutput:
->>>>>>> dac2589c
 
         x = array_dict[REGISTRY_KEYS.X_KEY]
         batch = array_dict[REGISTRY_KEYS.BATCH_KEY]
@@ -169,18 +157,10 @@
 
         qz = dist.Normal(mean, stddev)
         z_rng = self.make_rng("z")
-<<<<<<< HEAD
-        z = qz.rsample(z_rng)
-        rho_unnorm, disp = self.decoder(z, batch)
-=======
         sample_shape = () if n_samples == 1 else (n_samples,)
         z = qz.rsample(z_rng, sample_shape=sample_shape)
-        rho_unnorm, disp = FlaxDecoder(
-            n_input=self.n_input,
-            dropout_rate=0.0,
-            n_hidden=self.n_hidden,
-        )(z, batch, self.is_training)
->>>>>>> dac2589c
+        rho_unnorm, disp = self.decoder(z, batch)
+
         disp_ = jnp.exp(disp)
         rho = jax.nn.softmax(rho_unnorm, axis=-1)
         total_count = x.sum(-1)[:, jnp.newaxis]
