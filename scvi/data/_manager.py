from __future__ import annotations

import sys
from collections import defaultdict
from copy import deepcopy
from dataclasses import dataclass
from typing import List, Optional, Union
from uuid import uuid4

import numpy as np
import pandas as pd
import rich
from mudata import MuData

import scvi
from scvi._types import AnnOrMuData
from scvi.utils import attrdict

from . import _constants
from ._utils import (
    _assign_adata_uuid,
    _check_if_view,
    _check_mudata_fully_paired,
    get_anndata_attribute,
)
from .fields import AnnDataField


@dataclass
class AnnDataManagerValidationCheck:
    """
    Validation checks for AnnorMudata scvi-tools compat.

    Parameters
    ----------
    check_if_view
        If True, checks if AnnData is a view.
    check_fully_paired_mudata
        If True, checks if MuData is fully paired across mods.
    """

    check_if_view: bool = True
    check_fully_paired_mudata: bool = True


class AnnDataManager:
    """
    Provides an interface to validate and process an AnnData object for use in scvi-tools.

    A class which wraps a collection of AnnDataField instances and provides an interface
    to validate and process an AnnData object with respect to the fields.

    Parameters
    ----------
    fields
        List of AnnDataFields to intialize with.
    setup_method_args
        Dictionary describing the model and arguments passed in by the user
        to setup this AnnDataManager.
<<<<<<< HEAD
    mudata_fully_paired
        Whether to check that a registered :class:`mudata.MuData` object has fully paired
        observations across modalities.
=======
    validation_checks
        DataClass specifying which global validation checks to run on the data object.
>>>>>>> 54781353

    Examples
    --------
    >>> fields = [LayerField("counts", "raw_counts")]
    >>> adata_manager = AnnDataManager(fields=fields)
    >>> adata_manager.register_fields(adata)

    Notes
    -----
    This class is not initialized with a specific AnnData object, but later sets ``self.adata``
    via :meth:`~scvi.data.AnnDataManager.register_fields`. This decouples the generalized
    definition of the scvi-tools interface with the registration of an instance of data.
    """

    def __init__(
        self,
        fields: Optional[List[AnnDataField]] = None,
        setup_method_args: Optional[dict] = None,
        validation_checks: Optional[AnnDataManagerValidationCheck] = None,
    ) -> None:
        self.id = str(uuid4())
        self.adata = None
        self.fields = fields or []
        self.validation_checks = validation_checks or AnnDataManagerValidationCheck()
        self._registry = {
            _constants._SCVI_VERSION_KEY: scvi.__version__,
            _constants._MODEL_NAME_KEY: None,
            _constants._SETUP_ARGS_KEY: None,
            _constants._FIELD_REGISTRIES_KEY: defaultdict(dict),
        }
        if setup_method_args is not None:
            self._registry.update(setup_method_args)

    def _assert_anndata_registered(self):
        """Asserts that an AnnData object has been registered with this instance."""
        if self.adata is None:
            raise AssertionError(
                "AnnData object not registered. Please call register_fields."
            )

    def _validate_anndata_object(self, adata: AnnOrMuData):
        """For a given AnnData object, runs general scvi-tools compatibility checks."""
        if self.validation_checks.check_if_view:
            _check_if_view(adata, copy_if_view=False)

        if (
            isinstance(adata, MuData)
            and self.validation_checks.check_fully_paired_mudata
        ):
            _check_mudata_fully_paired(adata)

    def _get_setup_method_args(self) -> dict:
        """
        Returns the ``setup_anndata`` method arguments used to initialize this :class:`~scvi.data.AnnDataManager` instance.

        Returns the ``setup_anndata`` method arguments, including the model name,
        that were used to initialize this :class:`~scvi.data.AnnDataManager` instance
        in the form of a dictionary.
        """
        return {
            k: v
            for k, v in self._registry.items()
            if k in {_constants._MODEL_NAME_KEY, _constants._SETUP_ARGS_KEY}
        }

    def _assign_uuid(self):
        """Assigns a UUID unique to the AnnData object. If already present, the UUID is left alone."""
        self._assert_anndata_registered()

        _assign_adata_uuid(self.adata)

        scvi_uuid = self.adata.uns[_constants._SCVI_UUID_KEY]
        self._registry[_constants._SCVI_UUID_KEY] = scvi_uuid

    def _assign_most_recent_manager_uuid(self):
        """Assigns a last manager UUID to the AnnData object for future validation."""
        self._assert_anndata_registered()

        self.adata.uns[_constants._MANAGER_UUID_KEY] = self.id

    def register_fields(
        self,
        adata: AnnOrMuData,
        source_registry: Optional[dict] = None,
        **transfer_kwargs,
    ):
        """
        Registers each field associated with this instance with the AnnData object.

        Either registers or transfers the setup from `source_setup_dict` if passed in.
        Sets ``self.adata``.

        Parameters
        ----------
        adata
            AnnData object to be registered.
        source_registry
            Registry created after registering an AnnData using an :class:`~scvi.data.AnnDataManager` object.
        transfer_kwargs
            Additional keywords which modify transfer behavior. Only applicable if ``source_registry`` is set.
        """
        if self.adata is not None:
            raise AssertionError(
                "Existing AnnData object registered with this Manager instance."
            )

        if source_registry is None and transfer_kwargs:
            raise TypeError(
                f"register_fields() got unexpected keyword arguments {transfer_kwargs} passed without a source_registry."
            )

        self._validate_anndata_object(adata)

        for field in self.fields:
            self._add_field(
                field=field,
                adata=adata,
                source_registry=source_registry,
                **transfer_kwargs,
            )

        # Save arguments for register_fields.
        self._source_registry = deepcopy(source_registry)
        self._transfer_kwargs = deepcopy(transfer_kwargs)

        self.adata = adata
        self._assign_uuid()
        self._assign_most_recent_manager_uuid()

    def _add_field(
        self,
        field: AnnDataField,
        adata: AnnOrMuData,
        source_registry: Optional[dict] = None,
        **transfer_kwargs,
    ):
        """Internal function for adding a field with optional transferring."""
        field_registries = self._registry[_constants._FIELD_REGISTRIES_KEY]
        field_registries[field.registry_key] = {
            _constants._DATA_REGISTRY_KEY: field.get_data_registry(),
            _constants._STATE_REGISTRY_KEY: dict(),
        }
        field_registry = field_registries[field.registry_key]

        # A field can be empty if the model has optional fields (e.g. extra covariates).
        # If empty, we skip registering the field.
        if not field.is_empty:
            # Transfer case: Source registry is used for validation and/or setup.
            if source_registry is not None:
                field_registry[_constants._STATE_REGISTRY_KEY] = field.transfer_field(
                    source_registry[_constants._FIELD_REGISTRIES_KEY][
                        field.registry_key
                    ][_constants._STATE_REGISTRY_KEY],
                    adata,
                    **transfer_kwargs,
                )
            else:
                field_registry[_constants._STATE_REGISTRY_KEY] = field.register_field(
                    adata
                )
        # Compute and set summary stats for the given field.
        state_registry = field_registry[_constants._STATE_REGISTRY_KEY]
        field_registry[_constants._SUMMARY_STATS_KEY] = field.get_summary_stats(
            state_registry
        )

    def register_new_fields(self, fields: List[AnnDataField]):
        """
        Register new fields to a manager instance.

        This is useful to augment the functionality of an existing manager.

        Parameters
        ----------
        fields
            List of AnnDataFields to register
        """
        if self.adata is None:
            raise AssertionError(
                "No AnnData object has been registered with this Manager instance."
            )
        self.validate()
        for field in fields:
            self._add_field(
                field=field,
                adata=self.adata,
            )

        # Source registry is not None if this manager was created from transfer_fields
        # In this case self._registry is originally equivalent to self._source_registry
        # However, with newly registered fields the equality breaks so we reset it
        if self._source_registry is not None:
            self._source_registry = deepcopy(self._registry)

        self.fields += fields

    def transfer_fields(self, adata_target: AnnOrMuData, **kwargs) -> AnnDataManager:
        """
        Transfers an existing setup to each field associated with this instance with the target AnnData object.

        Creates a new :class:`~scvi.data.AnnDataManager` instance with the same set of fields.
        Then, registers the fields with a target AnnData object, incorporating details of the
        source registry where necessary (e.g. for validation or modified data setup).

        Parameters
        ----------
        adata_target
            AnnData object to be registered.
        kwargs
            Additional keywords which modify transfer behavior.
        """
        self._assert_anndata_registered()

        fields = self.fields
        new_adata_manager = self.__class__(
            fields=fields,
            setup_method_args=self._get_setup_method_args(),
            validation_checks=self.validation_checks,
        )
        new_adata_manager.register_fields(adata_target, self._registry, **kwargs)
        return new_adata_manager

    def validate(self) -> None:
        """Checks if AnnData was last setup with this AnnDataManager instance and reregisters it if not."""
        self._assert_anndata_registered()
        most_recent_manager_id = self.adata.uns[_constants._MANAGER_UUID_KEY]
        # Re-register fields with same arguments if this AnnData object has been
        # registered with a different AnnDataManager.
        if most_recent_manager_id != self.id:
            adata, self.adata = self.adata, None  # Reset self.adata.
            self.register_fields(adata, self._source_registry, **self._transfer_kwargs)

    def update_setup_method_args(self, setup_method_args: dict):
        """
        Update setup method args.

        Parameters
        ----------
        setup_method_args
            This is a bit of a misnomer, this is a dict representing kwargs
            of the setup method that will be used to update the existing values
            in the registry of this instance.
        """
        self._registry[_constants._SETUP_ARGS_KEY].update(setup_method_args)

    @property
    def adata_uuid(self) -> str:
        """Returns the UUID for the AnnData object registered with this instance."""
        self._assert_anndata_registered()

        return self._registry[_constants._SCVI_UUID_KEY]

    @property
    def registry(self) -> dict:
        """Returns the top-level registry dictionary for the AnnData object registered with this instance as an attrdict."""
        return self._registry

    @property
    def data_registry(self) -> attrdict:
        """Returns the data registry for the AnnData object registered with this instance."""
        self._assert_anndata_registered()

        data_registry = dict()
        for registry_key, field_registry in self._registry[
            _constants._FIELD_REGISTRIES_KEY
        ].items():
            field_data_registry = field_registry[_constants._DATA_REGISTRY_KEY]
            if field_data_registry:
                data_registry[registry_key] = field_data_registry

        return attrdict(data_registry)

    @property
    def summary_stats(self) -> attrdict:
        """Returns the summary stats for the AnnData object registered with this instance."""
        self._assert_anndata_registered()

        summary_stats = dict()
        for field_registry in self._registry[_constants._FIELD_REGISTRIES_KEY].values():
            field_summary_stats = field_registry[_constants._SUMMARY_STATS_KEY]
            summary_stats.update(field_summary_stats)

        return attrdict(summary_stats)

    def get_from_registry(self, registry_key: str) -> Union[np.ndarray, pd.DataFrame]:
        """
        Returns the object in AnnData associated with the key in the data registry.

        Parameters
        ----------
        registry_key
            key of object to get from ``self.data_registry``

        Returns
        -------
        The requested data.
        """
        data_loc = self.data_registry[registry_key]
        mod_key, attr_name, attr_key = (
            getattr(data_loc, _constants._DR_MOD_KEY, None),
            data_loc[_constants._DR_ATTR_NAME],
            data_loc[_constants._DR_ATTR_KEY],
        )

        return get_anndata_attribute(self.adata, attr_name, attr_key, mod_key=mod_key)

    def get_state_registry(self, registry_key: str) -> attrdict:
        """Returns the state registry for the AnnDataField registered with this instance."""
        self._assert_anndata_registered()

        return attrdict(
            self._registry[_constants._FIELD_REGISTRIES_KEY][registry_key][
                _constants._STATE_REGISTRY_KEY
            ]
        )

    def _view_summary_stats(self) -> rich.table.Table:
        """Prints summary stats."""
        t = rich.table.Table(title="Summary Statistics")
        t.add_column(
            "Summary Stat Key",
            justify="center",
            style="dodger_blue1",
            no_wrap=True,
            overflow="fold",
        )
        t.add_column(
            "Value",
            justify="center",
            style="dark_violet",
            no_wrap=True,
            overflow="fold",
        )
        for stat_key, count in self.summary_stats.items():
            t.add_row(stat_key, str(count))
        return t

    def _view_data_registry(self) -> rich.table.Table:
        """Prints data registry."""
        t = rich.table.Table(title="Data Registry")
        t.add_column(
            "Registry Key",
            justify="center",
            style="dodger_blue1",
            no_wrap=True,
            overflow="fold",
        )
        t.add_column(
            "scvi-tools Location",
            justify="center",
            style="dark_violet",
            no_wrap=True,
            overflow="fold",
        )

        for registry_key, data_loc in self.data_registry.items():
            mod_key = getattr(data_loc, _constants._DR_MOD_KEY, None)
            attr_name = data_loc.attr_name
            attr_key = data_loc.attr_key
            scvi_data_str = "adata"
            if mod_key is not None:
                scvi_data_str += f".mod['{mod_key}']"
            if attr_key is None:
                scvi_data_str += f".{attr_name}"
            else:
                scvi_data_str += f".{attr_name}['{attr_key}']"
            t.add_row(registry_key, scvi_data_str)

        return t

    @staticmethod
    def view_setup_method_args(registry: dict) -> None:
        """
        Prints setup kwargs used to produce a given registry.

        Parameters
        ----------
        registry
            Registry produced by an AnnDataManager.
        """
        model_name = registry[_constants._MODEL_NAME_KEY]
        setup_args = registry[_constants._SETUP_ARGS_KEY]
        if model_name is not None and setup_args is not None:
            rich.print(f"Setup via `{model_name}.setup_anndata` with arguments:")
            rich.pretty.pprint(setup_args)
            rich.print()

    def view_registry(self, hide_state_registries: bool = False) -> None:
        """
        Prints summary of the registry.

        Parameters
        ----------
        hide_state_registries
            If True, prints a shortened summary without details of each state registry.
        """
        version = self._registry[_constants._SCVI_VERSION_KEY]
        rich.print(f"Anndata setup with scvi-tools version {version}.")
        rich.print()
        self.view_setup_method_args(self._registry)

        in_colab = "google.colab" in sys.modules
        force_jupyter = None if not in_colab else True
        console = rich.console.Console(force_jupyter=force_jupyter)
        console.print(self._view_summary_stats())
        console.print(self._view_data_registry())

        if not hide_state_registries:
            for field in self.fields:
                state_registry = self.get_state_registry(field.registry_key)
                t = field.view_state_registry(state_registry)
                if t is not None:
                    console.print(t)<|MERGE_RESOLUTION|>--- conflicted
+++ resolved
@@ -57,14 +57,8 @@
     setup_method_args
         Dictionary describing the model and arguments passed in by the user
         to setup this AnnDataManager.
-<<<<<<< HEAD
-    mudata_fully_paired
-        Whether to check that a registered :class:`mudata.MuData` object has fully paired
-        observations across modalities.
-=======
     validation_checks
         DataClass specifying which global validation checks to run on the data object.
->>>>>>> 54781353
 
     Examples
     --------
