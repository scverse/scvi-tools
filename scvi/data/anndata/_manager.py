from __future__ import annotations

import sys
from collections import defaultdict
from typing import Optional, Sequence, Type

import numpy as np
import rich
from anndata import AnnData

import scvi
from scvi.utils import attrdict

from . import _constants
from ._utils import (
    _assign_adata_uuid,
    _verify_and_correct_data_format,
    get_anndata_attribute,
)
from .fields import BaseAnnDataField


class AnnDataManager:
    """
    Provides an interface to validate and process an AnnData object for use in scvi-tools.

    A class which wraps a collection of AnnDataField instances and provides an interface
    to validate and process an AnnData object with respect to the fields.

    Parameters
    ----------
    fields
        List of AnnDataFields to intialize with. Additional fields can be added
        via the method `add_field`.
    setup_method_args
        Dictionary describing the model and arguments passed in by the user
        to setup this AnnDataManager.
    """

    def __init__(
        self,
        fields: Optional[Sequence[Type[BaseAnnDataField]]] = None,
        setup_method_args: Optional[dict] = None,
    ) -> None:
        self.adata = None
        self.fields = fields or []
        self._registry = {
            _constants._SCVI_VERSION_KEY: scvi.__version__,
            _constants._SOURCE_SCVI_UUID_KEY: None,
            _constants._MODEL_NAME_KEY: None,
            _constants._SETUP_KWARGS_KEY: None,
            _constants._FIELD_REGISTRIES_KEY: defaultdict(dict),
        }
        if setup_method_args is not None:
            self._registry.update(setup_method_args)

    def _assert_anndata_registered(self):
        """Asserts that an AnnData object has been registered with this instance."""
        if self.adata is None:
            raise AssertionError(
                "AnnData object not registered. Please call register_fields."
            )

    @staticmethod
    def _validate_anndata_object(adata: AnnData):
        """For a given AnnData object, runs general scvi-tools compatibility checks."""
        if adata.is_view:
            raise ValueError("Please run `adata = adata.copy()`")

    def _get_setup_method_args(self) -> dict:
        """
        Returns the ``setup_anndata`` method arguments used to initialize this :class:`~scvi.data.anndata.AnnDataManager` instance.

        Returns the ``setup_anndata`` method arguments, including the model name,
        that were used to initialize this :class:`~scvi.data.anndata.AnnDataManager` instance
        in the form of a dictionary.
        """
        return {
            k: v
            for k, v in self._registry.items()
            if k in {_constants._MODEL_NAME_KEY, _constants._SETUP_KWARGS_KEY}
        }

    def _assign_uuid(self):
        """Assigns a UUID unique to the AnnData object. If already present, the UUID is left alone."""
        self._assert_anndata_registered()

        _assign_adata_uuid(self.adata)

        scvi_uuid = self.adata.uns[_constants._SCVI_UUID_KEY]
        self._registry[_constants._SCVI_UUID_KEY] = scvi_uuid

    def _assign_source_uuid(self, source_registry: Optional[dict]):
        """
        Assigns a source UUID to the AnnData object.

        If setup not transferred from a source, set to current UUID.
        """
        self._assert_anndata_registered()

        if source_registry is None:
            source_registry = self._registry
        self._registry[_constants._SOURCE_SCVI_UUID_KEY] = self._registry[
            _constants._SCVI_UUID_KEY
        ]

    def _freeze_fields(self):
        """Freezes the fields associated with this instance."""
        self.fields = tuple(self.fields)

    def register_fields(
        self, adata: AnnData, source_registry: Optional[dict] = None, **transfer_kwargs
    ):
        """
        Registers each field associated with this instance with the AnnData object.

        Either registers or transfers the setup from `source_setup_dict` if passed in.

        Parameters
        ----------
        adata
            AnnData object to be registered.
        source_registry
            Registry created after registering an AnnData using an :class:`~scvi.data.anndata.AnnDataManager` object.
        transfer_kwargs
            Additional keywords which modify transfer behavior. Only applicable if ``source_registry`` is set.
        """
        if self.adata is not None:
            raise AssertionError(
                "Existing AnnData object registered with this Manager instance."
            )

        self._validate_anndata_object(adata)
        self.adata = adata
        field_registries = self._registry[_constants._FIELD_REGISTRIES_KEY]

        for field in self.fields:
            field_registries[field.registry_key] = {
                _constants._DATA_REGISTRY_KEY: field.get_data_registry(),
                _constants._STATE_REGISTRY_KEY: dict(),
            }
            field_registry = field_registries[field.registry_key]

            if not field.is_empty:
                if source_registry is not None:
                    field_registry[
                        _constants._STATE_REGISTRY_KEY
                    ] = field.transfer_field(
                        source_registry[_constants._FIELD_REGISTRIES_KEY][
                            field.registry_key
                        ][_constants._STATE_REGISTRY_KEY],
                        self.adata,
                        **transfer_kwargs,
                    )
                else:
                    field_registry[
                        _constants._STATE_REGISTRY_KEY
                    ] = field.register_field(self.adata)

            state_registry = field_registry[_constants._STATE_REGISTRY_KEY]
            field_registry[_constants._SUMMARY_STATS_KEY] = field.get_summary_stats(
                state_registry
            )

        self._freeze_fields()

        _verify_and_correct_data_format(self.adata, self.data_registry)

        self._assign_uuid()
        self._assign_source_uuid(source_registry)

    def transfer_setup(self, adata_target: AnnData, **kwargs) -> AnnDataManager:
        """
        Transfers an existing setup to each field associated with this instance with the target AnnData object.

        Parameters
        ----------
        adata_target
            AnnData object to be registered.
        kwargs
            Additional keywords which modify transfer behavior.
        """
        self._assert_anndata_registered()

        fields = self.fields
        new_adata_manager = self.__class__(
            fields=fields, setup_method_args=self._get_setup_method_args()
        )
        new_adata_manager.register_fields(adata_target, self._registry, **kwargs)
        return new_adata_manager

    def get_adata_uuid(self) -> str:
        """Returns the UUID for the AnnData object registered with this instance."""
        self._assert_anndata_registered()

        return self._registry[_constants._SCVI_UUID_KEY]

    @property
    def registry(self) -> dict:
        """Returns the top-level registry dictionary for the AnnData object registered with this instance as an attrdict."""
        return self._registry

    @property
    def data_registry(self) -> attrdict:
        """Returns the data registry for the AnnData object registered with this instance."""
        self._assert_anndata_registered()

        data_registry = dict()
        for registry_key, field_registry in self._registry[
            _constants._FIELD_REGISTRIES_KEY
        ].items():
            field_data_registry = field_registry[_constants._DATA_REGISTRY_KEY]
            if field_data_registry:
                data_registry[registry_key] = field_data_registry

        return attrdict(data_registry, recursive=True)

    @property
    def summary_stats(self) -> attrdict:
        """Returns the summary stats for the AnnData object registered with this instance."""
        self._assert_anndata_registered()

        summary_stats = dict()
        for field_registry in self._registry[_constants._FIELD_REGISTRIES_KEY].values():
            field_summary_stats = field_registry[_constants._SUMMARY_STATS_KEY]
            summary_stats.update(field_summary_stats)

        return attrdict(summary_stats)

    def get_from_registry(self, registry_key: str) -> np.ndarray:
        """
        Returns the object in AnnData associated with the key in the data registry.

        Parameters
        ----------
        registry_key
            key of object to get from ``self.data_registry``

        Returns
        -------
        The requested data as a NumPy array.
        """
        data_loc = self.data_registry[registry_key]
        attr_name, attr_key = (
            data_loc[_constants._DR_ATTR_NAME],
            data_loc[_constants._DR_ATTR_KEY],
        )

        return get_anndata_attribute(self.adata, attr_name, attr_key)

    def get_state_registry(self, registry_key: str) -> attrdict:
        """Returns the state registry for the AnnDataField registered with this instance."""
        self._assert_anndata_registered()

        return attrdict(
            self._registry[_constants._FIELD_REGISTRIES_KEY][registry_key][
                _constants._STATE_REGISTRY_KEY
            ]
        )

<<<<<<< HEAD
    def _view_summary_stats(self) -> rich.table.Table:
=======
    def _view_summary_stats(self, console: rich.console.Console) -> None:
>>>>>>> d61d20f8
        """Prints summary stats."""
        t = rich.table.Table(title="Summary Statistics")
        t.add_column(
            "Summary Stat Key",
            justify="center",
            style="dodger_blue1",
            no_wrap=True,
            overflow="fold",
        )
        t.add_column(
            "Value",
            justify="center",
            style="dark_violet",
            no_wrap=True,
            overflow="fold",
        )
        for stat_key, count in self.summary_stats.items():
            t.add_row(stat_key, str(count))
<<<<<<< HEAD
        return t

    def _view_data_registry(self) -> rich.table.Table:
=======
        console.print(t)

    def _view_data_registry(self, console: rich.console.Console) -> None:
>>>>>>> d61d20f8
        """Prints data registry."""
        t = rich.table.Table(title="Data Registry")
        t.add_column(
            "Registry Key",
            justify="center",
            style="dodger_blue1",
            no_wrap=True,
            overflow="fold",
        )
        t.add_column(
            "scvi-tools Location",
            justify="center",
            style="dark_violet",
            no_wrap=True,
            overflow="fold",
        )
<<<<<<< HEAD
=======
        t.add_column(
            "State Registry Keys",
            justify="center",
            style="green",
            no_wrap=True,
            overflow="fold",
        )
>>>>>>> d61d20f8

        for registry_key, data_loc in self.data_registry.items():
            attr_name = data_loc.attr_name
            attr_key = data_loc.attr_key
            if attr_key is None:
                scvi_data_str = f"adata.{attr_name}"
            else:
                scvi_data_str = f"adata.{attr_name}['{attr_key}']"

<<<<<<< HEAD
            t.add_row(registry_key, scvi_data_str)

        return t

    def view_registry(self, hide_state_registries: bool = False) -> None:
=======
            state_registry = self.get_state_registry(registry_key)
            state_registry_keys = ", ".join(state_registry.keys())

            t.add_row(registry_key, scvi_data_str, state_registry_keys)

        console.print(t)

    def view_registry(self) -> None:
>>>>>>> d61d20f8
        """Prints summary of the registry."""

        version = self._registry[_constants._SCVI_VERSION_KEY]
        rich.print("Anndata setup with scvi-tools version {}.".format(version))

        in_colab = "google.colab" in sys.modules
        force_jupyter = None if not in_colab else True
        console = rich.console.Console(force_jupyter=force_jupyter)
<<<<<<< HEAD

        console.print(self._view_summary_stats())
        console.print(self._view_data_registry())

        if not hide_state_registries:
            for field in self.fields:
                state_registry = self.get_state_registry(field.registry_key)
                t = field.view_state_registry(state_registry)
                if t is not None:
                    console.print(t)
=======
        self._view_summary_stats(console)
        self._view_data_registry(console)
>>>>>>> d61d20f8
<|MERGE_RESOLUTION|>--- conflicted
+++ resolved
@@ -258,11 +258,7 @@
             ]
         )
 
-<<<<<<< HEAD
     def _view_summary_stats(self) -> rich.table.Table:
-=======
-    def _view_summary_stats(self, console: rich.console.Console) -> None:
->>>>>>> d61d20f8
         """Prints summary stats."""
         t = rich.table.Table(title="Summary Statistics")
         t.add_column(
@@ -281,15 +277,9 @@
         )
         for stat_key, count in self.summary_stats.items():
             t.add_row(stat_key, str(count))
-<<<<<<< HEAD
         return t
 
     def _view_data_registry(self) -> rich.table.Table:
-=======
-        console.print(t)
-
-    def _view_data_registry(self, console: rich.console.Console) -> None:
->>>>>>> d61d20f8
         """Prints data registry."""
         t = rich.table.Table(title="Data Registry")
         t.add_column(
@@ -306,16 +296,6 @@
             no_wrap=True,
             overflow="fold",
         )
-<<<<<<< HEAD
-=======
-        t.add_column(
-            "State Registry Keys",
-            justify="center",
-            style="green",
-            no_wrap=True,
-            overflow="fold",
-        )
->>>>>>> d61d20f8
 
         for registry_key, data_loc in self.data_registry.items():
             attr_name = data_loc.attr_name
@@ -324,23 +304,11 @@
                 scvi_data_str = f"adata.{attr_name}"
             else:
                 scvi_data_str = f"adata.{attr_name}['{attr_key}']"
-
-<<<<<<< HEAD
             t.add_row(registry_key, scvi_data_str)
 
         return t
 
     def view_registry(self, hide_state_registries: bool = False) -> None:
-=======
-            state_registry = self.get_state_registry(registry_key)
-            state_registry_keys = ", ".join(state_registry.keys())
-
-            t.add_row(registry_key, scvi_data_str, state_registry_keys)
-
-        console.print(t)
-
-    def view_registry(self) -> None:
->>>>>>> d61d20f8
         """Prints summary of the registry."""
 
         version = self._registry[_constants._SCVI_VERSION_KEY]
@@ -349,8 +317,6 @@
         in_colab = "google.colab" in sys.modules
         force_jupyter = None if not in_colab else True
         console = rich.console.Console(force_jupyter=force_jupyter)
-<<<<<<< HEAD
-
         console.print(self._view_summary_stats())
         console.print(self._view_data_registry())
 
@@ -359,8 +325,4 @@
                 state_registry = self.get_state_registry(field.registry_key)
                 t = field.view_state_registry(state_registry)
                 if t is not None:
-                    console.print(t)
-=======
-        self._view_summary_stats(console)
-        self._view_data_registry(console)
->>>>>>> d61d20f8
+                    console.print(t)