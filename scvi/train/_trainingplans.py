--- conflicted
+++ resolved
@@ -145,15 +145,8 @@
         module: BaseModuleClass,
         *,
         optimizer: Literal["Adam", "AdamW", "Custom"] = "Adam",
-<<<<<<< HEAD
-        optimizer_creator: Optional[
-            Callable[[Iterable[torch.Tensor]], torch.optim.Optimizer]
-        ] = None,
+        optimizer_creator: Optional[TorchOptimizerCreator] = None,
         lr: Tunable[float] = 1e-3,
-=======
-        optimizer_creator: Optional[TorchOptimizerCreator] = None,
-        lr: float = 1e-3,
->>>>>>> 0c3808e8
         weight_decay: float = 1e-6,
         eps: float = 0.01,
         n_steps_kl_warmup: Union[int, None] = None,
