from collections import OrderedDict
from functools import partial
from inspect import getfullargspec, signature
from typing import Callable, Dict, Iterable, Optional, Union

import jax
import jax.numpy as jnp
import numpy as np
import optax
import pyro
import pytorch_lightning as pl
import torch
from pyro.nn import PyroModule
from torch.optim.lr_scheduler import ReduceLROnPlateau
from torchmetrics import MetricCollection

from scvi import REGISTRY_KEYS
from scvi._compat import Literal
from scvi.module import Classifier
from scvi.module.base import (
    BaseModuleClass,
<<<<<<< HEAD
    JaxModuleWrapper,
    LossOutput,
=======
    JaxBaseModuleClass,
>>>>>>> 4a9780e2
    LossRecorder,
    PyroBaseModuleClass,
    TrainStateWithState,
)
from scvi.nn import one_hot

from ._metrics import ElboMetric

JaxOptimizerCreator = Callable[[], optax.GradientTransformation]
TorchOptimizerCreator = Callable[[Iterable[torch.Tensor]], torch.optim.Optimizer]


def _compute_kl_weight(
    epoch: int,
    step: int,
    n_epochs_kl_warmup: Optional[int],
    n_steps_kl_warmup: Optional[int],
    max_kl_weight: float = 1.0,
    min_kl_weight: float = 0.0,
) -> float:
    """
    Computes the kl weight for the current step or epoch.

    If both `n_epochs_kl_warmup` and `n_steps_kl_warmup` are None `max_kl_weight` is returned.

    Parameters
    ----------
    epoch
        Current epoch.
    step
        Current step.
    n_epochs_kl_warmup
        Number of training epochs to scale weight on KL divergences from
        `min_kl_weight` to `max_kl_weight`
    n_steps_kl_warmup
        Number of training steps (minibatches) to scale weight on KL divergences from
        `min_kl_weight` to `max_kl_weight`
    max_kl_weight
        Maximum scaling factor on KL divergence during training.
    min_kl_weight
        Minimum scaling factor on KL divergence during training.
    """
    if min_kl_weight > max_kl_weight:
        raise ValueError(
            f"min_kl_weight={min_kl_weight} is larger than max_kl_weight={max_kl_weight}."
        )

    slope = max_kl_weight - min_kl_weight
    if n_epochs_kl_warmup:
        if epoch < n_epochs_kl_warmup:
            return slope * (epoch / n_epochs_kl_warmup) + min_kl_weight
    elif n_steps_kl_warmup:
        if step < n_steps_kl_warmup:
            return slope * (step / n_steps_kl_warmup) + min_kl_weight
    return max_kl_weight


class TrainingPlan(pl.LightningModule):
    """
    Lightning module task to train scvi-tools modules.

    The training plan is a PyTorch Lightning Module that is initialized
    with a scvi-tools module object. It configures the optimizers, defines
    the training step and validation step, and computes metrics to be recorded
    during training. The training step and validation step are functions that
    take data, run it through the model and return the loss, which will then
    be used to optimize the model parameters in the Trainer. Overall, custom
    training plans can be used to develop complex inference schemes on top of
    modules.
    The following developer tutorial will familiarize you more with training plans
    and how to use them: :doc:`/tutorials/notebooks/model_user_guide`.

    Parameters
    ----------
    module
        A module instance from class ``BaseModuleClass``.
    optimizer
        One of "Adam" (:class:`~torch.optim.Adam`), "AdamW" (:class:`~torch.optim.AdamW`),
        or "Custom", which requires a custom optimizer creator callable to be passed via
        `optimizer_creator`.
    optimizer_creator
        A callable taking in parameters and returning a :class:`~torch.optim.Optimizer`.
        This allows using any PyTorch optimizer with custom hyperparameters.
    lr
        Learning rate used for optimization, when `optimizer_creator` is None.
    weight_decay
        Weight decay used in optimization, when `optimizer_creator` is None.
    eps
        eps used for optimization, when `optimizer_creator` is None.
    n_steps_kl_warmup
        Number of training steps (minibatches) to scale weight on KL divergences from
        `min_kl_weight` to `max_kl_weight`. Only activated when `n_epochs_kl_warmup` is
        set to None.
    n_epochs_kl_warmup
        Number of epochs to scale weight on KL divergences from `min_kl_weight` to
        `max_kl_weight`. Overrides `n_steps_kl_warmup` when both are not `None`.
    reduce_lr_on_plateau
        Whether to monitor validation loss and reduce learning rate when validation set
        `lr_scheduler_metric` plateaus.
    lr_factor
        Factor to reduce learning rate.
    lr_patience
        Number of epochs with no improvement after which learning rate will be reduced.
    lr_threshold
        Threshold for measuring the new optimum.
    lr_scheduler_metric
        Which metric to track for learning rate reduction.
    lr_min
        Minimum learning rate allowed.
    max_kl_weight
        Maximum scaling factor on KL divergence during training.
    min_kl_weight
        Minimum scaling factor on KL divergence during training.
    **loss_kwargs
        Keyword args to pass to the loss method of the `module`.
        `kl_weight` should not be passed here and is handled automatically.
    """

    def __init__(
        self,
        module: BaseModuleClass,
        *,
        optimizer: Literal["Adam", "AdamW", "Custom"] = "Adam",
        optimizer_creator: Optional[TorchOptimizerCreator] = None,
        lr: float = 1e-3,
        weight_decay: float = 1e-6,
        eps: float = 0.01,
        n_steps_kl_warmup: Union[int, None] = None,
        n_epochs_kl_warmup: Union[int, None] = 400,
        reduce_lr_on_plateau: bool = False,
        lr_factor: float = 0.6,
        lr_patience: int = 30,
        lr_threshold: float = 0.0,
        lr_scheduler_metric: Literal[
            "elbo_validation", "reconstruction_loss_validation", "kl_local_validation"
        ] = "elbo_validation",
        lr_min: float = 0,
        max_kl_weight: float = 1.0,
        min_kl_weight: float = 0.0,
        **loss_kwargs,
    ):
        super().__init__()
        self.module = module
        self.lr = lr
        self.weight_decay = weight_decay
        self.eps = eps
        self.optimizer_name = optimizer
        self.n_steps_kl_warmup = n_steps_kl_warmup
        self.n_epochs_kl_warmup = n_epochs_kl_warmup
        self.reduce_lr_on_plateau = reduce_lr_on_plateau
        self.lr_factor = lr_factor
        self.lr_patience = lr_patience
        self.lr_scheduler_metric = lr_scheduler_metric
        self.lr_threshold = lr_threshold
        self.lr_min = lr_min
        self.loss_kwargs = loss_kwargs
        self.min_kl_weight = min_kl_weight
        self.max_kl_weight = max_kl_weight
        self.optimizer_creator = optimizer_creator

        if self.optimizer_name == "Custom" and self.optimizer_creator is None:
            raise ValueError(
                "If optimizer is 'Custom', `optimizer_creator` must be provided."
            )

        self._n_obs_training = None
        self._n_obs_validation = None

        # automatic handling of kl weight
        self._loss_args = getfullargspec(self.module.loss)[0]
        if "kl_weight" in self._loss_args:
            self.loss_kwargs.update({"kl_weight": self.kl_weight})

        self.initialize_train_metrics()
        self.initialize_val_metrics()

    @staticmethod
    def _create_elbo_metric_components(mode: str, n_total: Optional[int] = None):
        """Initialize ELBO metric and the metric collection."""
        rec_loss = ElboMetric("reconstruction_loss", mode, "obs")
        kl_local = ElboMetric("kl_local", mode, "obs")
        kl_global = ElboMetric("kl_global", mode, "obs")
        # n_total can be 0 if there is no validation set, this won't ever be used
        # in that case anyway
        n = 1 if n_total is None or n_total < 1 else n_total
        elbo = rec_loss + kl_local + (1 / n) * kl_global
        elbo.name = f"elbo_{mode}"
        collection = OrderedDict(
            [(metric.name, metric) for metric in [elbo, rec_loss, kl_local, kl_global]]
        )
        return elbo, rec_loss, kl_local, kl_global, collection

    def initialize_train_metrics(self):
        """Initialize train related metrics."""
        (
            self.elbo_train,
            self.rec_loss_train,
            self.kl_local_train,
            self.kl_global_train,
            self.train_metrics,
        ) = self._create_elbo_metric_components(
            mode="train", n_total=self.n_obs_training
        )
        self.elbo_train.reset()

    def initialize_val_metrics(self):
        """Initialize val related metrics."""
        (
            self.elbo_val,
            self.rec_loss_val,
            self.kl_local_val,
            self.kl_global_val,
            self.val_metrics,
        ) = self._create_elbo_metric_components(
            mode="validation", n_total=self.n_obs_validation
        )
        self.elbo_val.reset()

    @property
    def n_obs_training(self):
        """
        Number of observations in the training set.

        This will update the loss kwargs for loss rescaling.

        Notes
        -----
        This can get set after initialization
        """
        return self._n_obs_training

    @n_obs_training.setter
    def n_obs_training(self, n_obs: int):
        if "n_obs" in self._loss_args:
            self.loss_kwargs.update({"n_obs": n_obs})
        self._n_obs_training = n_obs
        self.initialize_train_metrics()

    @property
    def n_obs_validation(self):
        """
        Number of observations in the validation set.

        This will update the loss kwargs for loss rescaling.

        Notes
        -----
        This can get set after initialization
        """
        return self._n_obs_validation

    @n_obs_validation.setter
    def n_obs_validation(self, n_obs: int):
        self._n_obs_validation = n_obs
        self.initialize_val_metrics()

    def forward(self, *args, **kwargs):
        """Passthrough to the module's forward method."""
        return self.module(*args, **kwargs)

    @torch.inference_mode()
    def compute_and_log_metrics(
        self,
        loss_recorder: Union[LossRecorder, LossOutput],
        metrics: MetricCollection,
        mode: str,
    ):
        """
        Computes and logs metrics.

        Parameters
        ----------
        loss_recorder
            LossRecorder object from scvi-tools module
        metric_attr_name
            The name of the torch metric object to use
        mode
            Postfix string to add to the metric name of
            extra metrics
        """
        if isinstance(loss_recorder, LossRecorder):
            loss_output = loss_recorder._loss_output
        else:
            loss_output = loss_recorder
        rec_loss = loss_output.reconstruction_loss_sum
        n_obs_minibatch = loss_output.n_obs_minibatch
        kl_local = loss_output.kl_local_sum
        kl_global = loss_output.kl_global_sum

        # Use the torchmetric object for the ELBO
        # We only need to update the ELBO metric
        # As it's defined as a sum of the other metrics
        next(iter(metrics.values()))[0].update(
            reconstruction_loss=rec_loss,
            kl_local=kl_local,
            kl_global=kl_global,
            n_obs_minibatch=n_obs_minibatch,
        )
        # pytorch lightning handles everything with the torchmetric object
        self.log_dict(
            metrics,
            on_step=False,
            on_epoch=True,
            batch_size=n_obs_minibatch,
        )

        # accumlate extra metrics passed to loss recorder
        for key in loss_output.extra_metrics_keys:
            met = loss_output.extra_metrics[key]
            if isinstance(met, torch.Tensor):
                if met.shape != torch.Size([]):
                    raise ValueError("Extra tracked metrics should be 0-d tensors.")
                met = met.detach()
            self.log(
                f"{key}_{mode}",
                met,
                on_step=False,
                on_epoch=True,
                batch_size=n_obs_minibatch,
            )

    def training_step(self, batch, batch_idx, optimizer_idx=0):
        """Training step for the model."""
        if "kl_weight" in self.loss_kwargs:
            self.loss_kwargs.update({"kl_weight": self.kl_weight})
        _, _, scvi_loss = self.forward(batch, loss_kwargs=self.loss_kwargs)
        self.log("train_loss", scvi_loss.loss, on_epoch=True)
        self.compute_and_log_metrics(scvi_loss, self.train_metrics, "train")
        return scvi_loss.loss

    def validation_step(self, batch, batch_idx):
        """Validation step for the model."""
        # loss kwargs here contains `n_obs` equal to n_training_obs
        # so when relevant, the actual loss value is rescaled to number
        # of training examples
        _, _, scvi_loss = self.forward(batch, loss_kwargs=self.loss_kwargs)
        self.log("validation_loss", scvi_loss.loss, on_epoch=True)
        self.compute_and_log_metrics(scvi_loss, self.val_metrics, "validation")

    def _optimizer_creator(
        self, optimizer_cls: Union[torch.optim.Adam, torch.optim.AdamW]
    ):
        """
        Create optimizer for the model.

        This type of function can be passed as the `optimizer_creator`
        """
        return lambda params: optimizer_cls(
            params, lr=self.lr, eps=self.eps, weight_decay=self.weight_decay
        )

    def get_optimizer_creator(self):
        """Get optimizer creator for the model."""
        if self.optimizer_name == "Adam":
            optim_creator = self._optimizer_creator(torch.optim.Adam)
        elif self.optimizer_name == "AdamW":
            optim_creator = self._optimizer_creator(torch.optim.AdamW)
        elif self.optimizer_name == "Custom":
            optim_creator = self._optimizer_creator
        else:
            raise ValueError("Optimizer not understood.")

        return optim_creator

    def configure_optimizers(self):
        """Configure optimizers for the model."""
        params = filter(lambda p: p.requires_grad, self.module.parameters())
        optimizer = self.get_optimizer_creator()(params)
        config = {"optimizer": optimizer}
        if self.reduce_lr_on_plateau:
            scheduler = ReduceLROnPlateau(
                optimizer,
                patience=self.lr_patience,
                factor=self.lr_factor,
                threshold=self.lr_threshold,
                min_lr=self.lr_min,
                threshold_mode="abs",
                verbose=True,
            )
            config.update(
                {
                    "lr_scheduler": scheduler,
                    "monitor": self.lr_scheduler_metric,
                },
            )
        return config

    @property
    def kl_weight(self):
        """Scaling factor on KL divergence during training."""
        return _compute_kl_weight(
            self.current_epoch,
            self.global_step,
            self.n_epochs_kl_warmup,
            self.n_steps_kl_warmup,
            self.max_kl_weight,
            self.min_kl_weight,
        )


class AdversarialTrainingPlan(TrainingPlan):
    """
    Train vaes with adversarial loss option to encourage latent space mixing.

    Parameters
    ----------
    module
        A module instance from class ``BaseModuleClass``.
    optimizer
        One of "Adam" (:class:`~torch.optim.Adam`), "AdamW" (:class:`~torch.optim.AdamW`),
        or "Custom", which requires a custom optimizer creator callable to be passed via
        `optimizer_creator`.
    optimizer_creator
        A callable taking in parameters and returning a :class:`~torch.optim.Optimizer`.
        This allows using any PyTorch optimizer with custom hyperparameters.
    lr
        Learning rate used for optimization, when `optimizer_creator` is None.
    weight_decay
        Weight decay used in optimization, when `optimizer_creator` is None.
    eps
        eps used for optimization, when `optimizer_creator` is None.
    n_steps_kl_warmup
        Number of training steps (minibatches) to scale weight on KL divergences from 0 to 1.
        Only activated when `n_epochs_kl_warmup` is set to None.
    n_epochs_kl_warmup
        Number of epochs to scale weight on KL divergences from 0 to 1.
        Overrides `n_steps_kl_warmup` when both are not `None`.
    reduce_lr_on_plateau
        Whether to monitor validation loss and reduce learning rate when validation set
        `lr_scheduler_metric` plateaus.
    lr_factor
        Factor to reduce learning rate.
    lr_patience
        Number of epochs with no improvement after which learning rate will be reduced.
    lr_threshold
        Threshold for measuring the new optimum.
    lr_scheduler_metric
        Which metric to track for learning rate reduction.
    lr_min
        Minimum learning rate allowed
    adversarial_classifier
        Whether to use adversarial classifier in the latent space
    scale_adversarial_loss
        Scaling factor on the adversarial components of the loss.
        By default, adversarial loss is scaled from 1 to 0 following opposite of
        kl warmup.
    **loss_kwargs
        Keyword args to pass to the loss method of the `module`.
        `kl_weight` should not be passed here and is handled automatically.
    """

    def __init__(
        self,
        module: BaseModuleClass,
        *,
        optimizer: Literal["Adam", "AdamW", "Custom"] = "Adam",
        optimizer_creator: Optional[TorchOptimizerCreator] = None,
        lr: float = 1e-3,
        weight_decay: float = 1e-6,
        n_steps_kl_warmup: Union[int, None] = None,
        n_epochs_kl_warmup: Union[int, None] = 400,
        reduce_lr_on_plateau: bool = False,
        lr_factor: float = 0.6,
        lr_patience: int = 30,
        lr_threshold: float = 0.0,
        lr_scheduler_metric: Literal[
            "elbo_validation", "reconstruction_loss_validation", "kl_local_validation"
        ] = "elbo_validation",
        lr_min: float = 0,
        adversarial_classifier: Union[bool, Classifier] = False,
        scale_adversarial_loss: Union[float, Literal["auto"]] = "auto",
        **loss_kwargs,
    ):
        super().__init__(
            module=module,
            optimizer=optimizer,
            optimizer_creator=optimizer_creator,
            lr=lr,
            weight_decay=weight_decay,
            n_steps_kl_warmup=n_steps_kl_warmup,
            n_epochs_kl_warmup=n_epochs_kl_warmup,
            reduce_lr_on_plateau=reduce_lr_on_plateau,
            lr_factor=lr_factor,
            lr_patience=lr_patience,
            lr_threshold=lr_threshold,
            lr_scheduler_metric=lr_scheduler_metric,
            lr_min=lr_min,
            **loss_kwargs,
        )
        if adversarial_classifier is True:
            self.n_output_classifier = self.module.n_batch
            self.adversarial_classifier = Classifier(
                n_input=self.module.n_latent,
                n_hidden=32,
                n_labels=self.n_output_classifier,
                n_layers=2,
                logits=True,
            )
        else:
            self.adversarial_classifier = adversarial_classifier
        self.scale_adversarial_loss = scale_adversarial_loss

    def loss_adversarial_classifier(self, z, batch_index, predict_true_class=True):
        """Loss for adversarial classifier."""
        n_classes = self.n_output_classifier
        cls_logits = torch.nn.LogSoftmax(dim=1)(self.adversarial_classifier(z))

        if predict_true_class:
            cls_target = one_hot(batch_index, n_classes)
        else:
            one_hot_batch = one_hot(batch_index, n_classes)
            cls_target = torch.zeros_like(one_hot_batch)
            # place zeroes where true label is
            cls_target.masked_scatter_(
                ~one_hot_batch.bool(), torch.ones_like(one_hot_batch) / (n_classes - 1)
            )

        l_soft = cls_logits * cls_target
        loss = -l_soft.sum(dim=1).mean()

        return loss

    def training_step(self, batch, batch_idx, optimizer_idx=0):
        """Training step for adversarial training."""
        if "kl_weight" in self.loss_kwargs:
            self.loss_kwargs.update({"kl_weight": self.kl_weight})
        kappa = (
            1 - self.kl_weight
            if self.scale_adversarial_loss == "auto"
            else self.scale_adversarial_loss
        )
        batch_tensor = batch[REGISTRY_KEYS.BATCH_KEY]
        if optimizer_idx == 0:
            inference_outputs, _, scvi_loss = self.forward(
                batch, loss_kwargs=self.loss_kwargs
            )
            loss = scvi_loss.loss
            # fool classifier if doing adversarial training
            if kappa > 0 and self.adversarial_classifier is not False:
                z = inference_outputs["z"]
                fool_loss = self.loss_adversarial_classifier(z, batch_tensor, False)
                loss += fool_loss * kappa

            self.log("train_loss", loss, on_epoch=True)
            self.compute_and_log_metrics(scvi_loss, self.train_metrics, "train")
            return loss

        # train adversarial classifier
        # this condition will not be met unless self.adversarial_classifier is not False
        if optimizer_idx == 1:
            inference_inputs = self.module._get_inference_input(batch)
            outputs = self.module.inference(**inference_inputs)
            z = outputs["z"]
            loss = self.loss_adversarial_classifier(z.detach(), batch_tensor, True)
            loss *= kappa

            return loss

    def configure_optimizers(self):
        """Configure optimizers for adversarial training."""
        params1 = filter(lambda p: p.requires_grad, self.module.parameters())
        optimizer1 = self.get_optimizer_creator()(params1)
        config1 = {"optimizer": optimizer1}
        if self.reduce_lr_on_plateau:
            scheduler1 = ReduceLROnPlateau(
                optimizer1,
                patience=self.lr_patience,
                factor=self.lr_factor,
                threshold=self.lr_threshold,
                min_lr=self.lr_min,
                threshold_mode="abs",
                verbose=True,
            )
            config1.update(
                {
                    "lr_scheduler": scheduler1,
                    "monitor": self.lr_scheduler_metric,
                },
            )

        if self.adversarial_classifier is not False:
            params2 = filter(
                lambda p: p.requires_grad, self.adversarial_classifier.parameters()
            )
            optimizer2 = torch.optim.Adam(
                params2, lr=1e-3, eps=0.01, weight_decay=self.weight_decay
            )
            config2 = {"optimizer": optimizer2}

            # bug in pytorch lightning requires this way to return
            opts = [config1.pop("optimizer"), config2["optimizer"]]
            if "lr_scheduler" in config1:
                config1["scheduler"] = config1.pop("lr_scheduler")
                scheds = [config1]
                return opts, scheds
            else:
                return opts

        return config1


class SemiSupervisedTrainingPlan(TrainingPlan):
    """
    Lightning module task for SemiSupervised Training.

    Parameters
    ----------
    module
        A module instance from class ``BaseModuleClass``.
    classification_ratio
        Weight of the classification_loss in loss function
    lr
        Learning rate used for optimization :class:`~torch.optim.Adam`.
    weight_decay
        Weight decay used in :class:`~torch.optim.Adam`.
    n_steps_kl_warmup
        Number of training steps (minibatches) to scale weight on KL divergences from 0 to 1.
        Only activated when `n_epochs_kl_warmup` is set to None.
    n_epochs_kl_warmup
        Number of epochs to scale weight on KL divergences from 0 to 1.
        Overrides `n_steps_kl_warmup` when both are not `None`.
    reduce_lr_on_plateau
        Whether to monitor validation loss and reduce learning rate when validation set
        `lr_scheduler_metric` plateaus.
    lr_factor
        Factor to reduce learning rate.
    lr_patience
        Number of epochs with no improvement after which learning rate will be reduced.
    lr_threshold
        Threshold for measuring the new optimum.
    lr_scheduler_metric
        Which metric to track for learning rate reduction.
    **loss_kwargs
        Keyword args to pass to the loss method of the `module`.
        `kl_weight` should not be passed here and is handled automatically.
    """

    def __init__(
        self,
        module: BaseModuleClass,
        *,
        classification_ratio: int = 50,
        lr: float = 1e-3,
        weight_decay: float = 1e-6,
        n_steps_kl_warmup: Union[int, None] = None,
        n_epochs_kl_warmup: Union[int, None] = 400,
        reduce_lr_on_plateau: bool = False,
        lr_factor: float = 0.6,
        lr_patience: int = 30,
        lr_threshold: float = 0.0,
        lr_scheduler_metric: Literal[
            "elbo_validation", "reconstruction_loss_validation", "kl_local_validation"
        ] = "elbo_validation",
        **loss_kwargs,
    ):
        super().__init__(
            module=module,
            lr=lr,
            weight_decay=weight_decay,
            n_steps_kl_warmup=n_steps_kl_warmup,
            n_epochs_kl_warmup=n_epochs_kl_warmup,
            reduce_lr_on_plateau=reduce_lr_on_plateau,
            lr_factor=lr_factor,
            lr_patience=lr_patience,
            lr_threshold=lr_threshold,
            lr_scheduler_metric=lr_scheduler_metric,
            **loss_kwargs,
        )
        self.loss_kwargs.update({"classification_ratio": classification_ratio})

    def training_step(self, batch, batch_idx, optimizer_idx=0):
        """Training step for semi-supervised training."""
        # Potentially dangerous if batch is from a single dataloader with two keys
        if len(batch) == 2:
            full_dataset = batch[0]
            labelled_dataset = batch[1]
        else:
            full_dataset = batch
            labelled_dataset = None

        if "kl_weight" in self.loss_kwargs:
            self.loss_kwargs.update({"kl_weight": self.kl_weight})
        input_kwargs = dict(
            feed_labels=False,
            labelled_tensors=labelled_dataset,
        )
        input_kwargs.update(self.loss_kwargs)
        _, _, loss_output = self.forward(full_dataset, loss_kwargs=input_kwargs)
        loss = loss_output.loss
        self.log(
            "train_loss",
            loss,
            on_epoch=True,
            batch_size=loss_output.n_obs_minibatch,
        )
        self.compute_and_log_metrics(loss_output, self.train_metrics, "train")
        return loss

    def validation_step(self, batch, batch_idx, optimizer_idx=0):
        """Validation step for semi-supervised training."""
        # Potentially dangerous if batch is from a single dataloader with two keys
        if len(batch) == 2:
            full_dataset = batch[0]
            labelled_dataset = batch[1]
        else:
            full_dataset = batch
            labelled_dataset = None

        input_kwargs = dict(
            feed_labels=False,
            labelled_tensors=labelled_dataset,
        )
        input_kwargs.update(self.loss_kwargs)
        _, _, loss_output = self.forward(full_dataset, loss_kwargs=input_kwargs)
        loss = loss_output.loss
        self.log(
            "validation_loss",
            loss,
            on_epoch=True,
            batch_size=loss_output.n_obs_minibatch,
        )
        self.compute_and_log_metrics(loss_output, self.val_metrics, "validation")


class PyroTrainingPlan(pl.LightningModule):
    """
    Lightning module task to train Pyro scvi-tools modules.

    Parameters
    ----------
    pyro_module
        An instance of :class:`~scvi.module.base.PyroBaseModuleClass`. This object
        should have callable `model` and `guide` attributes or methods.
    loss_fn
        A Pyro loss. Should be a subclass of :class:`~pyro.infer.ELBO`.
        If `None`, defaults to :class:`~pyro.infer.Trace_ELBO`.
    optim
        A Pyro optimizer instance, e.g., :class:`~pyro.optim.Adam`. If `None`,
        defaults to :class:`pyro.optim.Adam` optimizer with a learning rate of `1e-3`.
    optim_kwargs
        Keyword arguments for **default** optimiser :class:`pyro.optim.Adam`.
    n_steps_kl_warmup
        Number of training steps (minibatches) to scale weight on KL divergences from 0 to 1.
        Only activated when `n_epochs_kl_warmup` is set to None.
    n_epochs_kl_warmup
        Number of epochs to scale weight on KL divergences from 0 to 1.
        Overrides `n_steps_kl_warmup` when both are not `None`.
    scale_elbo
        Scale ELBO using :class:`~pyro.poutine.scale`. Potentially useful for avoiding
        numerical inaccuracy when working with very large ELBO.
    """

    def __init__(
        self,
        pyro_module: PyroBaseModuleClass,
        loss_fn: Optional[pyro.infer.ELBO] = None,
        optim: Optional[pyro.optim.PyroOptim] = None,
        optim_kwargs: Optional[dict] = None,
        n_steps_kl_warmup: Union[int, None] = None,
        n_epochs_kl_warmup: Union[int, None] = 400,
        scale_elbo: float = 1.0,
    ):
        super().__init__()
        self.module = pyro_module
        self._n_obs_training = None

        optim_kwargs = optim_kwargs if isinstance(optim_kwargs, dict) else dict()
        if "lr" not in optim_kwargs.keys():
            optim_kwargs.update({"lr": 1e-3})

        self.loss_fn = pyro.infer.Trace_ELBO() if loss_fn is None else loss_fn
        self.optim = (
            pyro.optim.Adam(optim_args=optim_kwargs) if optim is None else optim
        )

        self.n_steps_kl_warmup = n_steps_kl_warmup
        self.n_epochs_kl_warmup = n_epochs_kl_warmup

        self.automatic_optimization = False

        self.use_kl_weight = False
        if isinstance(self.module.model, PyroModule):
            self.use_kl_weight = (
                "kl_weight" in signature(self.module.model.forward).parameters
            )

        elif callable(self.module.model):
            self.use_kl_weight = "kl_weight" in signature(self.module.model).parameters

        def scale(pyro_obj):
            if scale_elbo == 1:
                return pyro_obj
            else:
                return pyro.poutine.scale(pyro_obj, scale_elbo)

        self.svi = pyro.infer.SVI(
            model=scale(self.module.model),
            guide=scale(self.module.guide),
            optim=self.optim,
            loss=self.loss_fn,
        )

        self._dummy_param = torch.nn.Parameter(torch.Tensor([0.0]))

    @property
    def n_obs_training(self):
        """
        Number of training examples.

        If not `None`, updates the `n_obs` attr
        of the Pyro module's `model` and `guide`, if they exist.
        """
        return self._n_obs_training

    @n_obs_training.setter
    def n_obs_training(self, n_obs: int):
        # important for scaling log prob in Pyro plates
        if n_obs is not None:
            if hasattr(self.module.model, "n_obs"):
                self.module.model.n_obs = n_obs
            if hasattr(self.module.guide, "n_obs"):
                self.module.guide.n_obs = n_obs

        self._n_obs_training = n_obs

    def forward(self, *args, **kwargs):
        """Passthrough to the model's forward method."""
        return self.module(*args, **kwargs)

    def training_step(self, batch, batch_idx):
        """Training step for Pyro training."""
        args, kwargs = self.module._get_fn_args_from_batch(batch)
        # Set KL weight if necessary.
        # Note: if applied, ELBO loss in progress bar is the effective KL annealed loss, not the true ELBO.
        if self.use_kl_weight:
            kwargs.update({"kl_weight": self.kl_weight})
        # pytorch lightning requires a Tensor object for loss
        loss = torch.Tensor([self.svi.step(*args, **kwargs)])

        _opt = self.optimizers()
        _opt.step()

        return {"loss": loss}

    def training_epoch_end(self, outputs):
        """Training epoch end for Pyro training."""
        elbo = 0
        n = 0
        for out in outputs:
            elbo += out["loss"]
            n += 1
        elbo /= n
        self.log("elbo_train", elbo, prog_bar=True)

    def configure_optimizers(self):
        """
        Shim optimizer for PyTorch Lightning.

        PyTorch Lightning wants to take steps on an optimizer
        returned by this function in order to increment the global
        step count. See PyTorch Lighinting optimizer manual loop.

        Here we provide a shim optimizer that we can take steps on
        at minimal computational cost in order to keep Lightning happy :).
        """
        return torch.optim.Adam([self._dummy_param])

    def optimizer_step(self, *args, **kwargs):  # noqa: D102
        pass

    def backward(self, *args, **kwargs):  # noqa: D102
        pass

    @property
    def kl_weight(self):
        """Scaling factor on KL divergence during training."""
        return _compute_kl_weight(
            self.current_epoch,
            self.global_step,
            self.n_epochs_kl_warmup,
            self.n_steps_kl_warmup,
            min_kl_weight=1e-3,
        )


class ClassifierTrainingPlan(pl.LightningModule):
    """
    Lightning module task to train a simple MLP classifier.

    Parameters
    ----------
    classifier
        A model instance from :class:`~scvi.module.Classifier`.
    lr
        Learning rate used for optimization.
    weight_decay
        Weight decay used in optimization.
    eps
        eps used for optimization.
    optimizer
        One of "Adam" (:class:`~torch.optim.Adam`), "AdamW" (:class:`~torch.optim.AdamW`).
    data_key
        Key for classifier input in tensor dict minibatch
    labels_key
        Key for classifier label in tensor dict minibatch
    loss
        PyTorch loss to use
    """

    def __init__(
        self,
        classifier: BaseModuleClass,
        *,
        lr: float = 1e-3,
        weight_decay: float = 1e-6,
        eps: float = 0.01,
        optimizer: Literal["Adam", "AdamW"] = "Adam",
        data_key: str = REGISTRY_KEYS.X_KEY,
        labels_key: str = REGISTRY_KEYS.LABELS_KEY,
        loss: Callable = torch.nn.CrossEntropyLoss,
    ):
        super().__init__()
        self.module = classifier
        self.lr = lr
        self.weight_decay = weight_decay
        self.eps = eps
        self.optimizer_name = optimizer
        self.data_key = data_key
        self.labels_key = labels_key
        self.loss_fn = loss()

        if self.module.logits is False and loss == torch.nn.CrossEntropyLoss:
            raise UserWarning(
                "classifier should return logits when using CrossEntropyLoss."
            )

    def forward(self, *args, **kwargs):
        """Passthrough to the module's forward function."""
        return self.module(*args, **kwargs)

    def training_step(self, batch, batch_idx, optimizer_idx=0):
        """Training step for classifier training."""
        soft_prediction = self.forward(batch[self.data_key])
        loss = self.loss_fn(soft_prediction, batch[self.labels_key].view(-1).long())
        self.log("train_loss", loss, on_epoch=True)
        return loss

    def validation_step(self, batch, batch_idx):
        """Validation step for classifier training."""
        soft_prediction = self.forward(batch[self.data_key])
        loss = self.loss_fn(soft_prediction, batch[self.labels_key].view(-1).long())
        self.log("validation_loss", loss)

        return loss

    def configure_optimizers(self):
        """Configure optimizers for classifier training."""
        params = filter(lambda p: p.requires_grad, self.module.parameters())
        if self.optimizer_name == "Adam":
            optim_cls = torch.optim.Adam
        elif self.optimizer_name == "AdamW":
            optim_cls = torch.optim.AdamW
        else:
            raise ValueError("Optimizer not understood.")
        optimizer = optim_cls(
            params, lr=self.lr, eps=self.eps, weight_decay=self.weight_decay
        )

        return optimizer


class JaxTrainingPlan(TrainingPlan):
    """
    Lightning module task to train Pyro scvi-tools modules.

    Parameters
    ----------
    module
        An instance of :class:`~scvi.module.base.JaxModuleWraper`.
    optimizer
        One of "Adam", "AdamW", or "Custom", which requires a custom
        optimizer creator callable to be passed via `optimizer_creator`.
    optimizer_creator
        A callable returning a :class:`~optax.GradientTransformation`.
        This allows using any optax optimizer with custom hyperparameters.
    lr
        Learning rate used for optimization, when `optimizer_creator` is None.
    weight_decay
        Weight decay used in optimization, when `optimizer_creator` is None.
    eps
        eps used for optimization, when `optimizer_creator` is None.
    max_norm
        Max global norm of gradients for gradient clipping.
    n_steps_kl_warmup
        Number of training steps (minibatches) to scale weight on KL divergences from
        `min_kl_weight` to `max_kl_weight`. Only activated when `n_epochs_kl_warmup` is
        set to None.
    n_epochs_kl_warmup
        Number of epochs to scale weight on KL divergences from `min_kl_weight` to
        `max_kl_weight`. Overrides `n_steps_kl_warmup` when both are not `None`.
    """

    def __init__(
        self,
        module: JaxBaseModuleClass,
        *,
        optimizer: Literal["Adam", "AdamW", "Custom"] = "Adam",
        optimizer_creator: Optional[JaxOptimizerCreator] = None,
        lr: float = 1e-3,
        weight_decay: float = 1e-6,
        eps: float = 0.01,
        max_norm: Optional[float] = None,
        n_steps_kl_warmup: Union[int, None] = None,
        n_epochs_kl_warmup: Union[int, None] = 400,
        **loss_kwargs,
    ):
        super().__init__(
            module=module,
            lr=lr,
            weight_decay=weight_decay,
            eps=eps,
            optimizer=optimizer,
            optimizer_creator=optimizer_creator,
            n_steps_kl_warmup=n_steps_kl_warmup,
            n_epochs_kl_warmup=n_epochs_kl_warmup,
            **loss_kwargs,
        )
        self.max_norm = max_norm
        self.automatic_optimization = False
        self._dummy_param = torch.nn.Parameter(torch.Tensor([0.0]))

    def get_optimizer_creator(self) -> JaxOptimizerCreator:
        """Get optimizer creator for the model."""
        clip_by = (
            optax.clip_by_global_norm(self.max_norm)
            if self.max_norm
            else optax.identity()
        )
        if self.optimizer_name == "Adam":
            # Replicates PyTorch Adam defaults
            optim = optax.chain(
                clip_by,
                optax.additive_weight_decay(weight_decay=self.weight_decay),
                optax.adam(self.lr, eps=self.eps),
            )
        elif self.optimizer_name == "AdamW":
            optim = optax.chain(
                clip_by,
                optax.clip_by_global_norm(self.max_norm),
                optax.adamw(self.lr, eps=self.eps, weight_decay=self.weight_decay),
            )
        elif self.optimizer_name == "Custom":
            optim = self._optimizer_creator
        else:
            raise ValueError("Optimizer not understood.")

        return lambda: optim

    def set_train_state(self, params, state=None):
        """Set the state of the module."""
        if self.module.train_state is not None:
            return
        optimizer = self.get_optimizer_creator()()
        train_state = TrainStateWithState.create(
            apply_fn=self.module.apply,
            params=params,
            tx=optimizer,
            state=state,
        )
        self.module.train_state = train_state

    @staticmethod
    @jax.jit
    def jit_training_step(
        state: TrainStateWithState,
        batch: Dict[str, np.ndarray],
        rngs: Dict[str, jnp.ndarray],
        **kwargs,
    ):
        """Jit training step."""
        # state can't be passed here
        def loss_fn(params):
            vars_in = {"params": params, **state.state}
            outputs, new_model_state = state.apply_fn(
                vars_in, batch, rngs=rngs, mutable=list(state.state.keys()), **kwargs
            )
            loss_output = outputs[2]
            loss = loss_output.loss
            return loss, (loss_output, new_model_state)

        (loss, (loss_output, new_model_state)), grads = jax.value_and_grad(
            loss_fn, has_aux=True
        )(state.params)
        new_state = state.apply_gradients(grads=grads, state=new_model_state)
        return new_state, loss, loss_output

    def training_step(self, batch, batch_idx):
        """Training step for Jax."""
        if "kl_weight" in self.loss_kwargs:
            self.loss_kwargs.update({"kl_weight": self.kl_weight})
        self.module.train()
        self.module.train_state, _, loss_output = self.jit_training_step(
            self.module.train_state,
            batch,
            self.module.rngs,
            loss_kwargs=self.loss_kwargs,
        )
        loss_output = jax.tree_util.tree_map(
            lambda x: torch.tensor(jax.device_get(x)),
            loss_output,
        )
        # TODO: Better way to get batch size
        self.log(
            "train_loss",
            loss_output.loss,
            on_epoch=True,
            batch_size=loss_output.n_obs_minibatch,
            prog_bar=True,
        )
        self.compute_and_log_metrics(loss_output, self.train_metrics, "train")

    @partial(jax.jit, static_argnums=(0,))
    def jit_validation_step(
        self,
        state: TrainStateWithState,
        batch: Dict[str, np.ndarray],
        rngs: Dict[str, jnp.ndarray],
        **kwargs,
    ):
        """Jit validation step."""
        vars_in = {"params": state.params, **state.state}
        outputs = self.module.apply(vars_in, batch, rngs=rngs, **kwargs)
        loss_output = outputs[2]

        return loss_output

    def validation_step(self, batch, batch_idx):
        """Validation step for Jax."""
        self.module.eval()
        loss_output = self.jit_validation_step(
            self.module.train_state,
            batch,
            self.module.rngs,
            loss_kwargs=self.loss_kwargs,
        )
        loss_output = jax.tree_util.tree_map(
            lambda x: torch.tensor(jax.device_get(x)),
            loss_output,
        )
        self.log(
            "validation_loss",
            loss_output.loss,
            on_epoch=True,
            batch_size=loss_output.n_obs_minibatch,
        )
        self.compute_and_log_metrics(loss_output, self.val_metrics, "validation")

    @staticmethod
    def transfer_batch_to_device(batch, device, dataloader_idx):
        """Bypass Pytorch Lightning device management."""
        return batch

    def configure_optimizers(self):
        """
        Shim optimizer for PyTorch Lightning.

        PyTorch Lightning wants to take steps on an optimizer
        returned by this function in order to increment the global
        step count. See PyTorch Lighinting optimizer manual loop.

        Here we provide a shim optimizer that we can take steps on
        at minimal computational cost in order to keep Lightning happy :).
        """
        return torch.optim.Adam([self._dummy_param])

    def optimizer_step(self, *args, **kwargs):  # noqa: D102
        pass

    def backward(self, *args, **kwargs):  # noqa: D102
        pass

    def forward(self, *args, **kwargs):  # noqa: D102
        pass<|MERGE_RESOLUTION|>--- conflicted
+++ resolved
@@ -19,13 +19,8 @@
 from scvi.module import Classifier
 from scvi.module.base import (
     BaseModuleClass,
-<<<<<<< HEAD
-    JaxModuleWrapper,
+    JaxBaseModuleClass,
     LossOutput,
-=======
-    JaxBaseModuleClass,
->>>>>>> 4a9780e2
-    LossRecorder,
     PyroBaseModuleClass,
     TrainStateWithState,
 )
