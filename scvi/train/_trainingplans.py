from functools import partial
<<<<<<< HEAD
from inspect import getfullargspec, signature
from typing import Any, Callable, Dict, Optional, Tuple, Union
=======
from inspect import signature
from typing import Callable, Dict, Iterable, Optional, Union
>>>>>>> 63ccdc7a

import jax
import jax.numpy as jnp
import numpy as np
import optax
import pyro
import pytorch_lightning as pl
import torch
from pyro.nn import PyroModule
from torch.optim.lr_scheduler import ReduceLROnPlateau
from torchmetrics import MetricCollection

from scvi import REGISTRY_KEYS
from scvi._compat import Literal
from scvi._decorators import classproperty
from scvi.autotune._types import Tunable
from scvi.module import Classifier
from scvi.module.base import (
    BaseModuleClass,
    JaxBaseModuleClass,
    LossRecorder,
    PyroBaseModuleClass,
    TrainStateWithState,
)
from scvi.nn import one_hot

from ._metrics import ElboMetric


def _compute_kl_weight(
    epoch: int,
    step: int,
    n_epochs_kl_warmup: Optional[int],
    n_steps_kl_warmup: Optional[int],
    max_kl_weight: float = 1.0,
    min_kl_weight: float = 0.0,
) -> float:
    """
    Computes the kl weight for the current step or epoch.

    If both `n_epochs_kl_warmup` and `n_steps_kl_warmup` are None `max_kl_weight` is returned.

    Parameters
    ----------
    epoch
        Current epoch.
    step
        Current step.
    n_epochs_kl_warmup
        Number of training epochs to scale weight on KL divergences from
        `min_kl_weight` to `max_kl_weight`
    n_steps_kl_warmup
        Number of training steps (minibatches) to scale weight on KL divergences from
        `min_kl_weight` to `max_kl_weight`
    max_kl_weight
        Maximum scaling factor on KL divergence during training.
    min_kl_weight
        Minimum scaling factor on KL divergence during training.
    """
    if min_kl_weight > max_kl_weight:
        raise ValueError(
            f"min_kl_weight={min_kl_weight} is larger than max_kl_weight={max_kl_weight}."
        )

    slope = max_kl_weight - min_kl_weight
    if n_epochs_kl_warmup:
        if epoch < n_epochs_kl_warmup:
            return slope * (epoch / n_epochs_kl_warmup) + min_kl_weight
    elif n_steps_kl_warmup:
        if step < n_steps_kl_warmup:
            return slope * (step / n_steps_kl_warmup) + min_kl_weight
    return max_kl_weight


class TrainingPlan(pl.LightningModule):
    """
    Lightning module task to train scvi-tools modules.

    The training plan is a PyTorch Lightning Module that is initialized
    with a scvi-tools module object. It configures the optimizers, defines
    the training step and validation step, and computes metrics to be recorded
    during training. The training step and validation step are functions that
    take data, run it through the model and return the loss, which will then
    be used to optimize the model parameters in the Trainer. Overall, custom
    training plans can be used to develop complex inference schemes on top of
    modules.
    The following developer tutorial will familiarize you more with training plans
    and how to use them: :doc:`/tutorials/notebooks/model_user_guide`.

    Parameters
    ----------
    module
        A module instance from class ``BaseModuleClass``.
    optimizer
        One of "Adam" (:class:`~torch.optim.Adam`), "AdamW" (:class:`~torch.optim.AdamW`),
        or "Custom", which requires a custom optimizer creator callable to be passed via
        `optimizer_creator`.
    optimizer_creator
        A callable taking in parameters and returning a :class:`~torch.optim.Optimizer`.
        This allows using any PyTorch optimizer with custom hyperparameters.
    lr
<<<<<<< HEAD
        Learning rate used for optimization.
=======
        Learning rate used for optimization, when `optimizer_creator` is None.
>>>>>>> 63ccdc7a
    weight_decay
        Weight decay used in optimization, when `optimizer_creator` is None.
    eps
        eps used for optimization, when `optimizer_creator` is None.
    n_steps_kl_warmup
        Number of training steps (minibatches) to scale weight on KL divergences from
        `min_kl_weight` to `max_kl_weight`. Only activated when `n_epochs_kl_warmup` is
        set to None.
    n_epochs_kl_warmup
        Number of epochs to scale weight on KL divergences from `min_kl_weight` to
        `max_kl_weight`. Overrides `n_steps_kl_warmup` when both are not `None`.
    reduce_lr_on_plateau
        Whether to monitor validation loss and reduce learning rate when validation set
        `lr_scheduler_metric` plateaus.
    lr_factor
        Factor to reduce learning rate.
    lr_patience
        Number of epochs with no improvement after which learning rate will be reduced.
    lr_threshold
        Threshold for measuring the new optimum.
    lr_scheduler_metric
        Which metric to track for learning rate reduction.
    lr_min
        Minimum learning rate allowed.
    max_kl_weight
        Maximum scaling factor on KL divergence during training.
    min_kl_weight
        Minimum scaling factor on KL divergence during training.
    **loss_kwargs
        Keyword args to pass to the loss method of the `module`.
        `kl_weight` should not be passed here and is handled automatically.
    """

    def __init__(
        self,
        module: BaseModuleClass,
<<<<<<< HEAD
        lr: Tunable[float] = 1e-3,
=======
        *,
        optimizer: Literal["Adam", "AdamW", "Custom"] = "Adam",
        optimizer_creator: Optional[
            Callable[[Iterable[torch.Tensor]], torch.optim.Optimizer]
        ] = None,
        lr: float = 1e-3,
>>>>>>> 63ccdc7a
        weight_decay: float = 1e-6,
        eps: float = 0.01,
        n_steps_kl_warmup: Union[int, None] = None,
        n_epochs_kl_warmup: Union[int, None] = 400,
        reduce_lr_on_plateau: bool = False,
        lr_factor: float = 0.6,
        lr_patience: int = 30,
        lr_threshold: float = 0.0,
        lr_scheduler_metric: Literal[
            "elbo_validation", "reconstruction_loss_validation", "kl_local_validation"
        ] = "elbo_validation",
        lr_min: float = 0,
        max_kl_weight: float = 1.0,
        min_kl_weight: float = 0.0,
        **loss_kwargs,
    ):
        super().__init__()
        self.module = module
        self.lr = lr
        self.weight_decay = weight_decay
        self.eps = eps
        self.optimizer_name = optimizer
        self.n_steps_kl_warmup = n_steps_kl_warmup
        self.n_epochs_kl_warmup = n_epochs_kl_warmup
        self.reduce_lr_on_plateau = reduce_lr_on_plateau
        self.lr_factor = lr_factor
        self.lr_patience = lr_patience
        self.lr_scheduler_metric = lr_scheduler_metric
        self.lr_threshold = lr_threshold
        self.lr_min = lr_min
        self.loss_kwargs = loss_kwargs
        self.min_kl_weight = min_kl_weight
        self.max_kl_weight = max_kl_weight
        self.optimizer_creator = optimizer_creator

        if self.optimizer_name == "Custom" and self.optimizer_creator is None:
            raise ValueError(
                "If optimizer is 'Custom', `optimizer_creator` must be provided."
            )

        self._n_obs_training = None
        self._n_obs_validation = None

        # automatic handling of kl weight
        self._loss_args = set(signature(self.module.loss).parameters.keys())
        if "kl_weight" in self._loss_args:
            self.loss_kwargs.update({"kl_weight": self.kl_weight})

        self.initialize_train_metrics()
        self.initialize_val_metrics()

    @classproperty
    def _tunables(cls) -> Tuple[Any]:
        return (cls.__init__,)

    @staticmethod
    def _create_elbo_metric_components(mode: str, n_total: Optional[int] = None):
        """Initialize ELBO metric and the metric collection."""
        rec_loss = ElboMetric("reconstruction_loss", mode, "obs")
        kl_local = ElboMetric("kl_local", mode, "obs")
        kl_global = ElboMetric("kl_global", mode, "obs")
        # n_total can be 0 if there is no validation set, this won't ever be used
        # in that case anyway
        n = 1 if n_total is None or n_total < 1 else n_total
        elbo = rec_loss + kl_local + (1 / n) * kl_global
        elbo.name = f"elbo_{mode}"
        collection = MetricCollection(
            {metric.name: metric for metric in [elbo, rec_loss, kl_local, kl_global]}
        )
        return elbo, rec_loss, kl_local, kl_global, collection

    def initialize_train_metrics(self):
        """Initialize train related metrics."""
        (
            self.elbo_train,
            self.rec_loss_train,
            self.kl_local_train,
            self.kl_global_train,
            self.train_metrics,
        ) = self._create_elbo_metric_components(
            mode="train", n_total=self.n_obs_training
        )
        self.elbo_train.reset()

    def initialize_val_metrics(self):
        """Initialize val related metrics."""
        (
            self.elbo_val,
            self.rec_loss_val,
            self.kl_local_val,
            self.kl_global_val,
            self.val_metrics,
        ) = self._create_elbo_metric_components(
            mode="validation", n_total=self.n_obs_validation
        )
        self.elbo_val.reset()

    @property
    def n_obs_training(self):
        """
        Number of observations in the training set.

        This will update the loss kwargs for loss rescaling.

        Notes
        -----
        This can get set after initialization
        """
        return self._n_obs_training

    @n_obs_training.setter
    def n_obs_training(self, n_obs: int):
        if "n_obs" in self._loss_args:
            self.loss_kwargs.update({"n_obs": n_obs})
        self._n_obs_training = n_obs
        self.initialize_train_metrics()

    @property
    def n_obs_validation(self):
        """
        Number of observations in the validation set.

        This will update the loss kwargs for loss rescaling.

        Notes
        -----
        This can get set after initialization
        """
        return self._n_obs_validation

    @n_obs_validation.setter
    def n_obs_validation(self, n_obs: int):
        self._n_obs_validation = n_obs
        self.initialize_val_metrics()

    def forward(self, *args, **kwargs):
        """Passthrough to the module's forward method."""
        return self.module(*args, **kwargs)

    @torch.inference_mode()
    def compute_and_log_metrics(
        self,
        loss_recorder: LossRecorder,
        metrics: MetricCollection,
        mode: str,
    ):
        """
        Computes and logs metrics.

        Parameters
        ----------
        loss_recorder
            LossRecorder object from scvi-tools module
        metric_attr_name
            The name of the torch metric object to use
        mode
            Postfix string to add to the metric name of
            extra metrics
        """
        rec_loss = loss_recorder.reconstruction_loss
        n_obs_minibatch = rec_loss.shape[0]
        rec_loss = rec_loss.sum()
        kl_local = loss_recorder.kl_local.sum()
        kl_global = loss_recorder.kl_global

        # use the torchmetric object for the ELBO
        metrics.update(
            reconstruction_loss=rec_loss,
            kl_local=kl_local,
            kl_global=kl_global,
            n_obs_minibatch=n_obs_minibatch,
        )
        # pytorch lightning handles everything with the torchmetric object
        self.log_dict(
            metrics,
            on_step=False,
            on_epoch=True,
            batch_size=n_obs_minibatch,
        )

        # accumlate extra metrics passed to loss recorder
        for extra_metric in loss_recorder.extra_metric_attrs:
            met = getattr(loss_recorder, extra_metric)
            if isinstance(met, torch.Tensor):
                if met.shape != torch.Size([]):
                    raise ValueError("Extra tracked metrics should be 0-d tensors.")
                met = met.detach()
            self.log(
                f"{extra_metric}_{mode}",
                met,
                on_step=False,
                on_epoch=True,
                batch_size=n_obs_minibatch,
            )

    def training_step(self, batch, batch_idx, optimizer_idx=0):
        """Training step for the model."""
        if "kl_weight" in self.loss_kwargs:
            self.loss_kwargs.update({"kl_weight": self.kl_weight})
        _, _, scvi_loss = self.forward(batch, loss_kwargs=self.loss_kwargs)
        self.log("train_loss", scvi_loss.loss, on_epoch=True)
        self.compute_and_log_metrics(scvi_loss, self.train_metrics, "train")
        return scvi_loss.loss

    def validation_step(self, batch, batch_idx):
        """Validation step for the model."""
        # loss kwargs here contains `n_obs` equal to n_training_obs
        # so when relevant, the actual loss value is rescaled to number
        # of training examples
        _, _, scvi_loss = self.forward(batch, loss_kwargs=self.loss_kwargs)
        self.log("validation_loss", scvi_loss.loss, on_epoch=True)
        self.compute_and_log_metrics(scvi_loss, self.val_metrics, "validation")

    def _optimizer_creator(
        self, optimizer_cls: Union[torch.optim.Adam, torch.optim.AdamW]
    ):
        """
        Create optimizer for the model.

        This type of function can be passed as the `optimizer_creator`
        """
        return lambda params: optimizer_cls(
            params, lr=self.lr, eps=self.eps, weight_decay=self.weight_decay
        )

    def get_optimizer_creator(self):
        """Get optimizer creator for the model."""
        if self.optimizer_name == "Adam":
            optim_creator = self._optimizer_creator(torch.optim.Adam)
        elif self.optimizer_name == "AdamW":
            optim_creator = self._optimizer_creator(torch.optim.AdamW)
        elif self.optimizer_name == "Custom":
            optim_creator = self._optimizer_creator
        else:
            raise ValueError("Optimizer not understood.")

        return optim_creator

    def configure_optimizers(self):
        """Configure optimizers for the model."""
        params = filter(lambda p: p.requires_grad, self.module.parameters())
        optimizer = self.get_optimizer_creator()(params)
        config = {"optimizer": optimizer}
        if self.reduce_lr_on_plateau:
            scheduler = ReduceLROnPlateau(
                optimizer,
                patience=self.lr_patience,
                factor=self.lr_factor,
                threshold=self.lr_threshold,
                min_lr=self.lr_min,
                threshold_mode="abs",
                verbose=True,
            )
            config.update(
                {
                    "lr_scheduler": scheduler,
                    "monitor": self.lr_scheduler_metric,
                },
            )
        return config

    @property
    def kl_weight(self):
        """Scaling factor on KL divergence during training."""
        return _compute_kl_weight(
            self.current_epoch,
            self.global_step,
            self.n_epochs_kl_warmup,
            self.n_steps_kl_warmup,
            self.max_kl_weight,
            self.min_kl_weight,
        )


class AdversarialTrainingPlan(TrainingPlan):
    """
    Train vaes with adversarial loss option to encourage latent space mixing.

    Parameters
    ----------
    module
        A module instance from class ``BaseModuleClass``.
    optimizer
        One of "Adam" (:class:`~torch.optim.Adam`), "AdamW" (:class:`~torch.optim.AdamW`),
        or "Custom", which requires a custom optimizer creator callable to be passed via
        `optimizer_creator`.
    optimizer_creator
        A callable taking in parameters and returning a :class:`~torch.optim.Optimizer`.
        This allows using any PyTorch optimizer with custom hyperparameters.
    lr
        Learning rate used for optimization, when `optimizer_creator` is None.
    weight_decay
        Weight decay used in optimization, when `optimizer_creator` is None.
    eps
        eps used for optimization, when `optimizer_creator` is None.
    n_steps_kl_warmup
        Number of training steps (minibatches) to scale weight on KL divergences from 0 to 1.
        Only activated when `n_epochs_kl_warmup` is set to None.
    n_epochs_kl_warmup
        Number of epochs to scale weight on KL divergences from 0 to 1.
        Overrides `n_steps_kl_warmup` when both are not `None`.
    reduce_lr_on_plateau
        Whether to monitor validation loss and reduce learning rate when validation set
        `lr_scheduler_metric` plateaus.
    lr_factor
        Factor to reduce learning rate.
    lr_patience
        Number of epochs with no improvement after which learning rate will be reduced.
    lr_threshold
        Threshold for measuring the new optimum.
    lr_scheduler_metric
        Which metric to track for learning rate reduction.
    lr_min
        Minimum learning rate allowed
    adversarial_classifier
        Whether to use adversarial classifier in the latent space
    scale_adversarial_loss
        Scaling factor on the adversarial components of the loss.
        By default, adversarial loss is scaled from 1 to 0 following opposite of
        kl warmup.
    **loss_kwargs
        Keyword args to pass to the loss method of the `module`.
        `kl_weight` should not be passed here and is handled automatically.
    """

    def __init__(
        self,
        module: BaseModuleClass,
        *,
        optimizer: Literal["Adam", "AdamW", "Custom"] = "Adam",
        optimizer_creator: Optional[
            Callable[[Iterable[torch.Tensor]], torch.optim.Optimizer]
        ] = None,
        lr: float = 1e-3,
        weight_decay: float = 1e-6,
        n_steps_kl_warmup: Union[int, None] = None,
        n_epochs_kl_warmup: Union[int, None] = 400,
        reduce_lr_on_plateau: bool = False,
        lr_factor: float = 0.6,
        lr_patience: int = 30,
        lr_threshold: float = 0.0,
        lr_scheduler_metric: Literal[
            "elbo_validation", "reconstruction_loss_validation", "kl_local_validation"
        ] = "elbo_validation",
        lr_min: float = 0,
        adversarial_classifier: Union[bool, Classifier] = False,
        scale_adversarial_loss: Union[float, Literal["auto"]] = "auto",
        **loss_kwargs,
    ):
        super().__init__(
            module=module,
            optimizer=optimizer,
            optimizer_creator=optimizer_creator,
            lr=lr,
            weight_decay=weight_decay,
            n_steps_kl_warmup=n_steps_kl_warmup,
            n_epochs_kl_warmup=n_epochs_kl_warmup,
            reduce_lr_on_plateau=reduce_lr_on_plateau,
            lr_factor=lr_factor,
            lr_patience=lr_patience,
            lr_threshold=lr_threshold,
            lr_scheduler_metric=lr_scheduler_metric,
            lr_min=lr_min,
            **loss_kwargs,
        )
        if adversarial_classifier is True:
            self.n_output_classifier = self.module.n_batch
            self.adversarial_classifier = Classifier(
                n_input=self.module.n_latent,
                n_hidden=32,
                n_labels=self.n_output_classifier,
                n_layers=2,
                logits=True,
            )
        else:
            self.adversarial_classifier = adversarial_classifier
        self.scale_adversarial_loss = scale_adversarial_loss

    def loss_adversarial_classifier(self, z, batch_index, predict_true_class=True):
        """Loss for adversarial classifier."""
        n_classes = self.n_output_classifier
        cls_logits = torch.nn.LogSoftmax(dim=1)(self.adversarial_classifier(z))

        if predict_true_class:
            cls_target = one_hot(batch_index, n_classes)
        else:
            one_hot_batch = one_hot(batch_index, n_classes)
            cls_target = torch.zeros_like(one_hot_batch)
            # place zeroes where true label is
            cls_target.masked_scatter_(
                ~one_hot_batch.bool(), torch.ones_like(one_hot_batch) / (n_classes - 1)
            )

        l_soft = cls_logits * cls_target
        loss = -l_soft.sum(dim=1).mean()

        return loss

    def training_step(self, batch, batch_idx, optimizer_idx=0):
        """Training step for adversarial training."""
        if "kl_weight" in self.loss_kwargs:
            self.loss_kwargs.update({"kl_weight": self.kl_weight})
        kappa = (
            1 - self.kl_weight
            if self.scale_adversarial_loss == "auto"
            else self.scale_adversarial_loss
        )
        batch_tensor = batch[REGISTRY_KEYS.BATCH_KEY]
        if optimizer_idx == 0:
            inference_outputs, _, scvi_loss = self.forward(
                batch, loss_kwargs=self.loss_kwargs
            )
            loss = scvi_loss.loss
            # fool classifier if doing adversarial training
            if kappa > 0 and self.adversarial_classifier is not False:
                z = inference_outputs["z"]
                fool_loss = self.loss_adversarial_classifier(z, batch_tensor, False)
                loss += fool_loss * kappa

            self.log("train_loss", loss, on_epoch=True)
            self.compute_and_log_metrics(scvi_loss, self.train_metrics, "train")
            return loss

        # train adversarial classifier
        # this condition will not be met unless self.adversarial_classifier is not False
        if optimizer_idx == 1:
            inference_inputs = self.module._get_inference_input(batch)
            outputs = self.module.inference(**inference_inputs)
            z = outputs["z"]
            loss = self.loss_adversarial_classifier(z.detach(), batch_tensor, True)
            loss *= kappa

            return loss

    def configure_optimizers(self):
        """Configure optimizers for adversarial training."""
        params1 = filter(lambda p: p.requires_grad, self.module.parameters())
        optimizer1 = self.get_optimizer_creator()(params1)
        config1 = {"optimizer": optimizer1}
        if self.reduce_lr_on_plateau:
            scheduler1 = ReduceLROnPlateau(
                optimizer1,
                patience=self.lr_patience,
                factor=self.lr_factor,
                threshold=self.lr_threshold,
                min_lr=self.lr_min,
                threshold_mode="abs",
                verbose=True,
            )
            config1.update(
                {
                    "lr_scheduler": scheduler1,
                    "monitor": self.lr_scheduler_metric,
                },
            )

        if self.adversarial_classifier is not False:
            params2 = filter(
                lambda p: p.requires_grad, self.adversarial_classifier.parameters()
            )
            optimizer2 = torch.optim.Adam(
                params2, lr=1e-3, eps=0.01, weight_decay=self.weight_decay
            )
            config2 = {"optimizer": optimizer2}

            # bug in pytorch lightning requires this way to return
            opts = [config1.pop("optimizer"), config2["optimizer"]]
            if "lr_scheduler" in config1:
                config1["scheduler"] = config1.pop("lr_scheduler")
                scheds = [config1]
                return opts, scheds
            else:
                return opts

        return config1


class SemiSupervisedTrainingPlan(TrainingPlan):
    """
    Lightning module task for SemiSupervised Training.

    Parameters
    ----------
    module
        A module instance from class ``BaseModuleClass``.
    classification_ratio
        Weight of the classification_loss in loss function
    lr
        Learning rate used for optimization :class:`~torch.optim.Adam`.
    weight_decay
        Weight decay used in :class:`~torch.optim.Adam`.
    n_steps_kl_warmup
        Number of training steps (minibatches) to scale weight on KL divergences from 0 to 1.
        Only activated when `n_epochs_kl_warmup` is set to None.
    n_epochs_kl_warmup
        Number of epochs to scale weight on KL divergences from 0 to 1.
        Overrides `n_steps_kl_warmup` when both are not `None`.
    reduce_lr_on_plateau
        Whether to monitor validation loss and reduce learning rate when validation set
        `lr_scheduler_metric` plateaus.
    lr_factor
        Factor to reduce learning rate.
    lr_patience
        Number of epochs with no improvement after which learning rate will be reduced.
    lr_threshold
        Threshold for measuring the new optimum.
    lr_scheduler_metric
        Which metric to track for learning rate reduction.
    **loss_kwargs
        Keyword args to pass to the loss method of the `module`.
        `kl_weight` should not be passed here and is handled automatically.
    """

    def __init__(
        self,
        module: BaseModuleClass,
        *,
        classification_ratio: int = 50,
        lr: float = 1e-3,
        weight_decay: float = 1e-6,
        n_steps_kl_warmup: Union[int, None] = None,
        n_epochs_kl_warmup: Union[int, None] = 400,
        reduce_lr_on_plateau: bool = False,
        lr_factor: float = 0.6,
        lr_patience: int = 30,
        lr_threshold: float = 0.0,
        lr_scheduler_metric: Literal[
            "elbo_validation", "reconstruction_loss_validation", "kl_local_validation"
        ] = "elbo_validation",
        **loss_kwargs,
    ):
        super().__init__(
            module=module,
            lr=lr,
            weight_decay=weight_decay,
            n_steps_kl_warmup=n_steps_kl_warmup,
            n_epochs_kl_warmup=n_epochs_kl_warmup,
            reduce_lr_on_plateau=reduce_lr_on_plateau,
            lr_factor=lr_factor,
            lr_patience=lr_patience,
            lr_threshold=lr_threshold,
            lr_scheduler_metric=lr_scheduler_metric,
            **loss_kwargs,
        )
        self.loss_kwargs.update({"classification_ratio": classification_ratio})

    def training_step(self, batch, batch_idx, optimizer_idx=0):
        """Training step for semi-supervised training."""
        # Potentially dangerous if batch is from a single dataloader with two keys
        if len(batch) == 2:
            full_dataset = batch[0]
            labelled_dataset = batch[1]
        else:
            full_dataset = batch
            labelled_dataset = None

        if "kl_weight" in self.loss_kwargs:
            self.loss_kwargs.update({"kl_weight": self.kl_weight})
        input_kwargs = dict(
            feed_labels=False,
            labelled_tensors=labelled_dataset,
        )
        input_kwargs.update(self.loss_kwargs)
        _, _, scvi_losses = self.forward(full_dataset, loss_kwargs=input_kwargs)
        loss = scvi_losses.loss
        self.log(
            "train_loss",
            loss,
            on_epoch=True,
            batch_size=len(scvi_losses.reconstruction_loss),
        )
        self.compute_and_log_metrics(scvi_losses, self.train_metrics, "train")
        return loss

    def validation_step(self, batch, batch_idx, optimizer_idx=0):
        """Validation step for semi-supervised training."""
        # Potentially dangerous if batch is from a single dataloader with two keys
        if len(batch) == 2:
            full_dataset = batch[0]
            labelled_dataset = batch[1]
        else:
            full_dataset = batch
            labelled_dataset = None

        input_kwargs = dict(
            feed_labels=False,
            labelled_tensors=labelled_dataset,
        )
        input_kwargs.update(self.loss_kwargs)
        _, _, scvi_losses = self.forward(full_dataset, loss_kwargs=input_kwargs)
        loss = scvi_losses.loss
        self.log(
            "validation_loss",
            loss,
            on_epoch=True,
            batch_size=len(scvi_losses.reconstruction_loss),
        )
        self.compute_and_log_metrics(scvi_losses, self.val_metrics, "validation")


class PyroTrainingPlan(pl.LightningModule):
    """
    Lightning module task to train Pyro scvi-tools modules.

    Parameters
    ----------
    pyro_module
        An instance of :class:`~scvi.module.base.PyroBaseModuleClass`. This object
        should have callable `model` and `guide` attributes or methods.
    loss_fn
        A Pyro loss. Should be a subclass of :class:`~pyro.infer.ELBO`.
        If `None`, defaults to :class:`~pyro.infer.Trace_ELBO`.
    optim
        A Pyro optimizer instance, e.g., :class:`~pyro.optim.Adam`. If `None`,
        defaults to :class:`pyro.optim.Adam` optimizer with a learning rate of `1e-3`.
    optim_kwargs
        Keyword arguments for **default** optimiser :class:`pyro.optim.Adam`.
    n_steps_kl_warmup
        Number of training steps (minibatches) to scale weight on KL divergences from 0 to 1.
        Only activated when `n_epochs_kl_warmup` is set to None.
    n_epochs_kl_warmup
        Number of epochs to scale weight on KL divergences from 0 to 1.
        Overrides `n_steps_kl_warmup` when both are not `None`.
    scale_elbo
        Scale ELBO using :class:`~pyro.poutine.scale`. Potentially useful for avoiding
        numerical inaccuracy when working with very large ELBO.
    """

    def __init__(
        self,
        pyro_module: PyroBaseModuleClass,
        loss_fn: Optional[pyro.infer.ELBO] = None,
        optim: Optional[pyro.optim.PyroOptim] = None,
        optim_kwargs: Optional[dict] = None,
        n_steps_kl_warmup: Union[int, None] = None,
        n_epochs_kl_warmup: Union[int, None] = 400,
        scale_elbo: float = 1.0,
    ):
        super().__init__()
        self.module = pyro_module
        self._n_obs_training = None

        optim_kwargs = optim_kwargs if isinstance(optim_kwargs, dict) else dict()
        if "lr" not in optim_kwargs.keys():
            optim_kwargs.update({"lr": 1e-3})

        self.loss_fn = pyro.infer.Trace_ELBO() if loss_fn is None else loss_fn
        self.optim = (
            pyro.optim.Adam(optim_args=optim_kwargs) if optim is None else optim
        )

        self.n_steps_kl_warmup = n_steps_kl_warmup
        self.n_epochs_kl_warmup = n_epochs_kl_warmup

        self.automatic_optimization = False

        self.use_kl_weight = False
        if isinstance(self.module.model, PyroModule):
            self.use_kl_weight = (
                "kl_weight" in signature(self.module.model.forward).parameters
            )

        elif callable(self.module.model):
            self.use_kl_weight = "kl_weight" in signature(self.module.model).parameters

        def scale(pyro_obj):
            if scale_elbo == 1:
                return pyro_obj
            else:
                return pyro.poutine.scale(pyro_obj, scale_elbo)

        self.svi = pyro.infer.SVI(
            model=scale(self.module.model),
            guide=scale(self.module.guide),
            optim=self.optim,
            loss=self.loss_fn,
        )

        self._dummy_param = torch.nn.Parameter(torch.Tensor([0.0]))

    @property
    def n_obs_training(self):
        """
        Number of training examples.

        If not `None`, updates the `n_obs` attr
        of the Pyro module's `model` and `guide`, if they exist.
        """
        return self._n_obs_training

    @n_obs_training.setter
    def n_obs_training(self, n_obs: int):
        # important for scaling log prob in Pyro plates
        if n_obs is not None:
            if hasattr(self.module.model, "n_obs"):
                self.module.model.n_obs = n_obs
            if hasattr(self.module.guide, "n_obs"):
                self.module.guide.n_obs = n_obs

        self._n_obs_training = n_obs

    def forward(self, *args, **kwargs):
        """Passthrough to the model's forward method."""
        return self.module(*args, **kwargs)

    def training_step(self, batch, batch_idx):
        """Training step for Pyro training."""
        args, kwargs = self.module._get_fn_args_from_batch(batch)
        # Set KL weight if necessary.
        # Note: if applied, ELBO loss in progress bar is the effective KL annealed loss, not the true ELBO.
        if self.use_kl_weight:
            kwargs.update({"kl_weight": self.kl_weight})
        # pytorch lightning requires a Tensor object for loss
        loss = torch.Tensor([self.svi.step(*args, **kwargs)])

        _opt = self.optimizers()
        _opt.step()

        return {"loss": loss}

    def training_epoch_end(self, outputs):
        """Training epoch end for Pyro training."""
        elbo = 0
        n = 0
        for out in outputs:
            elbo += out["loss"]
            n += 1
        elbo /= n
        self.log("elbo_train", elbo, prog_bar=True)

    def configure_optimizers(self):
        """
        Shim optimizer for PyTorch Lightning.

        PyTorch Lightning wants to take steps on an optimizer
        returned by this function in order to increment the global
        step count. See PyTorch Lighinting optimizer manual loop.

        Here we provide a shim optimizer that we can take steps on
        at minimal computational cost in order to keep Lightning happy :).
        """
        return torch.optim.Adam([self._dummy_param])

    def optimizer_step(self, *args, **kwargs):  # noqa: D102
        pass

    def backward(self, *args, **kwargs):  # noqa: D102
        pass

    @property
    def kl_weight(self):
        """Scaling factor on KL divergence during training."""
        return _compute_kl_weight(
            self.current_epoch,
            self.global_step,
            self.n_epochs_kl_warmup,
            self.n_steps_kl_warmup,
            min_kl_weight=1e-3,
        )


class ClassifierTrainingPlan(pl.LightningModule):
    """
    Lightning module task to train a simple MLP classifier.

    Parameters
    ----------
    classifier
        A model instance from :class:`~scvi.module.Classifier`.
    lr
        Learning rate used for optimization.
    weight_decay
        Weight decay used in optimization.
    eps
        eps used for optimization.
    optimizer
        One of "Adam" (:class:`~torch.optim.Adam`), "AdamW" (:class:`~torch.optim.AdamW`).
    data_key
        Key for classifier input in tensor dict minibatch
    labels_key
        Key for classifier label in tensor dict minibatch
    loss
        PyTorch loss to use
    """

    def __init__(
        self,
        classifier: BaseModuleClass,
        *,
        lr: float = 1e-3,
        weight_decay: float = 1e-6,
        eps: float = 0.01,
        optimizer: Literal["Adam", "AdamW"] = "Adam",
        data_key: str = REGISTRY_KEYS.X_KEY,
        labels_key: str = REGISTRY_KEYS.LABELS_KEY,
        loss: Callable = torch.nn.CrossEntropyLoss,
    ):
        super().__init__()
        self.module = classifier
        self.lr = lr
        self.weight_decay = weight_decay
        self.eps = eps
        self.optimizer_name = optimizer
        self.data_key = data_key
        self.labels_key = labels_key
        self.loss_fn = loss()

        if self.module.logits is False and loss == torch.nn.CrossEntropyLoss:
            raise UserWarning(
                "classifier should return logits when using CrossEntropyLoss."
            )

    def forward(self, *args, **kwargs):
        """Passthrough to the module's forward function."""
        return self.module(*args, **kwargs)

    def training_step(self, batch, batch_idx, optimizer_idx=0):
        """Training step for classifier training."""
        soft_prediction = self.forward(batch[self.data_key])
        loss = self.loss_fn(soft_prediction, batch[self.labels_key].view(-1).long())
        self.log("train_loss", loss, on_epoch=True)
        return loss

    def validation_step(self, batch, batch_idx):
        """Validation step for classifier training."""
        soft_prediction = self.forward(batch[self.data_key])
        loss = self.loss_fn(soft_prediction, batch[self.labels_key].view(-1).long())
        self.log("validation_loss", loss)

        return loss

    def configure_optimizers(self):
        """Configure optimizers for classifier training."""
        params = filter(lambda p: p.requires_grad, self.module.parameters())
        if self.optimizer_name == "Adam":
            optim_cls = torch.optim.Adam
        elif self.optimizer_name == "AdamW":
            optim_cls = torch.optim.AdamW
        else:
            raise ValueError("Optimizer not understood.")
        optimizer = optim_cls(
            params, lr=self.lr, eps=self.eps, weight_decay=self.weight_decay
        )

        return optimizer


class JaxTrainingPlan(TrainingPlan):
    """
    Lightning module task to train Pyro scvi-tools modules.

    Parameters
    ----------
    module
        An instance of :class:`~scvi.module.base.JaxModuleWraper`.
    optimizer
        One of "Adam", "AdamW", or "Custom", which requires a custom
        optimizer creator callable to be passed via `optimizer_creator`.
    optimizer_creator
        A callable returning a :class:`~optax.GradientTransformation`.
        This allows using any optax optimizer with custom hyperparameters.
    lr
        Learning rate used for optimization, when `optimizer_creator` is None.
    weight_decay
        Weight decay used in optimization, when `optimizer_creator` is None.
    eps
        eps used for optimization, when `optimizer_creator` is None.
    max_norm
        Max global norm of gradients for gradient clipping.
    n_steps_kl_warmup
        Number of training steps (minibatches) to scale weight on KL divergences from
        `min_kl_weight` to `max_kl_weight`. Only activated when `n_epochs_kl_warmup` is
        set to None.
    n_epochs_kl_warmup
        Number of epochs to scale weight on KL divergences from `min_kl_weight` to
        `max_kl_weight`. Overrides `n_steps_kl_warmup` when both are not `None`.
    """

    def __init__(
        self,
        module: JaxBaseModuleClass,
        *,
        optimizer: Literal["Adam", "AdamW", "Custom"] = "Adam",
        optimizer_creator: Optional[Callable[[], optax.GradientTransformation]] = None,
        lr: float = 1e-3,
        weight_decay: float = 1e-6,
        eps: float = 0.01,
        max_norm: Optional[float] = None,
        n_steps_kl_warmup: Union[int, None] = None,
        n_epochs_kl_warmup: Union[int, None] = 400,
        **loss_kwargs,
    ):
        super().__init__(
            module=module,
            lr=lr,
            weight_decay=weight_decay,
            eps=eps,
            optimizer=optimizer,
            optimizer_creator=optimizer_creator,
            n_steps_kl_warmup=n_steps_kl_warmup,
            n_epochs_kl_warmup=n_epochs_kl_warmup,
            **loss_kwargs,
        )
        self.max_norm = max_norm
        self.automatic_optimization = False
        self._dummy_param = torch.nn.Parameter(torch.Tensor([0.0]))

    def get_optimizer_creator(self) -> Callable[[], optax.GradientTransformation]:
        """Get optimizer creator for the model."""
        clip_by = (
            optax.clip_by_global_norm(self.max_norm)
            if self.max_norm
            else optax.identity()
        )
        if self.optimizer_name == "Adam":
            # Replicates PyTorch Adam defaults
            optim = optax.chain(
                clip_by,
                optax.additive_weight_decay(weight_decay=self.weight_decay),
                optax.adam(self.lr, eps=self.eps),
            )
        elif self.optimizer_name == "AdamW":
            optim = optax.chain(
                clip_by,
                optax.clip_by_global_norm(self.max_norm),
                optax.adamw(self.lr, eps=self.eps, weight_decay=self.weight_decay),
            )
        elif self.optimizer_name == "Custom":
            optim = self._optimizer_creator
        else:
            raise ValueError("Optimizer not understood.")

        return lambda: optim

    def set_train_state(self, params, state=None):
        """Set the state of the module."""
        if self.module.train_state is not None:
            return
        optimizer = self.get_optimizer_creator()()
        train_state = TrainStateWithState.create(
            apply_fn=self.module.apply,
            params=params,
            tx=optimizer,
            state=state,
        )
        self.module.train_state = train_state

    @staticmethod
    @jax.jit
    def jit_training_step(
        state: TrainStateWithState,
        batch: Dict[str, np.ndarray],
        rngs: Dict[str, jnp.ndarray],
        **kwargs,
    ):
        """Jit training step."""
        # state can't be passed here
        def loss_fn(params):
            vars_in = {"params": params, **state.state}
            outputs, new_model_state = state.apply_fn(
                vars_in, batch, rngs=rngs, mutable=list(state.state.keys()), **kwargs
            )
            loss_recorder = outputs[2]
            loss = loss_recorder.loss
            elbo = jnp.mean(loss_recorder.reconstruction_loss + loss_recorder.kl_local)
            return loss, (elbo, new_model_state)

        (loss, (elbo, new_model_state)), grads = jax.value_and_grad(
            loss_fn, has_aux=True
        )(state.params)
        new_state = state.apply_gradients(grads=grads, state=new_model_state)
        return new_state, loss, elbo

    def training_step(self, batch, batch_idx):
        """Training step for Jax."""
        if "kl_weight" in self.loss_kwargs:
            self.loss_kwargs.update({"kl_weight": self.kl_weight})
        self.module.train()
        self.module.train_state, loss, elbo = self.jit_training_step(
            self.module.train_state,
            batch,
            self.module.rngs,
            loss_kwargs=self.loss_kwargs,
        )
        loss = torch.tensor(jax.device_get(loss))
        elbo = torch.tensor(jax.device_get(elbo))
        # TODO: Better way to get batch size
        self.log(
            "train_loss",
            loss,
            on_epoch=True,
            batch_size=batch[REGISTRY_KEYS.X_KEY].shape[0],
        )
        self.log(
            "elbo_train",
            elbo,
            on_epoch=True,
            batch_size=batch[REGISTRY_KEYS.X_KEY].shape[0],
        )

    @partial(jax.jit, static_argnums=(0,))
    def jit_validation_step(
        self,
        state: TrainStateWithState,
        batch: Dict[str, np.ndarray],
        rngs: Dict[str, jnp.ndarray],
        **kwargs,
    ):
        """Jit validation step."""
        vars_in = {"params": state.params, **state.state}
        outputs = self.module.apply(vars_in, batch, rngs=rngs, **kwargs)
        loss_recorder = outputs[2]
        loss = loss_recorder.loss
        elbo = jnp.mean(loss_recorder.reconstruction_loss + loss_recorder.kl_local)

        return loss, elbo

    def validation_step(self, batch, batch_idx):
        """Validation step for Jax."""
        self.module.eval()
        loss, elbo = self.jit_validation_step(
            self.module.train_state,
            batch,
            self.module.rngs,
            loss_kwargs=self.loss_kwargs,
        )
        loss = torch.tensor(jax.device_get(loss))
        elbo = torch.tensor(jax.device_get(elbo))
        self.log(
            "validation_loss",
            loss,
            on_epoch=True,
            batch_size=batch[REGISTRY_KEYS.X_KEY].shape[0],
        )
        self.log(
            "elbo_validation",
            elbo,
            on_epoch=True,
            batch_size=batch[REGISTRY_KEYS.X_KEY].shape[0],
        )

    @staticmethod
    def transfer_batch_to_device(batch, device, dataloader_idx):
        """Bypass Pytorch Lightning device management."""
        return batch

    def configure_optimizers(self):
        """
        Shim optimizer for PyTorch Lightning.

        PyTorch Lightning wants to take steps on an optimizer
        returned by this function in order to increment the global
        step count. See PyTorch Lighinting optimizer manual loop.

        Here we provide a shim optimizer that we can take steps on
        at minimal computational cost in order to keep Lightning happy :).
        """
        return torch.optim.Adam([self._dummy_param])

    def optimizer_step(self, *args, **kwargs):  # noqa: D102
        pass

    def backward(self, *args, **kwargs):  # noqa: D102
        pass

    def forward(self, *args, **kwargs):  # noqa: D102
        pass<|MERGE_RESOLUTION|>--- conflicted
+++ resolved
@@ -1,11 +1,6 @@
 from functools import partial
-<<<<<<< HEAD
-from inspect import getfullargspec, signature
-from typing import Any, Callable, Dict, Optional, Tuple, Union
-=======
 from inspect import signature
-from typing import Callable, Dict, Iterable, Optional, Union
->>>>>>> 63ccdc7a
+from typing import Any, Callable, Dict, Iterable, Optional, Tuple, Union
 
 import jax
 import jax.numpy as jnp
@@ -21,7 +16,7 @@
 from scvi import REGISTRY_KEYS
 from scvi._compat import Literal
 from scvi._decorators import classproperty
-from scvi.autotune._types import Tunable
+from scvi.autotune import Tunable
 from scvi.module import Classifier
 from scvi.module.base import (
     BaseModuleClass,
@@ -107,11 +102,7 @@
         A callable taking in parameters and returning a :class:`~torch.optim.Optimizer`.
         This allows using any PyTorch optimizer with custom hyperparameters.
     lr
-<<<<<<< HEAD
-        Learning rate used for optimization.
-=======
         Learning rate used for optimization, when `optimizer_creator` is None.
->>>>>>> 63ccdc7a
     weight_decay
         Weight decay used in optimization, when `optimizer_creator` is None.
     eps
@@ -148,16 +139,12 @@
     def __init__(
         self,
         module: BaseModuleClass,
-<<<<<<< HEAD
-        lr: Tunable[float] = 1e-3,
-=======
         *,
         optimizer: Literal["Adam", "AdamW", "Custom"] = "Adam",
         optimizer_creator: Optional[
             Callable[[Iterable[torch.Tensor]], torch.optim.Optimizer]
         ] = None,
-        lr: float = 1e-3,
->>>>>>> 63ccdc7a
+        lr: Tunable[float] = 1e-3,
         weight_decay: float = 1e-6,
         eps: float = 0.01,
         n_steps_kl_warmup: Union[int, None] = None,
