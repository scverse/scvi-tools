--- conflicted
+++ resolved
@@ -13,11 +13,7 @@
 from ._settings import settings
 
 # this import needs to come after prior imports to prevent circular import
-<<<<<<< HEAD
-from . import data, model, external, utils, hub
-=======
-from . import autotune, data, model, external, utils
->>>>>>> 987ecef5
+from . import autotune, data, model, external, utils, hub
 
 # https://github.com/python-poetry/poetry/pull/2366#issuecomment-652418094
 # https://github.com/python-poetry/poetry/issues/144#issuecomment-623927302
@@ -35,9 +31,6 @@
 scvi_logger = logging.getLogger("scvi")
 scvi_logger.propagate = False
 
-<<<<<<< HEAD
-__all__ = ["settings", "REGISTRY_KEYS", "data", "model", "external", "utils", "hub"]
-=======
 __all__ = [
     "settings",
     "REGISTRY_KEYS",
@@ -46,5 +39,5 @@
     "model",
     "external",
     "utils",
-]
->>>>>>> 987ecef5
+    "hub",
+]