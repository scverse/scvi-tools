--- conflicted
+++ resolved
@@ -315,92 +315,6 @@
             )
             return pred
 
-<<<<<<< HEAD
-=======
-    def train(
-        self,
-        max_epochs: Optional[int] = None,
-        n_samples_per_label: Optional[float] = None,
-        check_val_every_n_epoch: Optional[int] = None,
-        train_size: float = 0.9,
-        validation_size: Optional[float] = None,
-        batch_size: int = 128,
-        use_gpu: Optional[Union[str, int, bool]] = None,
-        plan_kwargs: Optional[dict] = None,
-        **trainer_kwargs,
-    ):
-        """
-        Train the model.
-
-        Parameters
-        ----------
-        max_epochs
-            Number of passes through the dataset for semisupervised training.
-        n_samples_per_label
-            Number of subsamples for each label class to sample per epoch. By default, there
-            is no label subsampling.
-        check_val_every_n_epoch
-            Frequency with which metrics are computed on the data for validation set for both
-            the unsupervised and semisupervised trainers. If you'd like a different frequency for
-            the semisupervised trainer, set check_val_every_n_epoch in semisupervised_train_kwargs.
-        train_size
-            Size of training set in the range [0.0, 1.0].
-        validation_size
-            Size of the test set. If `None`, defaults to 1 - `train_size`. If
-            `train_size + validation_size < 1`, the remaining cells belong to a test set.
-        batch_size
-            Minibatch size to use during training.
-        use_gpu
-            Use default GPU if available (if None or True), or index of GPU to use (if int),
-            or name of GPU (if str, e.g., `'cuda:0'`), or use CPU (if False).
-        plan_kwargs
-            Keyword args for :class:`~scvi.train.SemiSupervisedTrainingPlan`. Keyword arguments passed to
-            `train()` will overwrite values present in `plan_kwargs`, when appropriate.
-        **trainer_kwargs
-            Other keyword args for :class:`~scvi.train.Trainer`.
-        """
-        if max_epochs is None:
-            n_cells = self.adata.n_obs
-            max_epochs = int(np.min([round((20000 / n_cells) * 400), 400]))
-
-            if self.was_pretrained:
-                max_epochs = int(np.min([10, np.max([2, round(max_epochs / 3.0)])]))
-
-        logger.info(f"Training for {max_epochs} epochs.")
-
-        plan_kwargs = {} if plan_kwargs is None else plan_kwargs
-
-        # if we have labeled cells, we want to subsample labels each epoch
-        sampler_callback = (
-            [SubSampleLabels()] if len(self._labeled_indices) != 0 else []
-        )
-
-        data_splitter = SemiSupervisedDataSplitter(
-            adata_manager=self.adata_manager,
-            train_size=train_size,
-            validation_size=validation_size,
-            n_samples_per_label=n_samples_per_label,
-            batch_size=batch_size,
-            use_gpu=use_gpu,
-        )
-        training_plan = SemiSupervisedTrainingPlan(self.module, **plan_kwargs)
-        if "callbacks" in trainer_kwargs.keys():
-            trainer_kwargs["callbacks"].concatenate(sampler_callback)
-        else:
-            trainer_kwargs["callbacks"] = sampler_callback
-
-        runner = TrainRunner(
-            self,
-            training_plan=training_plan,
-            data_splitter=data_splitter,
-            max_epochs=max_epochs,
-            use_gpu=use_gpu,
-            check_val_every_n_epoch=check_val_every_n_epoch,
-            **trainer_kwargs,
-        )
-        return runner()
-
->>>>>>> 63ccdc7a
     @classmethod
     @setup_anndata_dsp.dedent
     def setup_anndata(
