import logging
from typing import Dict, Optional, Sequence, Union

import numpy as np
import torch
from anndata import AnnData

from scvi.utils import unsupported_in_latent_mode

from ._log_likelihood import compute_elbo, compute_reconstruction_error

logger = logging.getLogger(__name__)


class VAEMixin:
    """Univseral VAE methods."""

<<<<<<< HEAD
    @torch.no_grad()
    @unsupported_in_latent_mode
=======
    @torch.inference_mode()
>>>>>>> a0da85f8
    def get_elbo(
        self,
        adata: Optional[AnnData] = None,
        indices: Optional[Sequence[int]] = None,
        batch_size: Optional[int] = None,
    ) -> float:
        """
        Return the ELBO for the data.

        The ELBO is a lower bound on the log likelihood of the data used for optimization
        of VAEs. Note, this is not the negative ELBO, higher is better.

        Parameters
        ----------
        adata
            AnnData object with equivalent structure to initial AnnData. If `None`, defaults to the
            AnnData object used to initialize the model.
        indices
            Indices of cells in adata to use. If `None`, all cells are used.
        batch_size
            Minibatch size for data loading into model. Defaults to `scvi.settings.batch_size`.
        """
        adata = self._validate_anndata(adata)
        scdl = self._make_data_loader(
            adata=adata, indices=indices, batch_size=batch_size
        )
        elbo = compute_elbo(self.module, scdl)
        return -elbo

<<<<<<< HEAD
    @torch.no_grad()
    @unsupported_in_latent_mode
=======
    @torch.inference_mode()
>>>>>>> a0da85f8
    def get_marginal_ll(
        self,
        adata: Optional[AnnData] = None,
        indices: Optional[Sequence[int]] = None,
        n_mc_samples: int = 1000,
        batch_size: Optional[int] = None,
    ) -> float:
        """
        Return the marginal LL for the data.

        The computation here is a biased estimator of the marginal log likelihood of the data.
        Note, this is not the negative log likelihood, higher is better.

        Parameters
        ----------
        adata
            AnnData object with equivalent structure to initial AnnData. If `None`, defaults to the
            AnnData object used to initialize the model.
        indices
            Indices of cells in adata to use. If `None`, all cells are used.
        n_mc_samples
            Number of Monte Carlo samples to use for marginal LL estimation.
        batch_size
            Minibatch size for data loading into model. Defaults to `scvi.settings.batch_size`.
        """
        adata = self._validate_anndata(adata)
        if indices is None:
            indices = np.arange(adata.n_obs)
        scdl = self._make_data_loader(
            adata=adata, indices=indices, batch_size=batch_size
        )
        if hasattr(self.module, "marginal_ll"):
            log_lkl = 0
            for tensors in scdl:
                log_lkl += self.module.marginal_ll(tensors, n_mc_samples=n_mc_samples)
        else:
            raise NotImplementedError(
                "marginal_ll is not implemented for current model. "
                "Please raise an issue on github if you need it."
            )
        n_samples = len(indices)
        return log_lkl / n_samples

<<<<<<< HEAD
    @torch.no_grad()
    @unsupported_in_latent_mode
=======
    @torch.inference_mode()
>>>>>>> a0da85f8
    def get_reconstruction_error(
        self,
        adata: Optional[AnnData] = None,
        indices: Optional[Sequence[int]] = None,
        batch_size: Optional[int] = None,
    ) -> Union[float, Dict[str, float]]:
        r"""
        Return the reconstruction error for the data.

        This is typically written as :math:`p(x \mid z)`, the likelihood term given one posterior sample.
        Note, this is not the negative likelihood, higher is better.

        Parameters
        ----------
        adata
            AnnData object with equivalent structure to initial AnnData. If `None`, defaults to the
            AnnData object used to initialize the model.
        indices
            Indices of cells in adata to use. If `None`, all cells are used.
        batch_size
            Minibatch size for data loading into model. Defaults to `scvi.settings.batch_size`.
        """
        adata = self._validate_anndata(adata)
        scdl = self._make_data_loader(
            adata=adata, indices=indices, batch_size=batch_size
        )
        reconstruction_error = compute_reconstruction_error(self.module, scdl)
        return reconstruction_error

<<<<<<< HEAD
    @torch.no_grad()
    @unsupported_in_latent_mode
=======
    @torch.inference_mode()
>>>>>>> a0da85f8
    def get_latent_representation(
        self,
        adata: Optional[AnnData] = None,
        indices: Optional[Sequence[int]] = None,
        give_mean: bool = True,
        mc_samples: int = 5000,
        batch_size: Optional[int] = None,
        return_dist: bool = False,
    ) -> np.ndarray:
        r"""
        Return the latent representation for each cell.

        This is denoted as :math:`z_n` in our manuscripts.

        Parameters
        ----------
        adata
            AnnData object with equivalent structure to initial AnnData. If `None`, defaults to the
            AnnData object used to initialize the model.
        indices
            Indices of cells in adata to use. If `None`, all cells are used.
        give_mean
            Give mean of distribution or sample from it.
        mc_samples
            For distributions with no closed-form mean (e.g., `logistic normal`), how many Monte Carlo
            samples to take for computing mean.
        batch_size
            Minibatch size for data loading into model. Defaults to `scvi.settings.batch_size`.
        return_dist
            Return the distribution parameters of the latent variables rather than their sampled values

        Returns
        -------
        latent_representation : Union[np.ndarray, tuple(np.ndarray)]
            Low-dimensional representation for each cell or a tuple containing its distribution parameters
        """
        self._check_if_trained(warn=False)

        adata = self._validate_anndata(adata)
        scdl = self._make_data_loader(
            adata=adata, indices=indices, batch_size=batch_size
        )
        latent = []
        latent_qzm = []
        latent_qzv = []
        for tensors in scdl:
            inference_inputs = self.module._get_inference_input(tensors)
            outputs = self.module.inference(**inference_inputs)
            if "qz" in outputs:
                qz = outputs["qz"]
            else:
                qz_m, qz_v = outputs["qz_m"], outputs["qz_v"]
                qz = torch.distributions.Normal(qz_m, qz_v.sqrt())
            z = outputs["z"]

            if give_mean:
                # does each model need to have this latent distribution param?
                if self.module.latent_distribution == "ln":
                    samples = qz.sample([mc_samples])
                    z = torch.nn.functional.softmax(samples, dim=-1)
                    z = z.mean(dim=0)
                else:
                    z = qz.loc

            latent += [z.cpu()]
            latent_qzm += [qz.loc.cpu()]
            latent_qzv += [qz.scale.square().cpu()]
        return (
            (torch.cat(latent_qzm).numpy(), torch.cat(latent_qzv).numpy())
            if return_dist
            else torch.cat(latent).numpy()
        )<|MERGE_RESOLUTION|>--- conflicted
+++ resolved
@@ -15,12 +15,8 @@
 class VAEMixin:
     """Univseral VAE methods."""
 
-<<<<<<< HEAD
-    @torch.no_grad()
+    @torch.inference_mode()
     @unsupported_in_latent_mode
-=======
-    @torch.inference_mode()
->>>>>>> a0da85f8
     def get_elbo(
         self,
         adata: Optional[AnnData] = None,
@@ -50,12 +46,8 @@
         elbo = compute_elbo(self.module, scdl)
         return -elbo
 
-<<<<<<< HEAD
-    @torch.no_grad()
+    @torch.inference_mode()
     @unsupported_in_latent_mode
-=======
-    @torch.inference_mode()
->>>>>>> a0da85f8
     def get_marginal_ll(
         self,
         adata: Optional[AnnData] = None,
@@ -99,12 +91,8 @@
         n_samples = len(indices)
         return log_lkl / n_samples
 
-<<<<<<< HEAD
-    @torch.no_grad()
+    @torch.inference_mode()
     @unsupported_in_latent_mode
-=======
-    @torch.inference_mode()
->>>>>>> a0da85f8
     def get_reconstruction_error(
         self,
         adata: Optional[AnnData] = None,
@@ -134,12 +122,8 @@
         reconstruction_error = compute_reconstruction_error(self.module, scdl)
         return reconstruction_error
 
-<<<<<<< HEAD
-    @torch.no_grad()
+    @torch.inference_mode()
     @unsupported_in_latent_mode
-=======
-    @torch.inference_mode()
->>>>>>> a0da85f8
     def get_latent_representation(
         self,
         adata: Optional[AnnData] = None,
