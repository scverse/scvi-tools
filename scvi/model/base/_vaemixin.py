import logging
from typing import Optional, Sequence, Tuple, Union

import numpy as np
import torch
from anndata import AnnData

from scvi.utils import unsupported_if_adata_minified

from ._log_likelihood import compute_elbo, compute_reconstruction_error

logger = logging.getLogger(__name__)


class VAEMixin:
    """Univseral VAE methods."""

    @torch.inference_mode()
    @unsupported_if_adata_minified
    def get_elbo(
        self,
        adata: Optional[AnnData] = None,
        indices: Optional[Sequence[int]] = None,
        batch_size: Optional[int] = None,
    ) -> float:
        """Return the ELBO for the data.

        The ELBO is a lower bound on the log likelihood of the data used for optimization
        of VAEs. Note, this is not the negative ELBO, higher is better.

        Parameters
        ----------
        adata
            AnnData object with equivalent structure to initial AnnData. If `None`, defaults to the
            AnnData object used to initialize the model.
        indices
            Indices of cells in adata to use. If `None`, all cells are used.
        batch_size
            Minibatch size for data loading into model. Defaults to `scvi.settings.batch_size`.
        """
        adata = self._validate_anndata(adata)
        scdl = self._make_data_loader(
            adata=adata, indices=indices, batch_size=batch_size
        )
        elbo = compute_elbo(self.module, scdl)
        return -elbo

    @torch.inference_mode()
    @unsupported_if_adata_minified
    def get_marginal_ll(
        self,
        adata: Optional[AnnData] = None,
        indices: Optional[Sequence[int]] = None,
        n_mc_samples: int = 1000,
        batch_size: Optional[int] = None,
<<<<<<< HEAD
        observation_specific: Optional[bool] = False,
        **kwargs,
    ) -> Union[torch.Tensor, float]:
        r"""
        Return the marginal LL for the data.
=======
    ) -> float:
        """Return the marginal LL for the data.
>>>>>>> f8023700

        The computation here is a biased estimator of the marginal log likelihood of the data.
        Note, this is not the negative log likelihood, higher is better.

        Parameters
        ----------
        adata
            AnnData object with equivalent structure to initial AnnData. If `None`, defaults to the
            AnnData object used to initialize the model.
        indices
            Indices of cells in adata to use. If `None`, all cells are used.
        n_mc_samples
            Number of Monte Carlo samples to use for marginal LL estimation.
        batch_size
            Minibatch size for data loading into model. Defaults to `scvi.settings.batch_size`.
        observation_specific
            If true, return the marginal log likelihood for each observation.
            Otherwise, return the mean marginal log likelihood.
        """
        adata = self._validate_anndata(adata)
        if indices is None:
            indices = np.arange(adata.n_obs)
        scdl = self._make_data_loader(
            adata=adata,
            indices=indices,
            batch_size=batch_size,
            shuffle=False,
        )
        if hasattr(self.module, "marginal_ll"):
            log_lkl = []
            for tensors in scdl:
                log_lkl.append(
                    self.module.marginal_ll(
                        tensors,
                        n_mc_samples=n_mc_samples,
                        observation_specific=observation_specific,
                        **kwargs,
                    )
                )
            if observation_specific:
                return torch.cat(log_lkl, 0)
            else:
                return np.mean(log_lkl)
        else:
            raise NotImplementedError(
                "marginal_ll is not implemented for current model. "
                "Please raise an issue on github if you need it."
            )

    @torch.inference_mode()
    @unsupported_if_adata_minified
    def get_reconstruction_error(
        self,
        adata: Optional[AnnData] = None,
        indices: Optional[Sequence[int]] = None,
        batch_size: Optional[int] = None,
    ) -> float:
        r"""Return the reconstruction error for the data.

        This is typically written as :math:`p(x \mid z)`, the likelihood term given one posterior sample.
        Note, this is not the negative likelihood, higher is better.

        Parameters
        ----------
        adata
            AnnData object with equivalent structure to initial AnnData. If `None`, defaults to the
            AnnData object used to initialize the model.
        indices
            Indices of cells in adata to use. If `None`, all cells are used.
        batch_size
            Minibatch size for data loading into model. Defaults to `scvi.settings.batch_size`.
        """
        adata = self._validate_anndata(adata)
        scdl = self._make_data_loader(
            adata=adata, indices=indices, batch_size=batch_size
        )
        reconstruction_error = compute_reconstruction_error(self.module, scdl)
        return reconstruction_error

    @torch.inference_mode()
    def get_latent_representation(
        self,
        adata: Optional[AnnData] = None,
        indices: Optional[Sequence[int]] = None,
        give_mean: bool = True,
        mc_samples: int = 5000,
        batch_size: Optional[int] = None,
        return_dist: bool = False,
    ) -> Union[np.ndarray, Tuple[np.ndarray, np.ndarray]]:
        """Return the latent representation for each cell.

        This is typically denoted as :math:`z_n`.

        Parameters
        ----------
        adata
            AnnData object with equivalent structure to initial AnnData. If `None`, defaults to the
            AnnData object used to initialize the model.
        indices
            Indices of cells in adata to use. If `None`, all cells are used.
        give_mean
            Give mean of distribution or sample from it.
        mc_samples
            For distributions with no closed-form mean (e.g., `logistic normal`), how many Monte Carlo
            samples to take for computing mean.
        batch_size
            Minibatch size for data loading into model. Defaults to `scvi.settings.batch_size`.
        return_dist
            Return (mean, variance) of distributions instead of just the mean.
            If `True`, ignores `give_mean` and `mc_samples`. In the case of the latter,
            `mc_samples` is used to compute the mean of a transformed distribution.
            If `return_dist` is true the untransformed mean and variance are returned.

        Returns
        -------
        Low-dimensional representation for each cell or a tuple containing its mean and variance.
        """
        self._check_if_trained(warn=False)

        adata = self._validate_anndata(adata)
        scdl = self._make_data_loader(
            adata=adata, indices=indices, batch_size=batch_size
        )
        latent = []
        latent_qzm = []
        latent_qzv = []
        for tensors in scdl:
            inference_inputs = self.module._get_inference_input(tensors)
            outputs = self.module.inference(**inference_inputs)
            if "qz" in outputs:
                qz = outputs["qz"]
            else:
                qz_m, qz_v = outputs["qz_m"], outputs["qz_v"]
                qz = torch.distributions.Normal(qz_m, qz_v.sqrt())
            if give_mean:
                # does each model need to have this latent distribution param?
                if self.module.latent_distribution == "ln":
                    samples = qz.sample([mc_samples])
                    z = torch.nn.functional.softmax(samples, dim=-1)
                    z = z.mean(dim=0)
                else:
                    z = qz.loc
            else:
                z = outputs["z"]

            latent += [z.cpu()]
            latent_qzm += [qz.loc.cpu()]
            latent_qzv += [qz.scale.square().cpu()]
        return (
            (torch.cat(latent_qzm).numpy(), torch.cat(latent_qzv).numpy())
            if return_dist
            else torch.cat(latent).numpy()
        )<|MERGE_RESOLUTION|>--- conflicted
+++ resolved
@@ -53,16 +53,10 @@
         indices: Optional[Sequence[int]] = None,
         n_mc_samples: int = 1000,
         batch_size: Optional[int] = None,
-<<<<<<< HEAD
         observation_specific: Optional[bool] = False,
         **kwargs,
     ) -> Union[torch.Tensor, float]:
-        r"""
-        Return the marginal LL for the data.
-=======
-    ) -> float:
         """Return the marginal LL for the data.
->>>>>>> f8023700
 
         The computation here is a biased estimator of the marginal log likelihood of the data.
         Note, this is not the negative log likelihood, higher is better.
