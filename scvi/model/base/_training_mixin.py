--- conflicted
+++ resolved
@@ -23,12 +23,9 @@
         train_size: float = 0.9,
         validation_size: Optional[float] = None,
         shuffle_set_split: bool = True,
-<<<<<<< HEAD
         load_sparse_tensor: bool = False,
         batch_size: int = 128,
-=======
         batch_size: Tunable[int] = 128,
->>>>>>> 5c134c3a
         early_stopping: bool = False,
         plan_kwargs: Optional[dict] = None,
         **trainer_kwargs,
