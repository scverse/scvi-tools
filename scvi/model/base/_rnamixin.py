import inspect
import logging
import warnings
from typing import Dict, Optional, Sequence, Union

import numpy as np
import pandas as pd
import torch
from anndata import AnnData

from scvi import REGISTRY_KEYS
from scvi._compat import Literal
<<<<<<< HEAD
=======
from scvi._types import Number
from scvi._utils import _doc_params
from scvi.utils._docstrings import doc_differential_expression
>>>>>>> 0ced5d16

from .._utils import _get_batch_code_from_category

logger = logging.getLogger(__name__)


class RNASeqMixin:
    """General purpose methods for RNA-seq analysis."""

    def _get_transform_batch_gen_kwargs(self, batch):
        if "transform_batch" in inspect.signature(self.module.generative).parameters:
            return dict(transform_batch=batch)
        else:
            raise NotImplementedError(
                "Transforming batches is not implemented for this model."
            )

    @torch.no_grad()
    def get_normalized_expression(
        self,
        adata: Optional[AnnData] = None,
        indices: Optional[Sequence[int]] = None,
        transform_batch: Optional[Sequence[Union[Number, str]]] = None,
        gene_list: Optional[Sequence[str]] = None,
        library_size: Union[float, Literal["latent"]] = 1,
        n_samples: int = 1,
        n_samples_overall: int = None,
        batch_size: Optional[int] = None,
        return_mean: bool = True,
        return_numpy: Optional[bool] = None,
    ) -> Union[np.ndarray, pd.DataFrame]:
        r"""
        Returns the normalized (decoded) gene expression.

        This is denoted as :math:`\rho_n` in the scVI paper.

        Parameters
        ----------
        adata
            AnnData object with equivalent structure to initial AnnData. If `None`, defaults to the
            AnnData object used to initialize the model.
        indices
            Indices of cells in adata to use. If `None`, all cells are used.
        transform_batch
            Batch to condition on.
            If transform_batch is:

            - None, then real observed batch is used.
            - int, then batch transform_batch is used.
        gene_list
            Return frequencies of expression for a subset of genes.
            This can save memory when working with large datasets and few genes are
            of interest.
        library_size
            Scale the expression frequencies to a common library size.
            This allows gene expression levels to be interpreted on a common scale of relevant
            magnitude. If set to `"latent"`, use the latent libary size.
        n_samples
            Number of posterior samples to use for estimation.
        batch_size
            Minibatch size for data loading into model. Defaults to `scvi.settings.batch_size`.
        return_mean
            Whether to return the mean of the samples.
        return_numpy
            Return a :class:`~numpy.ndarray` instead of a :class:`~pandas.DataFrame`. DataFrame includes
            gene names as columns. If either `n_samples=1` or `return_mean=True`, defaults to `False`.
            Otherwise, it defaults to `True`.

        Returns
        -------
        If `n_samples` > 1 and `return_mean` is False, then the shape is `(samples, cells, genes)`.
        Otherwise, shape is `(cells, genes)`. In this case, return type is :class:`~pandas.DataFrame` unless `return_numpy` is True.
        """
        adata = self._validate_anndata(adata)
        if indices is None:
            indices = np.arange(adata.n_obs)
        if n_samples_overall is not None:
            indices = np.random.choice(indices, n_samples_overall)
        scdl = self._make_data_loader(
            adata=adata, indices=indices, batch_size=batch_size
        )

        transform_batch = _get_batch_code_from_category(
            self.get_anndata_manager(adata, required=True), transform_batch
        )

        if gene_list is None:
            gene_mask = slice(None)
        else:
            all_genes = adata.var_names
            gene_mask = [True if gene in gene_list else False for gene in all_genes]

        if n_samples > 1 and return_mean is False:
            if return_numpy is False:
                warnings.warn(
                    "return_numpy must be True if n_samples > 1 and return_mean is False, returning np.ndarray"
                )
            return_numpy = True
        if library_size == "latent":
            generative_output_key = "px_rate"
            scaling = 1
        else:
            generative_output_key = "px_scale"
            scaling = library_size

        exprs = []
        for tensors in scdl:
            per_batch_exprs = []
            for batch in transform_batch:
                generative_kwargs = self._get_transform_batch_gen_kwargs(batch)
                inference_kwargs = dict(n_samples=n_samples)
                _, generative_outputs = self.module.forward(
                    tensors=tensors,
                    inference_kwargs=inference_kwargs,
                    generative_kwargs=generative_kwargs,
                    compute_loss=False,
                )
                output = generative_outputs[generative_output_key]
                output = output[..., gene_mask]
                output *= scaling
                output = output.cpu().numpy()
                per_batch_exprs.append(output)
            per_batch_exprs = np.stack(
                per_batch_exprs
            )  # shape is (len(transform_batch) x batch_size x n_var)
            exprs += [per_batch_exprs.mean(0)]

        if n_samples > 1:
            # The -2 axis correspond to cells.
            exprs = np.concatenate(exprs, axis=-2)
        else:
            exprs = np.concatenate(exprs, axis=0)
        if n_samples > 1 and return_mean:
            exprs = exprs.mean(0)

        if return_numpy is None or return_numpy is False:
            return pd.DataFrame(
                exprs,
                columns=adata.var_names[gene_mask],
                index=adata.obs_names[indices],
            )
        else:
            return exprs

    @torch.no_grad()
    def posterior_predictive_sample(
        self,
        adata: Optional[AnnData] = None,
        indices: Optional[Sequence[int]] = None,
        n_samples: int = 1,
        gene_list: Optional[Sequence[str]] = None,
        batch_size: Optional[int] = None,
    ) -> np.ndarray:
        r"""
        Generate observation samples from the posterior predictive distribution.

        The posterior predictive distribution is written as :math:`p(\hat{x} \mid x)`.

        Parameters
        ----------
        adata
            AnnData object with equivalent structure to initial AnnData. If `None`, defaults to the
            AnnData object used to initialize the model.
        indices
            Indices of cells in adata to use. If `None`, all cells are used.
        n_samples
            Number of samples for each cell.
        gene_list
            Names of genes of interest.
        batch_size
            Minibatch size for data loading into model. Defaults to `scvi.settings.batch_size`.

        Returns
        -------
        x_new : :py:class:`torch.Tensor`
            tensor with shape (n_cells, n_genes, n_samples)
        """
        if self.module.gene_likelihood not in ["zinb", "nb", "poisson"]:
            raise ValueError("Invalid gene_likelihood.")

        adata = self._validate_anndata(adata)
        scdl = self._make_data_loader(
            adata=adata, indices=indices, batch_size=batch_size
        )

        if indices is None:
            indices = np.arange(adata.n_obs)

        if gene_list is None:
            gene_mask = slice(None)
        else:
            all_genes = adata.var_names
            gene_mask = [True if gene in gene_list else False for gene in all_genes]

        x_new = []
        for tensors in scdl:
            samples = self.module.sample(tensors, n_samples=n_samples)
            if gene_list is not None:
                samples = samples[:, gene_mask, ...]
            x_new.append(samples)

        x_new = torch.cat(x_new)  # Shape (n_cells, n_genes, n_samples)

        return x_new.numpy()

    @torch.no_grad()
    def _get_denoised_samples(
        self,
        adata: Optional[AnnData] = None,
        indices: Optional[Sequence[int]] = None,
        n_samples: int = 25,
        batch_size: int = 64,
        rna_size_factor: int = 1000,
        transform_batch: Optional[Sequence[int]] = None,
    ) -> np.ndarray:
        """
        Return samples from an adjusted posterior predictive.

        Parameters
        ----------
        adata
            AnnData object with equivalent structure to initial AnnData. If `None`, defaults to the
            AnnData object used to initialize the model.
        indices
            Indices of cells in adata to use. If `None`, all cells are used.
        n_samples
            Number of posterior samples to use for estimation.
        batch_size
            Minibatch size for data loading into model. Defaults to `scvi.settings.batch_size`.
        rna_size_factor
            size factor for RNA prior to sampling gamma distribution.
        transform_batch
            int of which batch to condition on for all cells.

        Returns
        -------
        denoised_samples
        """
        adata = self._validate_anndata(adata)
        scdl = self._make_data_loader(
            adata=adata, indices=indices, batch_size=batch_size
        )

        data_loader_list = []
        for tensors in scdl:
            x = tensors[REGISTRY_KEYS.X_KEY]
            generative_kwargs = self._get_transform_batch_gen_kwargs(transform_batch)
            inference_kwargs = dict(n_samples=n_samples)
            _, generative_outputs = self.module.forward(
                tensors=tensors,
                inference_kwargs=inference_kwargs,
                generative_kwargs=generative_kwargs,
                compute_loss=False,
            )
            px_scale = generative_outputs["px_scale"]
            px_r = generative_outputs["px_r"]
            device = px_r.device

            rate = rna_size_factor * px_scale
            if len(px_r.size()) == 2:
                px_dispersion = px_r
            else:
                px_dispersion = torch.ones_like(x).to(device) * px_r

            # This gamma is really l*w using scVI manuscript notation
            p = rate / (rate + px_dispersion)
            r = px_dispersion
            l_train = torch.distributions.Gamma(r, (1 - p) / p).sample()
            data = l_train.cpu().numpy()
            # """
            # In numpy (shape, scale) => (concentration, rate), with scale = p /(1 - p)
            # rate = (1 - p) / p  # = 1/scale # used in pytorch
            # """
            data_loader_list += [data]

            data_loader_list[-1] = np.transpose(data_loader_list[-1], (1, 2, 0))

        return np.concatenate(data_loader_list, axis=0)

    @torch.no_grad()
    def get_feature_correlation_matrix(
        self,
        adata: Optional[AnnData] = None,
        indices: Optional[Sequence[int]] = None,
        n_samples: int = 10,
        batch_size: int = 64,
        rna_size_factor: int = 1000,
        transform_batch: Optional[Sequence[Union[Number, str]]] = None,
        correlation_type: Literal["spearman", "pearson"] = "spearman",
    ) -> pd.DataFrame:
        """
        Generate gene-gene correlation matrix using scvi uncertainty and expression.

        Parameters
        ----------
        adata
            AnnData object with equivalent structure to initial AnnData. If `None`, defaults to the
            AnnData object used to initialize the model.
        indices
            Indices of cells in adata to use. If `None`, all cells are used.
        n_samples
            Number of posterior samples to use for estimation.
        batch_size
            Minibatch size for data loading into model. Defaults to `scvi.settings.batch_size`.
        rna_size_factor
            size factor for RNA prior to sampling gamma distribution.
        transform_batch
            Batches to condition on.
            If transform_batch is:

            - None, then real observed batch is used.
            - int, then batch transform_batch is used.
            - list of int, then values are averaged over provided batches.
        correlation_type
            One of "pearson", "spearman".

        Returns
        -------
        Gene-gene correlation matrix
        """
        from scipy.stats import spearmanr

        adata = self._validate_anndata(adata)

        transform_batch = _get_batch_code_from_category(
            self.get_anndata_manager(adata, required=True), transform_batch
        )

        corr_mats = []
        for b in transform_batch:
            denoised_data = self._get_denoised_samples(
                adata=adata,
                indices=indices,
                n_samples=n_samples,
                batch_size=batch_size,
                rna_size_factor=rna_size_factor,
                transform_batch=b,
            )
            flattened = np.zeros(
                (denoised_data.shape[0] * n_samples, denoised_data.shape[1])
            )
            for i in range(n_samples):
                flattened[
                    denoised_data.shape[0] * (i) : denoised_data.shape[0] * (i + 1)
                ] = denoised_data[:, :, i]
            if correlation_type == "pearson":
                corr_matrix = np.corrcoef(flattened, rowvar=False)
            elif correlation_type == "spearman":
                corr_matrix, _ = spearmanr(flattened)
            else:
                raise ValueError(
                    "Unknown correlation type. Choose one of 'spearman', 'pearson'."
                )
            corr_mats.append(corr_matrix)
        corr_matrix = np.mean(np.stack(corr_mats), axis=0)
        var_names = adata.var_names
        return pd.DataFrame(corr_matrix, index=var_names, columns=var_names)

    @torch.no_grad()
    def get_likelihood_parameters(
        self,
        adata: Optional[AnnData] = None,
        indices: Optional[Sequence[int]] = None,
        n_samples: Optional[int] = 1,
        give_mean: Optional[bool] = False,
        batch_size: Optional[int] = None,
    ) -> Dict[str, np.ndarray]:
        r"""
        Estimates for the parameters of the likelihood :math:`p(x \mid z)`

        Parameters
        ----------
        adata
            AnnData object with equivalent structure to initial AnnData. If `None`, defaults to the
            AnnData object used to initialize the model.
        indices
            Indices of cells in adata to use. If `None`, all cells are used.
        n_samples
            Number of posterior samples to use for estimation.
        give_mean
            Return expected value of parameters or a samples
        batch_size
            Minibatch size for data loading into model. Defaults to `scvi.settings.batch_size`.
        """
        adata = self._validate_anndata(adata)
        scdl = self._make_data_loader(
            adata=adata, indices=indices, batch_size=batch_size
        )

        dropout_list = []
        mean_list = []
        dispersion_list = []
        for tensors in scdl:
            inference_kwargs = dict(n_samples=n_samples)
            _, generative_outputs = self.module.forward(
                tensors=tensors,
                inference_kwargs=inference_kwargs,
                compute_loss=False,
            )
            px_r = generative_outputs["px_r"]
            px_rate = generative_outputs["px_rate"]
            px_dropout = generative_outputs["px_dropout"]

            n_batch = px_rate.size(0) if n_samples == 1 else px_rate.size(1)

            px_r = px_r.cpu().numpy()
            if len(px_r.shape) == 1:
                dispersion_list += [np.repeat(px_r[np.newaxis, :], n_batch, axis=0)]
            else:
                dispersion_list += [px_r]
            mean_list += [px_rate.cpu().numpy()]
            dropout_list += [px_dropout.cpu().numpy()]

        dropout = np.concatenate(dropout_list, axis=-2)
        means = np.concatenate(mean_list, axis=-2)
        dispersions = np.concatenate(dispersion_list, axis=-2)
        if give_mean and n_samples > 1:
            dropout = dropout.mean(0)
            means = means.mean(0)

        return_dict = {}
        return_dict["mean"] = means

        if self.module.gene_likelihood == "zinb":
            return_dict["dropout"] = dropout
            return_dict["dispersions"] = dispersions
        if self.module.gene_likelihood == "nb":
            return_dict["dispersions"] = dispersions

        return return_dict

    @torch.no_grad()
    def get_latent_library_size(
        self,
        adata: Optional[AnnData] = None,
        indices: Optional[Sequence[int]] = None,
        give_mean: bool = True,
        batch_size: Optional[int] = None,
    ) -> np.ndarray:
        r"""
        Returns the latent library size for each cell.

        This is denoted as :math:`\ell_n` in the scVI paper.

        Parameters
        ----------
        adata
            AnnData object with equivalent structure to initial AnnData. If `None`, defaults to the
            AnnData object used to initialize the model.
        indices
            Indices of cells in adata to use. If `None`, all cells are used.
        give_mean
            Return the mean or a sample from the posterior distribution.
        batch_size
            Minibatch size for data loading into model. Defaults to `scvi.settings.batch_size`.
        """
        self._check_if_trained(warn=False)

        adata = self._validate_anndata(adata)
        scdl = self._make_data_loader(
            adata=adata, indices=indices, batch_size=batch_size
        )
        libraries = []
        for tensors in scdl:
            inference_inputs = self.module._get_inference_input(tensors)
            outputs = self.module.inference(**inference_inputs)

            library = outputs["library"]
            if not give_mean:
                library = torch.exp(library)
            else:
                ql_m = outputs["ql_m"]
                ql_v = outputs["ql_v"]
                if ql_m is None or ql_v is None:
                    raise RuntimeError(
                        "The module for this model does not compute the posterior distribution "
                        "for the library size. Set `give_mean` to False to use the observed library size instead."
                    )
                library = torch.distributions.LogNormal(ql_m, ql_v.sqrt()).mean
            libraries += [library.cpu()]
        return torch.cat(libraries).numpy()<|MERGE_RESOLUTION|>--- conflicted
+++ resolved
@@ -10,12 +10,7 @@
 
 from scvi import REGISTRY_KEYS
 from scvi._compat import Literal
-<<<<<<< HEAD
-=======
 from scvi._types import Number
-from scvi._utils import _doc_params
-from scvi.utils._docstrings import doc_differential_expression
->>>>>>> 0ced5d16
 
 from .._utils import _get_batch_code_from_category
 
