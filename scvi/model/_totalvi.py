import logging
import warnings
from collections.abc import Iterable as IterableClass
from functools import partial
from typing import Dict, Iterable, List, Optional, Sequence, Tuple, TypeVar, Union

import numpy as np
import pandas as pd
import torch
from anndata import AnnData

from scvi import _CONSTANTS
from scvi._compat import Literal
from scvi._utils import _doc_params
from scvi.data._utils import _check_nonnegative_integers
from scvi.data.anndata._utils import _setup_anndata
from scvi.dataloaders import DataSplitter
from scvi.model._utils import (
    _get_batch_code_from_category,
    _get_var_names_from_setup_anndata,
    _init_library_size,
    cite_seq_raw_counts_properties,
)
from scvi.model.base._utils import _de_core
from scvi.module import TOTALVAE
from scvi.train import AdversarialTrainingPlan, TrainRunner
from scvi.utils._docstrings import doc_differential_expression, setup_anndata_dsp

from .base import ArchesMixin, BaseModelClass, RNASeqMixin, VAEMixin

logger = logging.getLogger(__name__)
Number = TypeVar("Number", int, float)


class TOTALVI(RNASeqMixin, VAEMixin, ArchesMixin, BaseModelClass):
    """
    total Variational Inference [GayosoSteier21]_.

    Parameters
    ----------
    adata
        AnnData object that has been registered via :meth:`~scvi.model.TOTALVI.setup_anndata`.
    n_latent
        Dimensionality of the latent space.
    gene_dispersion
        One of the following:

        * ``'gene'`` - genes_dispersion parameter of NB is constant per gene across cells
        * ``'gene-batch'`` - genes_dispersion can differ between different batches
        * ``'gene-label'`` - genes_dispersion can differ between different labels
    protein_dispersion
        One of the following:

        * ``'protein'`` - protein_dispersion parameter is constant per protein across cells
        * ``'protein-batch'`` - protein_dispersion can differ between different batches NOT TESTED
        * ``'protein-label'`` - protein_dispersion can differ between different labels NOT TESTED
    gene_likelihood
        One of:

        * ``'nb'`` - Negative binomial distribution
        * ``'zinb'`` - Zero-inflated negative binomial distribution
    latent_distribution
        One of:

        * ``'normal'`` - Normal distribution
        * ``'ln'`` - Logistic normal distribution (Normal(0, I) transformed by softmax)
    empirical_protein_background_prior
        Set the initialization of protein background prior empirically. This option fits a GMM for each of
        100 cells per batch and averages the distributions. Note that even with this option set to `True`,
        this only initializes a parameter that is learned during inference. If `False`, randomly initializes.
        The default (`None`), sets this to `True` if greater than 10 proteins are used.
    override_missing_proteins
        If `True`, will not treat proteins with all 0 expression in a particular batch as missing.
    **model_kwargs
        Keyword args for :class:`~scvi.module.TOTALVAE`

    Examples
    --------
    >>> adata = anndata.read_h5ad(path_to_anndata)
    >>> scvi.model.TOTALVI.setup_anndata(adata, batch_key="batch", protein_expression_obsm_key="protein_expression")
    >>> vae = scvi.model.TOTALVI(adata)
    >>> vae.train()
    >>> adata.obsm["X_totalVI"] = vae.get_latent_representation()

    Notes
    -----
    See further usage examples in the following tutorials:

    1. :doc:`/tutorials/notebooks/totalVI`
    2. :doc:`/tutorials/notebooks/cite_scrna_integration_w_totalVI`
    3. :doc:`/tutorials/notebooks/scarches_scvi_tools`
    """

    def __init__(
        self,
        adata: AnnData,
        n_latent: int = 20,
        gene_dispersion: Literal[
            "gene", "gene-batch", "gene-label", "gene-cell"
        ] = "gene",
        protein_dispersion: Literal[
            "protein", "protein-batch", "protein-label"
        ] = "protein",
        gene_likelihood: Literal["zinb", "nb"] = "nb",
        latent_distribution: Literal["normal", "ln"] = "normal",
        empirical_protein_background_prior: Optional[bool] = None,
        override_missing_proteins: bool = False,
        **model_kwargs,
    ):
        super(TOTALVI, self).__init__(adata)
        if (
            "totalvi_batch_mask" in self.scvi_setup_dict_.keys()
            and not override_missing_proteins
        ):
            batch_mask = self.scvi_setup_dict_["totalvi_batch_mask"]
            msg = (
                "Some proteins have all 0 counts in some batches. "
                + "These proteins will be treated as missing measurements; however, "
                + "this can occur due to experimental design/biology. "
                + "Reinitialize the model with `override_missing_proteins=True`,"
                + "to override this behavior."
            )
            warnings.warn(msg, UserWarning)
            self._use_adversarial_classifier = True
        else:
            batch_mask = None
            self._use_adversarial_classifier = False

        emp_prior = (
            empirical_protein_background_prior
            if empirical_protein_background_prior is not None
            else (self.summary_stats["n_proteins"] > 10)
        )
        if emp_prior:
<<<<<<< HEAD
            prior_mean, prior_scale = self._get_totalvi_protein_priors(adata)
=======
            prior_mean, prior_scale = _get_totalvi_protein_priors(adata, batch_mask)
>>>>>>> b7eed141
        else:
            prior_mean, prior_scale = None, None

        n_cats_per_cov = (
            self.scvi_setup_dict_["extra_categoricals"]["n_cats_per_key"]
            if "extra_categoricals" in self.scvi_setup_dict_
            else None
        )

        n_batch = self.summary_stats["n_batch"]
        library_log_means, library_log_vars = _init_library_size(adata, n_batch)

        self.module = TOTALVAE(
            n_input_genes=self.summary_stats["n_vars"],
            n_input_proteins=self.summary_stats["n_proteins"],
            n_batch=n_batch,
            n_latent=n_latent,
            n_continuous_cov=self.summary_stats["n_continuous_covs"],
            n_cats_per_cov=n_cats_per_cov,
            gene_dispersion=gene_dispersion,
            protein_dispersion=protein_dispersion,
            gene_likelihood=gene_likelihood,
            latent_distribution=latent_distribution,
            protein_batch_mask=batch_mask,
            protein_background_prior_mean=prior_mean,
            protein_background_prior_scale=prior_scale,
            library_log_means=library_log_means,
            library_log_vars=library_log_vars,
            **model_kwargs,
        )
        self._model_summary_string = (
            "TotalVI Model with the following params: \nn_latent: {}, "
            "gene_dispersion: {}, protein_dispersion: {}, gene_likelihood: {}, latent_distribution: {}"
        ).format(
            n_latent,
            gene_dispersion,
            protein_dispersion,
            gene_likelihood,
            latent_distribution,
        )
        self.init_params_ = self._get_init_params(locals())

    def train(
        self,
        max_epochs: Optional[int] = 400,
        lr: float = 4e-3,
        use_gpu: Optional[Union[str, int, bool]] = None,
        train_size: float = 0.9,
        validation_size: Optional[float] = None,
        batch_size: int = 256,
        early_stopping: bool = True,
        check_val_every_n_epoch: Optional[int] = None,
        reduce_lr_on_plateau: bool = True,
        n_steps_kl_warmup: Union[int, None] = None,
        n_epochs_kl_warmup: Union[int, None] = None,
        adversarial_classifier: Optional[bool] = None,
        plan_kwargs: Optional[dict] = None,
        **kwargs,
    ):
        """
        Trains the model using amortized variational inference.

        Parameters
        ----------
        max_epochs
            Number of passes through the dataset.
        lr
            Learning rate for optimization.
        use_gpu
            Use default GPU if available (if None or True), or index of GPU to use (if int),
            or name of GPU (if str, e.g., `'cuda:0'`), or use CPU (if False).
        train_size
            Size of training set in the range [0.0, 1.0].
        validation_size
            Size of the test set. If `None`, defaults to 1 - `train_size`. If
            `train_size + validation_size < 1`, the remaining cells belong to a test set.
        batch_size
            Minibatch size to use during training.
        early_stopping
            Whether to perform early stopping with respect to the validation set.
        check_val_every_n_epoch
            Check val every n train epochs. By default, val is not checked, unless `early_stopping` is `True`
            or `reduce_lr_on_plateau` is `True`. If either of the latter conditions are met, val is checked
            every epoch.
        reduce_lr_on_plateau
            Reduce learning rate on plateau of validation metric (default is ELBO).
        n_steps_kl_warmup
            Number of training steps (minibatches) to scale weight on KL divergences from 0 to 1.
            Only activated when `n_epochs_kl_warmup` is set to None. If `None`, defaults
            to `floor(0.75 * adata.n_obs)`.
        n_epochs_kl_warmup
            Number of epochs to scale weight on KL divergences from 0 to 1.
            Overrides `n_steps_kl_warmup` when both are not `None`.
        adversarial_classifier
            Whether to use adversarial classifier in the latent space. This helps mixing when
            there are missing proteins in any of the batches. Defaults to `True` is missing proteins
            are detected.
        plan_kwargs
            Keyword args for :class:`~scvi.train.AdversarialTrainingPlan`. Keyword arguments passed to
            `train()` will overwrite values present in `plan_kwargs`, when appropriate.
        **kwargs
            Other keyword args for :class:`~scvi.train.Trainer`.
        """
        if adversarial_classifier is None:
            adversarial_classifier = self._use_adversarial_classifier
        n_steps_kl_warmup = (
            n_steps_kl_warmup
            if n_steps_kl_warmup is not None
            else int(0.75 * self.adata.n_obs)
        )
        if reduce_lr_on_plateau:
            check_val_every_n_epoch = 1

        update_dict = {
            "lr": lr,
            "adversarial_classifier": adversarial_classifier,
            "reduce_lr_on_plateau": reduce_lr_on_plateau,
            "n_epochs_kl_warmup": n_epochs_kl_warmup,
            "n_steps_kl_warmup": n_steps_kl_warmup,
            "check_val_every_n_epoch": check_val_every_n_epoch,
        }
        if plan_kwargs is not None:
            plan_kwargs.update(update_dict)
        else:
            plan_kwargs = update_dict

        if max_epochs is None:
            n_cells = self.adata.n_obs
            max_epochs = np.min([round((20000 / n_cells) * 400), 400])

        plan_kwargs = plan_kwargs if isinstance(plan_kwargs, dict) else dict()

        data_splitter = DataSplitter(
            self.adata,
            train_size=train_size,
            validation_size=validation_size,
            batch_size=batch_size,
            use_gpu=use_gpu,
        )
        training_plan = AdversarialTrainingPlan(self.module, **plan_kwargs)
        runner = TrainRunner(
            self,
            training_plan=training_plan,
            data_splitter=data_splitter,
            max_epochs=max_epochs,
            use_gpu=use_gpu,
            early_stopping=early_stopping,
            **kwargs,
        )
        return runner()

    @torch.no_grad()
    def get_latent_library_size(
        self,
        adata: Optional[AnnData] = None,
        indices: Optional[Sequence[int]] = None,
        give_mean: bool = True,
        batch_size: Optional[int] = None,
    ) -> np.ndarray:
        r"""
        Returns the latent library size for each cell.

        This is denoted as :math:`\ell_n` in the totalVI paper.

        Parameters
        ----------
        adata
            AnnData object with equivalent structure to initial AnnData. If `None`, defaults to the
            AnnData object used to initialize the model.
        indices
            Indices of cells in adata to use. If `None`, all cells are used.
        give_mean
            Return the mean or a sample from the posterior distribution.
        batch_size
            Minibatch size for data loading into model. Defaults to `scvi.settings.batch_size`.
        """
        self._check_if_trained(warn=False)

        adata = self._validate_anndata(adata)
        post = self._make_data_loader(
            adata=adata, indices=indices, batch_size=batch_size
        )
        libraries = []
        for tensors in post:
            inference_inputs = self.module._get_inference_input(tensors)
            outputs = self.module.inference(**inference_inputs)
            if give_mean:
                ql_m = outputs["ql_m"]
                ql_v = outputs["ql_v"]
                library = torch.exp(ql_m + 0.5 * ql_v)
            else:
                library = outputs["library_gene"]
            libraries += [library.cpu()]
        return torch.cat(libraries).numpy()

    @torch.no_grad()
    def get_normalized_expression(
        self,
        adata=None,
        indices=None,
        n_samples_overall: Optional[int] = None,
        transform_batch: Optional[Sequence[Union[Number, str]]] = None,
        gene_list: Optional[Sequence[str]] = None,
        protein_list: Optional[Sequence[str]] = None,
        library_size: Optional[Union[float, Literal["latent"]]] = 1,
        n_samples: int = 1,
        sample_protein_mixing: bool = False,
        scale_protein: bool = False,
        include_protein_background: bool = False,
        batch_size: Optional[int] = None,
        return_mean: bool = True,
        return_numpy: Optional[bool] = None,
    ) -> Tuple[Union[np.ndarray, pd.DataFrame], Union[np.ndarray, pd.DataFrame]]:
        r"""
        Returns the normalized gene expression and protein expression.

        This is denoted as :math:`\rho_n` in the totalVI paper for genes, and TODO
        for proteins, :math:`(1-\pi_{nt})\alpha_{nt}\beta_{nt}`.

        Parameters
        ----------
        adata
            AnnData object with equivalent structure to initial AnnData. If `None`, defaults to the
            AnnData object used to initialize the model.
        indices
            Indices of cells in adata to use. If `None`, all cells are used.
        n_samples_overall
            Number of samples to use in total
        transform_batch
            Batch to condition on.
            If transform_batch is:

            - None, then real observed batch is used
            - int, then batch transform_batch is used
            - List[int], then average over batches in list
        gene_list
            Return frequencies of expression for a subset of genes.
            This can save memory when working with large datasets and few genes are
            of interest.
        protein_list
            Return protein expression for a subset of genes.
            This can save memory when working with large datasets and few genes are
            of interest.
        library_size
            Scale the expression frequencies to a common library size.
            This allows gene expression levels to be interpreted on a common scale of relevant
            magnitude.
        n_samples
            Get sample scale from multiple samples.
        sample_protein_mixing
            Sample mixing bernoulli, setting background to zero
        scale_protein
            Make protein expression sum to 1
        include_protein_background
            Include background component for protein expression
        batch_size
            Minibatch size for data loading into model. Defaults to `scvi.settings.batch_size`.
        return_mean
            Whether to return the mean of the samples.
        return_numpy
            Return a `np.ndarray` instead of a `pd.DataFrame`. Includes gene
            names as columns. If either n_samples=1 or return_mean=True, defaults to False.
            Otherwise, it defaults to True.

        Returns
        -------
        - **gene_normalized_expression** - normalized expression for RNA
        - **protein_normalized_expression** - normalized expression for proteins

        If ``n_samples`` > 1 and ``return_mean`` is False, then the shape is ``(samples, cells, genes)``.
        Otherwise, shape is ``(cells, genes)``. Return type is ``pd.DataFrame`` unless ``return_numpy`` is True.
        """
        adata = self._validate_anndata(adata)
        if indices is None:
            indices = np.arange(adata.n_obs)
        if n_samples_overall is not None:
            indices = np.random.choice(indices, n_samples_overall)
        post = self._make_data_loader(
            adata=adata, indices=indices, batch_size=batch_size
        )

        if gene_list is None:
            gene_mask = slice(None)
        else:
            all_genes = _get_var_names_from_setup_anndata(adata)
            gene_mask = [True if gene in gene_list else False for gene in all_genes]
        if protein_list is None:
            protein_mask = slice(None)
        else:
            all_proteins = self.scvi_setup_dict_["protein_names"]
            protein_mask = [True if p in protein_list else False for p in all_proteins]
        if indices is None:
            indices = np.arange(adata.n_obs)

        if n_samples > 1 and return_mean is False:
            if return_numpy is False:
                warnings.warn(
                    "return_numpy must be True if n_samples > 1 and return_mean is False, returning np.ndarray"
                )
            return_numpy = True

        if not isinstance(transform_batch, IterableClass):
            transform_batch = [transform_batch]

        transform_batch = _get_batch_code_from_category(adata, transform_batch)

        scale_list_gene = []
        scale_list_pro = []

        for tensors in post:
            x = tensors[_CONSTANTS.X_KEY]
            y = tensors[_CONSTANTS.PROTEIN_EXP_KEY]
            px_scale = torch.zeros_like(x)
            py_scale = torch.zeros_like(y)
            if n_samples > 1:
                px_scale = torch.stack(n_samples * [px_scale])
                py_scale = torch.stack(n_samples * [py_scale])
            for b in transform_batch:
                generative_kwargs = dict(transform_batch=b)
                inference_kwargs = dict(n_samples=n_samples)
                _, generative_outputs = self.module.forward(
                    tensors=tensors,
                    inference_kwargs=inference_kwargs,
                    generative_kwargs=generative_kwargs,
                    compute_loss=False,
                )
                if library_size == "latent":
                    px_scale += generative_outputs["px_"]["rate"].cpu()
                else:
                    px_scale += generative_outputs["px_"]["scale"].cpu()
                px_scale = px_scale[..., gene_mask]

                py_ = generative_outputs["py_"]
                # probability of background
                protein_mixing = 1 / (1 + torch.exp(-py_["mixing"].cpu()))
                if sample_protein_mixing is True:
                    protein_mixing = torch.distributions.Bernoulli(
                        protein_mixing
                    ).sample()
                protein_val = py_["rate_fore"].cpu() * (1 - protein_mixing)
                if include_protein_background is True:
                    protein_val += py_["rate_back"].cpu() * protein_mixing

                if scale_protein is True:
                    protein_val = torch.nn.functional.normalize(
                        protein_val, p=1, dim=-1
                    )
                protein_val = protein_val[..., protein_mask]
                py_scale += protein_val
            px_scale /= len(transform_batch)
            py_scale /= len(transform_batch)
            scale_list_gene.append(px_scale)
            scale_list_pro.append(py_scale)

        if n_samples > 1:
            # concatenate along batch dimension -> result shape = (samples, cells, features)
            scale_list_gene = torch.cat(scale_list_gene, dim=1)
            scale_list_pro = torch.cat(scale_list_pro, dim=1)
            # (cells, features, samples)
            scale_list_gene = scale_list_gene.permute(1, 2, 0)
            scale_list_pro = scale_list_pro.permute(1, 2, 0)
        else:
            scale_list_gene = torch.cat(scale_list_gene, dim=0)
            scale_list_pro = torch.cat(scale_list_pro, dim=0)

        if return_mean is True and n_samples > 1:
            scale_list_gene = torch.mean(scale_list_gene, dim=-1)
            scale_list_pro = torch.mean(scale_list_pro, dim=-1)

        scale_list_gene = scale_list_gene.cpu().numpy()
        scale_list_pro = scale_list_pro.cpu().numpy()
        if return_numpy is None or return_numpy is False:
            gene_df = pd.DataFrame(
                scale_list_gene,
                columns=adata.var_names[gene_mask],
                index=adata.obs_names[indices],
            )
            pro_df = pd.DataFrame(
                scale_list_pro,
                columns=self.scvi_setup_dict_["protein_names"][protein_mask],
                index=adata.obs_names[indices],
            )

            return gene_df, pro_df
        else:
            return scale_list_gene, scale_list_pro

    @torch.no_grad()
    def get_protein_foreground_probability(
        self,
        adata: Optional[AnnData] = None,
        indices: Optional[Sequence[int]] = None,
        transform_batch: Optional[Sequence[Union[Number, str]]] = None,
        protein_list: Optional[Sequence[str]] = None,
        n_samples: int = 1,
        batch_size: Optional[int] = None,
        return_mean: bool = True,
        return_numpy: Optional[bool] = None,
    ):
        r"""
        Returns the foreground probability for proteins.

        This is denoted as :math:`(1 - \pi_{nt})` in the totalVI paper.

        Parameters
        ----------
        adata
            AnnData object with equivalent structure to initial AnnData. If `None`, defaults to the
            AnnData object used to initialize the model.
        indices
            Indices of cells in adata to use. If `None`, all cells are used.
        transform_batch
            Batch to condition on.
            If transform_batch is:

            - None, then real observed batch is used
            - int, then batch transform_batch is used
            - List[int], then average over batches in list
        protein_list
            Return protein expression for a subset of genes.
            This can save memory when working with large datasets and few genes are
            of interest.
        n_samples
            Number of posterior samples to use for estimation.
        batch_size
            Minibatch size for data loading into model. Defaults to `scvi.settings.batch_size`.
        return_mean
            Whether to return the mean of the samples.
        return_numpy
            Return a :class:`~numpy.ndarray` instead of a :class:`~pandas.DataFrame`. DataFrame includes
            gene names as columns. If either `n_samples=1` or `return_mean=True`, defaults to `False`.
            Otherwise, it defaults to `True`.

        Returns
        -------
        - **foreground_probability** - probability foreground for each protein

        If `n_samples` > 1 and `return_mean` is False, then the shape is `(samples, cells, genes)`.
        Otherwise, shape is `(cells, genes)`. In this case, return type is :class:`~pandas.DataFrame` unless `return_numpy` is True.
        """
        adata = self._validate_anndata(adata)
        post = self._make_data_loader(
            adata=adata, indices=indices, batch_size=batch_size
        )

        if protein_list is None:
            protein_mask = slice(None)
        else:
            all_proteins = self.scvi_setup_dict_["protein_names"]
            protein_mask = [True if p in protein_list else False for p in all_proteins]

        if n_samples > 1 and return_mean is False:
            if return_numpy is False:
                warnings.warn(
                    "return_numpy must be True if n_samples > 1 and return_mean is False, returning np.ndarray"
                )
            return_numpy = True
        if indices is None:
            indices = np.arange(adata.n_obs)

        py_mixings = []
        if not isinstance(transform_batch, IterableClass):
            transform_batch = [transform_batch]

        transform_batch = _get_batch_code_from_category(adata, transform_batch)
        for tensors in post:
            y = tensors[_CONSTANTS.PROTEIN_EXP_KEY]
            py_mixing = torch.zeros_like(y[..., protein_mask])
            if n_samples > 1:
                py_mixing = torch.stack(n_samples * [py_mixing])
            for b in transform_batch:
                generative_kwargs = dict(transform_batch=b)
                inference_kwargs = dict(n_samples=n_samples)
                _, generative_outputs = self.module.forward(
                    tensors=tensors,
                    inference_kwargs=inference_kwargs,
                    generative_kwargs=generative_kwargs,
                    compute_loss=False,
                )
                py_mixing += torch.sigmoid(generative_outputs["py_"]["mixing"])[
                    ..., protein_mask
                ].cpu()
            py_mixing /= len(transform_batch)
            py_mixings += [py_mixing]
        if n_samples > 1:
            # concatenate along batch dimension -> result shape = (samples, cells, features)
            py_mixings = torch.cat(py_mixings, dim=1)
            # (cells, features, samples)
            py_mixings = py_mixings.permute(1, 2, 0)
        else:
            py_mixings = torch.cat(py_mixings, dim=0)

        if return_mean is True and n_samples > 1:
            py_mixings = torch.mean(py_mixings, dim=-1)

        py_mixings = py_mixings.cpu().numpy()

        if return_numpy is True:
            return 1 - py_mixings
        else:
            pro_names = self.scvi_setup_dict_["protein_names"]
            foreground_prob = pd.DataFrame(
                1 - py_mixings,
                columns=pro_names[protein_mask],
                index=adata.obs_names[indices],
            )
            return foreground_prob

    def _expression_for_de(
        self,
        adata=None,
        indices=None,
        n_samples_overall=None,
        transform_batch: Optional[Sequence[Union[Number, str]]] = None,
        scale_protein=False,
        batch_size: Optional[int] = None,
        sample_protein_mixing=False,
        include_protein_background=False,
        protein_prior_count=0.5,
    ):
        rna, protein = self.get_normalized_expression(
            adata=adata,
            indices=indices,
            n_samples_overall=n_samples_overall,
            transform_batch=transform_batch,
            return_numpy=True,
            n_samples=1,
            batch_size=batch_size,
            scale_protein=scale_protein,
            sample_protein_mixing=sample_protein_mixing,
            include_protein_background=include_protein_background,
        )
        protein += protein_prior_count

        joint = np.concatenate([rna, protein], axis=1)
        return joint

    @_doc_params(
        doc_differential_expression=doc_differential_expression,
    )
    def differential_expression(
        self,
        adata: Optional[AnnData] = None,
        groupby: Optional[str] = None,
        group1: Optional[Iterable[str]] = None,
        group2: Optional[str] = None,
        idx1: Optional[Union[Sequence[int], Sequence[bool], str]] = None,
        idx2: Optional[Union[Sequence[int], Sequence[bool], str]] = None,
        mode: Literal["vanilla", "change"] = "change",
        delta: float = 0.25,
        batch_size: Optional[int] = None,
        all_stats: bool = True,
        batch_correction: bool = False,
        batchid1: Optional[Iterable[str]] = None,
        batchid2: Optional[Iterable[str]] = None,
        fdr_target: float = 0.05,
        silent: bool = False,
        protein_prior_count: float = 0.1,
        scale_protein: bool = False,
        sample_protein_mixing: bool = False,
        include_protein_background: bool = False,
        **kwargs,
    ) -> pd.DataFrame:
        r"""
        A unified method for differential expression analysis.

        Implements `"vanilla"` DE [Lopez18]_ and `"change"` mode DE [Boyeau19]_.

        Parameters
        ----------
        {doc_differential_expression}
        protein_prior_count
            Prior count added to protein expression before LFC computation
        scale_protein
            Force protein values to sum to one in every single cell (post-hoc normalization)
        sample_protein_mixing
            Sample the protein mixture component, i.e., use the parameter to sample a Bernoulli
            that determines if expression is from foreground/background.
        include_protein_background
            Include the protein background component as part of the protein expression
        **kwargs
            Keyword args for :meth:`scvi.model.base.DifferentialComputation.get_bayes_factors`

        Returns
        -------
        Differential expression DataFrame.
        """
        adata = self._validate_anndata(adata)
        model_fn = partial(
            self._expression_for_de,
            scale_protein=scale_protein,
            sample_protein_mixing=sample_protein_mixing,
            include_protein_background=include_protein_background,
            protein_prior_count=protein_prior_count,
            batch_size=batch_size,
        )
        col_names = np.concatenate(
            [
                np.asarray(_get_var_names_from_setup_anndata(adata)),
                self.scvi_setup_dict_["protein_names"],
            ]
        )
        result = _de_core(
            self.get_anndata_manager(adata, required=True),
            model_fn,
            groupby,
            group1,
            group2,
            idx1,
            idx2,
            all_stats,
            cite_seq_raw_counts_properties,
            col_names,
            mode,
            batchid1,
            batchid2,
            delta,
            batch_correction,
            fdr_target,
            silent,
            **kwargs,
        )

        return result

    @torch.no_grad()
    def posterior_predictive_sample(
        self,
        adata: Optional[AnnData] = None,
        indices: Optional[Sequence[int]] = None,
        n_samples: int = 1,
        batch_size: Optional[int] = None,
        gene_list: Optional[Sequence[str]] = None,
        protein_list: Optional[Sequence[str]] = None,
    ) -> np.ndarray:
        r"""
        Generate observation samples from the posterior predictive distribution.

        The posterior predictive distribution is written as :math:`p(\hat{x}, \hat{y} \mid x, y)`.

        Parameters
        ----------
        adata
            AnnData object with equivalent structure to initial AnnData. If `None`, defaults to the
            AnnData object used to initialize the model.
        indices
            Indices of cells in adata to use. If `None`, all cells are used.
        n_samples
            Number of required samples for each cell
        batch_size
            Minibatch size for data loading into model. Defaults to `scvi.settings.batch_size`.
        gene_list
            Names of genes of interest
        protein_list
            Names of proteins of interest

        Returns
        -------
        x_new : :class:`~numpy.ndarray`
            tensor with shape (n_cells, n_genes, n_samples)
        """
        if self.module.gene_likelihood not in ["nb"]:
            raise ValueError("Invalid gene_likelihood")

        adata = self._validate_anndata(adata)
        if gene_list is None:
            gene_mask = slice(None)
        else:
            all_genes = _get_var_names_from_setup_anndata(adata)
            gene_mask = [True if gene in gene_list else False for gene in all_genes]
        if protein_list is None:
            protein_mask = slice(None)
        else:
            all_proteins = self.scvi_setup_dict_["protein_names"]
            protein_mask = [True if p in protein_list else False for p in all_proteins]

        scdl = self._make_data_loader(
            adata=adata, indices=indices, batch_size=batch_size
        )

        scdl_list = []
        for tensors in scdl:
            rna_sample, protein_sample = self.module.sample(
                tensors, n_samples=n_samples
            )
            rna_sample = rna_sample[..., gene_mask]
            protein_sample = protein_sample[..., protein_mask]
            data = torch.cat([rna_sample, protein_sample], dim=-1).numpy()

            scdl_list += [data]
            if n_samples > 1:
                scdl_list[-1] = np.transpose(scdl_list[-1], (1, 2, 0))
        scdl_list = np.concatenate(scdl_list, axis=0)

        return scdl_list

    @torch.no_grad()
    def _get_denoised_samples(
        self,
        adata=None,
        indices=None,
        n_samples: int = 25,
        batch_size: int = 64,
        rna_size_factor: int = 1000,
        transform_batch: Optional[int] = None,
    ) -> np.ndarray:
        """
        Return samples from an adjusted posterior predictive.

        Parameters
        ----------
        adata
            AnnData object with equivalent structure to initial AnnData. If `None`, defaults to the
            AnnData object used to initialize the model.
        indices
            indices of `adata` to use
        n_samples
            How may samples per cell
        batch_size
            Minibatch size for data loading into model. Defaults to `scvi.settings.batch_size`.
        rna_size_factor
            size factor for RNA prior to sampling gamma distribution
        transform_batch
            int of which batch to condition on for all cells
        """
        adata = self._validate_anndata(adata)
        scdl = self._make_data_loader(
            adata=adata, indices=indices, batch_size=batch_size
        )

        scdl_list = []
        for tensors in scdl:
            x = tensors[_CONSTANTS.X_KEY]
            y = tensors[_CONSTANTS.PROTEIN_EXP_KEY]

            generative_kwargs = dict(transform_batch=transform_batch)
            inference_kwargs = dict(n_samples=n_samples)
            with torch.no_grad():
                inference_outputs, generative_outputs, = self.module.forward(
                    tensors,
                    inference_kwargs=inference_kwargs,
                    generative_kwargs=generative_kwargs,
                    compute_loss=False,
                )
            px_ = generative_outputs["px_"]
            py_ = generative_outputs["py_"]
            device = px_["r"].device

            pi = 1 / (1 + torch.exp(-py_["mixing"]))
            mixing_sample = torch.distributions.Bernoulli(pi).sample()
            protein_rate = py_["rate_fore"]
            rate = torch.cat((rna_size_factor * px_["scale"], protein_rate), dim=-1)
            if len(px_["r"].size()) == 2:
                px_dispersion = px_["r"]
            else:
                px_dispersion = torch.ones_like(x).to(device) * px_["r"]
            if len(py_["r"].size()) == 2:
                py_dispersion = py_["r"]
            else:
                py_dispersion = torch.ones_like(y).to(device) * py_["r"]

            dispersion = torch.cat((px_dispersion, py_dispersion), dim=-1)

            # This gamma is really l*w using scVI manuscript notation
            p = rate / (rate + dispersion)
            r = dispersion
            l_train = torch.distributions.Gamma(r, (1 - p) / p).sample()
            data = l_train.cpu().numpy()
            # make background 0
            data[:, :, self.adata.shape[1] :] = (
                data[:, :, self.adata.shape[1] :] * (1 - mixing_sample).cpu().numpy()
            )
            scdl_list += [data]

            scdl_list[-1] = np.transpose(scdl_list[-1], (1, 2, 0))

        return np.concatenate(scdl_list, axis=0)

    @torch.no_grad()
    def get_feature_correlation_matrix(
        self,
        adata=None,
        indices=None,
        n_samples: int = 10,
        batch_size: int = 64,
        rna_size_factor: int = 1000,
        transform_batch: Optional[Sequence[Union[Number, str]]] = None,
        correlation_type: Literal["spearman", "pearson"] = "spearman",
        log_transform: bool = False,
    ) -> pd.DataFrame:
        """
        Generate gene-gene correlation matrix using scvi uncertainty and expression.

        Parameters
        ----------
        adata
            AnnData object with equivalent structure to initial AnnData. If `None`, defaults to the
            AnnData object used to initialize the model.
        indices
            Indices of cells in adata to use. If `None`, all cells are used.
        n_samples
            Number of posterior samples to use for estimation.
        batch_size
            Minibatch size for data loading into model. Defaults to `scvi.settings.batch_size`.
        rna_size_factor
            size factor for RNA prior to sampling gamma distribution
        transform_batch
            Batches to condition on.
            If transform_batch is:

            - None, then real observed batch is used
            - int, then batch transform_batch is used
            - list of int, then values are averaged over provided batches.
        correlation_type
            One of "pearson", "spearman".
        log_transform
            Whether to log transform denoised values prior to correlation calculation.

        Returns
        -------
        Gene-protein-gene-protein correlation matrix
        """
        from scipy.stats import spearmanr

        adata = self._validate_anndata(adata)

        if not isinstance(transform_batch, IterableClass):
            transform_batch = [transform_batch]

        transform_batch = _get_batch_code_from_category(
            self.get_anndata_manager(adata, required=True), transform_batch
        )

        corr_mats = []
        for b in transform_batch:
            denoised_data = self._get_denoised_samples(
                n_samples=n_samples,
                batch_size=batch_size,
                rna_size_factor=rna_size_factor,
                transform_batch=b,
            )
            flattened = np.zeros(
                (denoised_data.shape[0] * n_samples, denoised_data.shape[1])
            )
            for i in range(n_samples):
                flattened[
                    denoised_data.shape[0] * (i) : denoised_data.shape[0] * (i + 1)
                ] = denoised_data[:, :, i]
            if log_transform is True:
                flattened[:, : self.n_genes] = np.log(
                    flattened[:, : self.n_genes] + 1e-8
                )
                flattened[:, self.n_genes :] = np.log1p(flattened[:, self.n_genes :])
            if correlation_type == "pearson":
                corr_matrix = np.corrcoef(flattened, rowvar=False)
            else:
                corr_matrix, _ = spearmanr(flattened, axis=0)
            corr_mats.append(corr_matrix)

        corr_matrix = np.mean(np.stack(corr_mats), axis=0)
        var_names = _get_var_names_from_setup_anndata(adata)
        names = np.concatenate(
            [np.asarray(var_names), self.scvi_setup_dict_["protein_names"]]
        )
        return pd.DataFrame(corr_matrix, index=names, columns=names)

    @torch.no_grad()
    def get_likelihood_parameters(
        self,
        adata: Optional[AnnData] = None,
        indices: Optional[Sequence[int]] = None,
        n_samples: Optional[int] = 1,
        give_mean: Optional[bool] = False,
        batch_size: Optional[int] = None,
    ) -> Dict[str, np.ndarray]:
        r"""
        Estimates for the parameters of the likelihood :math:`p(x, y \mid z)`.

        Parameters
        ----------
        adata
            AnnData object with equivalent structure to initial AnnData. If `None`, defaults to the
            AnnData object used to initialize the model.
        indices
            Indices of cells in adata to use. If `None`, all cells are used.
        n_samples
            Number of posterior samples to use for estimation.
        give_mean
            Return expected value of parameters or a samples
        batch_size
            Minibatch size for data loading into model. Defaults to `scvi.settings.batch_size`.
        """
        raise NotImplementedError

    def _validate_anndata(
        self, adata: Optional[AnnData] = None, copy_if_view: bool = True
    ):
        adata = super()._validate_anndata(adata=adata, copy_if_view=copy_if_view)
        error_msg = "Number of {} in anndata different from when setup_anndata was run. Please rerun setup_anndata."
        if _CONSTANTS.PROTEIN_EXP_KEY in adata.uns["_scvi"]["data_registry"].keys():
            pro_exp = self.get_from_registry(adata, _CONSTANTS.PROTEIN_EXP_KEY)
            if self.summary_stats["n_proteins"] != pro_exp.shape[1]:
                raise ValueError(error_msg.format("proteins"))
            is_nonneg_int = _check_nonnegative_integers(pro_exp)
            if not is_nonneg_int:
                warnings.warn(
                    "Make sure the registered protein expression in anndata contains unnormalized count data."
                )
        else:
            raise ValueError("No protein data found, please setup or transfer anndata")

        return adata

    def _get_totalvi_protein_priors(self, adata, n_cells=100):
        """Compute an empirical prior for protein background."""
        import warnings

        from sklearn.exceptions import ConvergenceWarning
        from sklearn.mixture import GaussianMixture

        warnings.filterwarnings("error")

        adata = self._validate_anndata(adata)
        batch = self.get_from_registry(adata, _CONSTANTS.BATCH_KEY).ravel()
        cats = adata.uns["_scvi"]["categorical_mappings"]["_scvi_batch"]["mapping"]
        codes = np.arange(len(cats))

        batch_avg_mus, batch_avg_scales = [], []
        for b in np.unique(codes):
            # can happen during online updates
            # the values of these batches will not be used
            num_in_batch = np.sum(batch == b)
            if num_in_batch == 0:
                batch_avg_mus.append(0)
                batch_avg_scales.append(1)
                continue
            pro_exp = self.get_from_registry(adata, _CONSTANTS.PROTEIN_EXP_KEY)[
                batch == b
            ]

            # for missing batches, put dummy values -- scarches case, will be replaced anyway
            if pro_exp.shape[0] == 0:
                batch_avg_mus.append(0.0)
                batch_avg_scales.append(0.05)

            cells = np.random.choice(np.arange(pro_exp.shape[0]), size=n_cells)
            if isinstance(pro_exp, pd.DataFrame):
                pro_exp = pro_exp.to_numpy()
            pro_exp = pro_exp[cells]
            gmm = GaussianMixture(n_components=2)
            mus, scales = [], []
            # fit per cell GMM
            for c in pro_exp:
                try:
                    gmm.fit(np.log1p(c.reshape(-1, 1)))
                # when cell is all 0
                except ConvergenceWarning:
                    mus.append(0)
                    scales.append(0.05)
                    continue

                means = gmm.means_.ravel()
                sorted_fg_bg = np.argsort(means)
                mu = means[sorted_fg_bg].ravel()[0]
                covariances = gmm.covariances_[sorted_fg_bg].ravel()[0]
                scale = np.sqrt(covariances)
                mus.append(mu)
                scales.append(scale)

            # average distribution over cells
            batch_avg_mu = np.mean(mus)
            batch_avg_scale = np.sqrt(np.sum(np.square(scales)) / (n_cells ** 2))

            batch_avg_mus.append(batch_avg_mu)
            batch_avg_scales.append(batch_avg_scale)

        # repeat prior for each protein
        batch_avg_mus = np.array(batch_avg_mus, dtype=np.float32).reshape(1, -1)
        batch_avg_scales = np.array(batch_avg_scales, dtype=np.float32).reshape(1, -1)
        batch_avg_mus = np.tile(batch_avg_mus, (pro_exp.shape[1], 1))
        batch_avg_scales = np.tile(batch_avg_scales, (pro_exp.shape[1], 1))

        warnings.resetwarnings()

        return batch_avg_mus, batch_avg_scales

    @torch.no_grad()
    def get_protein_background_mean(self, adata, indices, batch_size):
        adata = self._validate_anndata(adata)
        scdl = self._make_data_loader(
            adata=adata, indices=indices, batch_size=batch_size
        )
        background_mean = []
        for tensors in scdl:
            _, inference_outputs, _ = self.module.forward(tensors)
            b_mean = inference_outputs["py_"]["rate_back"]
            background_mean += [b_mean.cpu().numpy()]
        return np.concatenate(background_mean)

    @staticmethod
    @setup_anndata_dsp.dedent
    def setup_anndata(
        adata: AnnData,
        protein_expression_obsm_key: str,
        protein_names_uns_key: Optional[str] = None,
        batch_key: Optional[str] = None,
        layer: Optional[str] = None,
        categorical_covariate_keys: Optional[List[str]] = None,
        continuous_covariate_keys: Optional[List[str]] = None,
        copy: bool = False,
    ) -> Optional[AnnData]:
        """
        %(summary)s.

        Parameters
        ----------
        %(param_adata)s
        protein_expression_obsm_key
            key in `adata.obsm` for protein expression data.
        protein_names_uns_key
            key in `adata.uns` for protein names. If None, will use the column names of `adata.obsm[protein_expression_obsm_key]`
            if it is a DataFrame, else will assign sequential names to proteins.
        %(param_batch_key)s
        %(param_layer)s
        %(param_cat_cov_keys)s
        %(param_cont_cov_keys)s
        %(param_copy)s

        Returns
        -------
        %(returns)s
        """
        return _setup_anndata(
            adata,
            batch_key=batch_key,
            layer=layer,
            protein_expression_obsm_key=protein_expression_obsm_key,
            protein_names_uns_key=protein_names_uns_key,
            categorical_covariate_keys=categorical_covariate_keys,
            continuous_covariate_keys=continuous_covariate_keys,
            copy=copy,
<<<<<<< HEAD
        )
=======
        )


def _get_totalvi_protein_priors(adata, batch_mask, n_cells=100):
    """Compute an empirical prior for protein background."""
    import warnings

    from sklearn.exceptions import ConvergenceWarning
    from sklearn.mixture import GaussianMixture

    warnings.filterwarnings("error")

    logger.info("Computing empirical prior initialization for protein background.")
    batch = get_from_registry(adata, _CONSTANTS.BATCH_KEY).ravel()
    cats = adata.uns["_scvi"]["categorical_mappings"]["_scvi_batch"]["mapping"]
    codes = np.arange(len(cats))

    batch_avg_mus, batch_avg_scales = [], []
    for b in np.unique(codes):
        # can happen during online updates
        # the values of these batches will not be used
        num_in_batch = np.sum(batch == b)
        if num_in_batch == 0:
            batch_avg_mus.append(0)
            batch_avg_scales.append(1)
            continue
        pro_exp = get_from_registry(adata, _CONSTANTS.PROTEIN_EXP_KEY)
        if isinstance(pro_exp, pd.DataFrame):
            pro_exp = np.asarray(pro_exp)
        pro_exp = pro_exp[batch == b]
        # non missing
        if batch_mask is not None:
            pro_exp = pro_exp[:, batch_mask[b]]
            if pro_exp.shape[1] < 5:
                logger.debug(
                    f"Batch {b} has too few proteins to set prior, setting randomly."
                )
                batch_avg_mus.append(0.0)
                batch_avg_scales.append(0.05)
                continue

        # a batch is missing because it's in the reference but not query data
        # for scarches case, these values will be replaced by original state dict
        if pro_exp.shape[0] == 0:
            batch_avg_mus.append(0.0)
            batch_avg_scales.append(0.05)
            continue

        cells = np.random.choice(np.arange(pro_exp.shape[0]), size=n_cells)
        if isinstance(pro_exp, pd.DataFrame):
            pro_exp = pro_exp.to_numpy()
        pro_exp = pro_exp[cells]
        gmm = GaussianMixture(n_components=2)
        mus, scales = [], []
        # fit per cell GMM
        for c in pro_exp:
            try:
                gmm.fit(np.log1p(c.reshape(-1, 1)))
            # when cell is all 0
            except ConvergenceWarning:
                mus.append(0)
                scales.append(0.5)
                continue

            means = gmm.means_.ravel()
            sorted_fg_bg = np.argsort(means)
            mu = means[sorted_fg_bg].ravel()[0]
            covariances = gmm.covariances_[sorted_fg_bg].ravel()[0]
            scale = np.sqrt(covariances)
            mus.append(mu)
            scales.append(scale)

        # average distribution over cells
        batch_avg_mu = np.mean(mus)
        batch_avg_scale = np.sqrt(np.sum(np.square(scales)) / (n_cells ** 2))

        batch_avg_mus.append(batch_avg_mu)
        batch_avg_scales.append(batch_avg_scale)

    # repeat prior for each protein
    n_proteins = get_from_registry(adata, _CONSTANTS.PROTEIN_EXP_KEY).shape[1]
    batch_avg_mus = np.array(batch_avg_mus, dtype=np.float32).reshape(1, -1)
    batch_avg_scales = np.array(batch_avg_scales, dtype=np.float32).reshape(1, -1)
    batch_avg_mus = np.tile(batch_avg_mus, (n_proteins, 1))
    batch_avg_scales = np.tile(batch_avg_scales, (n_proteins, 1))

    warnings.resetwarnings()

    return batch_avg_mus, batch_avg_scales
>>>>>>> b7eed141
<|MERGE_RESOLUTION|>--- conflicted
+++ resolved
@@ -132,11 +132,7 @@
             else (self.summary_stats["n_proteins"] > 10)
         )
         if emp_prior:
-<<<<<<< HEAD
-            prior_mean, prior_scale = self._get_totalvi_protein_priors(adata)
-=======
             prior_mean, prior_scale = _get_totalvi_protein_priors(adata, batch_mask)
->>>>>>> b7eed141
         else:
             prior_mean, prior_scale = None, None
 
@@ -1178,9 +1174,6 @@
             categorical_covariate_keys=categorical_covariate_keys,
             continuous_covariate_keys=continuous_covariate_keys,
             copy=copy,
-<<<<<<< HEAD
-        )
-=======
         )
 
 
@@ -1269,5 +1262,4 @@
 
     warnings.resetwarnings()
 
-    return batch_avg_mus, batch_avg_scales
->>>>>>> b7eed141
+    return batch_avg_mus, batch_avg_scales