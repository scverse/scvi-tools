import logging
<<<<<<< HEAD
import pdb
=======
from typing import List, Optional

>>>>>>> 2e110eb1
from anndata import AnnData

from scvi._compat import Literal
from scvi._docs import setup_anndata_dsp
from scvi.data._anndata import _setup_anndata
from scvi.model._utils import _init_library_size
from scvi.model.base import UnsupervisedTrainingMixin
from scvi.module import VAE

from .base import ArchesMixin, BaseModelClass, RNASeqMixin, VAEMixin

logger = logging.getLogger(__name__)


class SCVI(
    RNASeqMixin, VAEMixin, ArchesMixin, UnsupervisedTrainingMixin, BaseModelClass
):
    """
    single-cell Variational Inference [Lopez18]_.

    Parameters
    ----------
    adata
        AnnData object that has been registered via :meth:`~scvi.model.SCVI.setup_anndata`.
    n_hidden
        Number of nodes per hidden layer.
    n_latent
        Dimensionality of the latent space.
    n_layers
        Number of hidden layers used for encoder and decoder NNs.
    dropout_rate
        Dropout rate for neural networks.
    dispersion
        One of the following:

        * ``'gene'`` - dispersion parameter of NB is constant per gene across cells
        * ``'gene-batch'`` - dispersion can differ between different batches
        * ``'gene-label'`` - dispersion can differ between different labels
        * ``'gene-cell'`` - dispersion can differ for every gene in every cell
    gene_likelihood
        One of:

        * ``'nb'`` - Negative binomial distribution
        * ``'zinb'`` - Zero-inflated negative binomial distribution
        * ``'poisson'`` - Poisson distribution
    latent_distribution
        One of:

        * ``'normal'`` - Normal distribution
        * ``'ln'`` - Logistic normal distribution (Normal(0, I) transformed by softmax)
    **model_kwargs
        Keyword args for :class:`~scvi.module.VAE`

    Examples
    --------
    >>> adata = anndata.read_h5ad(path_to_anndata)
    >>> scvi.model.SCVI.setup_anndata(adata, batch_key="batch")
    >>> vae = scvi.model.SCVI(adata)
    >>> vae.train()
    >>> adata.obsm["X_scVI"] = vae.get_latent_representation()
    >>> adata.obsm["X_normalized_scVI"] = vae.get_normalized_expression()

    Notes
    -----
    See further usage examples in the following tutorials:

    1. :doc:`/tutorials/notebooks/api_overview`
    2. :doc:`/tutorials/notebooks/harmonization`
    3. :doc:`/tutorials/notebooks/scarches_scvi_tools`
    4. :doc:`/tutorials/notebooks/scvi_in_R`
    """

    def __init__(
        self,
        adata: AnnData,
        n_hidden: int = 128,
        n_latent: int = 10,
        n_layers: int = 1,
        dropout_rate: float = 0.1,
        dispersion: Literal["gene", "gene-batch", "gene-label", "gene-cell"] = "gene",
        gene_likelihood: Literal["zinb", "nb", "poisson"] = "zinb",
        latent_distribution: Literal["normal", "ln"] = "normal",
        **model_kwargs,
    ):
        super(SCVI, self).__init__(adata)

        n_cats_per_cov = (
            self.scvi_setup_dict_["extra_categoricals"]["n_cats_per_key"]
            if "extra_categoricals" in self.scvi_setup_dict_
            else None
        )
        n_batch = self.summary_stats["n_batch"]
        library_log_means, library_log_vars = _init_library_size(adata, n_batch)
        # pdb.set_trace()
        self.module = VAE(
            n_input=self.summary_stats["n_vars"],
            n_batch=n_batch,
            n_labels=self.summary_stats["n_labels"],
            n_continuous_cov=self.summary_stats["n_continuous_covs"],
            n_cats_per_cov=n_cats_per_cov,
            n_hidden=n_hidden,
            n_latent=n_latent,
            n_layers=n_layers,
            dropout_rate=dropout_rate,
            dispersion=dispersion,
            gene_likelihood=gene_likelihood,
            latent_distribution=latent_distribution,
            library_log_means=library_log_means,
            library_log_vars=library_log_vars,
            **model_kwargs,
        )
        self._model_summary_string = (
            "SCVI Model with the following params: \nn_hidden: {}, n_latent: {}, n_layers: {}, dropout_rate: "
            "{}, dispersion: {}, gene_likelihood: {}, latent_distribution: {}"
        ).format(
            n_hidden,
            n_latent,
            n_layers,
            dropout_rate,
            dispersion,
            gene_likelihood,
            latent_distribution,
        )
        self.init_params_ = self._get_init_params(locals())

    @staticmethod
    @setup_anndata_dsp.dedent
    def setup_anndata(
        adata: AnnData,
        batch_key: Optional[str] = None,
        labels_key: Optional[str] = None,
        layer: Optional[str] = None,
        categorical_covariate_keys: Optional[List[str]] = None,
        continuous_covariate_keys: Optional[List[str]] = None,
        copy: bool = False,
    ) -> Optional[AnnData]:
        """
        %(summary)s.

        Parameters
        ----------
        %(param_adata)s
        %(param_batch_key)s
        %(param_labels_key)s
        %(param_layer)s
        %(param_cat_cov_keys)s
        %(param_cont_cov_keys)s
        %(param_copy)s

        Returns
        -------
        %(returns)s
        """
        return _setup_anndata(
            adata,
            batch_key=batch_key,
            labels_key=labels_key,
            layer=layer,
            categorical_covariate_keys=categorical_covariate_keys,
            continuous_covariate_keys=continuous_covariate_keys,
            copy=copy,
        )<|MERGE_RESOLUTION|>--- conflicted
+++ resolved
@@ -1,10 +1,6 @@
 import logging
-<<<<<<< HEAD
-import pdb
-=======
+
 from typing import List, Optional
-
->>>>>>> 2e110eb1
 from anndata import AnnData
 
 from scvi._compat import Literal
