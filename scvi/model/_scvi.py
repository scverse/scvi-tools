import logging
from typing import List, Literal, Optional

import numpy as np
from anndata import AnnData

from scvi import REGISTRY_KEYS
from scvi._types import LatentDataType
from scvi.data import AnnDataManager
from scvi.data._constants import _ADATA_LATENT_UNS_KEY
from scvi.data._utils import _get_latent_adata_type
from scvi.data.fields import (
    BaseAnnDataField,
    CategoricalJointObsField,
    CategoricalObsField,
    LayerField,
    NumericalJointObsField,
    NumericalObsField,
    ObsmField,
    StringUnsField,
)
from scvi.model._utils import _init_library_size
from scvi.model.base import UnsupervisedTrainingMixin
from scvi.model.utils import get_reduced_adata_scrna
from scvi.module import VAE
from scvi.utils import setup_anndata_dsp

<<<<<<< HEAD
from .base import ArchesMixin, BaseModelClass, DEMixin, RNASeqMixin, VAEMixin
=======
from .base import ArchesMixin, BaseLatentModeModelClass, RNASeqMixin, VAEMixin

_SCVI_LATENT_MODE = "posterior_parameters"
_SCVI_LATENT_QZM = "_scvi_latent_qzm"
_SCVI_LATENT_QZV = "_scvi_latent_qzv"
_SCVI_OBSERVED_LIB_SIZE = "_scvi_observed_lib_size"
>>>>>>> 04e27fd8

logger = logging.getLogger(__name__)


class SCVI(
    RNASeqMixin,
    VAEMixin,
    ArchesMixin,
    UnsupervisedTrainingMixin,
<<<<<<< HEAD
    DEMixin,
    BaseModelClass,
=======
    BaseLatentModeModelClass,
>>>>>>> 04e27fd8
):
    """
    single-cell Variational Inference :cite:p:`Lopez18`.

    Parameters
    ----------
    adata
        AnnData object that has been registered via :meth:`~scvi.model.SCVI.setup_anndata`.
    n_hidden
        Number of nodes per hidden layer.
    n_latent
        Dimensionality of the latent space.
    n_layers
        Number of hidden layers used for encoder and decoder NNs.
    dropout_rate
        Dropout rate for neural networks.
    dispersion
        One of the following:

        * ``'gene'`` - dispersion parameter of NB is constant per gene across cells
        * ``'gene-batch'`` - dispersion can differ between different batches
        * ``'gene-label'`` - dispersion can differ between different labels
        * ``'gene-cell'`` - dispersion can differ for every gene in every cell
    gene_likelihood
        One of:

        * ``'nb'`` - Negative binomial distribution
        * ``'zinb'`` - Zero-inflated negative binomial distribution
        * ``'poisson'`` - Poisson distribution
    latent_distribution
        One of:

        * ``'normal'`` - Normal distribution
        * ``'ln'`` - Logistic normal distribution (Normal(0, I) transformed by softmax)
    **model_kwargs
        Keyword args for :class:`~scvi.module.VAE`

    Examples
    --------
    >>> adata = anndata.read_h5ad(path_to_anndata)
    >>> scvi.model.SCVI.setup_anndata(adata, batch_key="batch")
    >>> vae = scvi.model.SCVI(adata)
    >>> vae.train()
    >>> adata.obsm["X_scVI"] = vae.get_latent_representation()
    >>> adata.obsm["X_normalized_scVI"] = vae.get_normalized_expression()

    Notes
    -----
    See further usage examples in the following tutorials:

    1. :doc:`/tutorials/notebooks/api_overview`
    2. :doc:`/tutorials/notebooks/harmonization`
    3. :doc:`/tutorials/notebooks/scarches_scvi_tools`
    4. :doc:`/tutorials/notebooks/scvi_in_R`
    """

    _module_cls = VAE

    def __init__(
        self,
        adata: AnnData,
        n_hidden: int = 128,
        n_latent: int = 10,
        n_layers: int = 1,
        dropout_rate: float = 0.1,
        dispersion: Literal["gene", "gene-batch", "gene-label", "gene-cell"] = "gene",
        gene_likelihood: Literal["zinb", "nb", "poisson"] = "zinb",
        latent_distribution: Literal["normal", "ln"] = "normal",
        **model_kwargs,
    ):
        super().__init__(adata)

        n_cats_per_cov = (
            self.adata_manager.get_state_registry(
                REGISTRY_KEYS.CAT_COVS_KEY
            ).n_cats_per_key
            if REGISTRY_KEYS.CAT_COVS_KEY in self.adata_manager.data_registry
            else None
        )
        n_batch = self.summary_stats.n_batch
        use_size_factor_key = (
            REGISTRY_KEYS.SIZE_FACTOR_KEY in self.adata_manager.data_registry
        )
        library_log_means, library_log_vars = None, None
        if not use_size_factor_key and self.latent_data_type is None:
            library_log_means, library_log_vars = _init_library_size(
                self.adata_manager, n_batch
            )

        self.module = self._module_cls(
            n_input=self.summary_stats.n_vars,
            n_batch=n_batch,
            n_labels=self.summary_stats.n_labels,
            n_continuous_cov=self.summary_stats.get("n_extra_continuous_covs", 0),
            n_cats_per_cov=n_cats_per_cov,
            n_hidden=n_hidden,
            n_latent=n_latent,
            n_layers=n_layers,
            dropout_rate=dropout_rate,
            dispersion=dispersion,
            gene_likelihood=gene_likelihood,
            latent_distribution=latent_distribution,
            use_size_factor_key=use_size_factor_key,
            library_log_means=library_log_means,
            library_log_vars=library_log_vars,
            **model_kwargs,
        )
        self.module.latent_data_type = self.latent_data_type
        self._model_summary_string = (
            "SCVI Model with the following params: \nn_hidden: {}, n_latent: {}, n_layers: {}, dropout_rate: "
            "{}, dispersion: {}, gene_likelihood: {}, latent_distribution: {}"
        ).format(
            n_hidden,
            n_latent,
            n_layers,
            dropout_rate,
            dispersion,
            gene_likelihood,
            latent_distribution,
        )
        self.init_params_ = self._get_init_params(locals())

    @classmethod
    @setup_anndata_dsp.dedent
    def setup_anndata(
        cls,
        adata: AnnData,
        layer: Optional[str] = None,
        batch_key: Optional[str] = None,
        labels_key: Optional[str] = None,
        size_factor_key: Optional[str] = None,
        categorical_covariate_keys: Optional[List[str]] = None,
        continuous_covariate_keys: Optional[List[str]] = None,
        **kwargs,
    ):
        """
        %(summary)s.

        Parameters
        ----------
        %(param_adata)s
        %(param_layer)s
        %(param_batch_key)s
        %(param_labels_key)s
        %(param_size_factor_key)s
        %(param_cat_cov_keys)s
        %(param_cont_cov_keys)s
        """
        setup_method_args = cls._get_setup_method_args(**locals())
        anndata_fields = [
            LayerField(REGISTRY_KEYS.X_KEY, layer, is_count_data=True),
            CategoricalObsField(REGISTRY_KEYS.BATCH_KEY, batch_key),
            CategoricalObsField(REGISTRY_KEYS.LABELS_KEY, labels_key),
            NumericalObsField(
                REGISTRY_KEYS.SIZE_FACTOR_KEY, size_factor_key, required=False
            ),
            CategoricalJointObsField(
                REGISTRY_KEYS.CAT_COVS_KEY, categorical_covariate_keys
            ),
            NumericalJointObsField(
                REGISTRY_KEYS.CONT_COVS_KEY, continuous_covariate_keys
            ),
        ]
        # register new fields for latent mode if needed
        latent_mode = _get_latent_adata_type(adata)
        if latent_mode is not None:
            anndata_fields += cls._get_latent_fields(latent_mode)
        adata_manager = AnnDataManager(
            fields=anndata_fields, setup_method_args=setup_method_args
        )
        adata_manager.register_fields(adata, **kwargs)
        cls.register_manager(adata_manager)

    @staticmethod
    def _get_latent_fields(mode: LatentDataType) -> List[BaseAnnDataField]:
        """Latent mode specific manager fields."""
        if mode == _SCVI_LATENT_MODE:
            latent_fields = [
                ObsmField(
                    REGISTRY_KEYS.LATENT_QZM_KEY,
                    _SCVI_LATENT_QZM,
                ),
                ObsmField(
                    REGISTRY_KEYS.LATENT_QZV_KEY,
                    _SCVI_LATENT_QZV,
                ),
                NumericalObsField(
                    REGISTRY_KEYS.OBSERVED_LIB_SIZE,
                    _SCVI_OBSERVED_LIB_SIZE,
                ),
            ]
        else:
            raise ValueError(f"Unknown latent mode: {mode}")
        latent_fields.append(
            StringUnsField(
                REGISTRY_KEYS.LATENT_MODE_KEY,
                _ADATA_LATENT_UNS_KEY,
            ),
        )
        return latent_fields

    def to_latent_mode(
        self,
        mode: LatentDataType = _SCVI_LATENT_MODE,
        use_latent_qzm_key: str = "X_latent_qzm",
        use_latent_qzv_key: str = "X_latent_qzv",
    ) -> None:
        """
        Put the model into latent mode.

        The model is put into latent mode by registering new anndata fields
        required for latent mode support - latent qzm, latent qzv, adata uns
        containing latent mode type, and library size - and marking the module
        as latent.

        Parameters
        ----------
        mode
            The latent data type used
        use_latent_qzm_key
            Key to use in `adata.obsm` where the latent qzm params are stored
        use_latent_qzv_key
            Key to use in `adata.obsm` where the latent qzv params are stored

        Notes
        -----
        A new, minimal adata object is associated as `model.adata` after running
        this method. This adata does not contain any of
        the original count data, but instead contains the latent representation
        of the original data and metadata.
        """
        # TODO(adamgayoso): Add support for other latent modes, including a mode
        # in which no data is minified.
        if self.module.use_observed_lib_size is False:
            raise ValueError(
                "Latent mode not supported when use_observed_lib_size is False"
            )
        reduced_adata = get_reduced_adata_scrna(self.adata, mode)
        if mode == _SCVI_LATENT_MODE:
            reduced_adata.obsm[_SCVI_LATENT_QZM] = self.adata.obsm[use_latent_qzm_key]
            reduced_adata.obsm[_SCVI_LATENT_QZV] = self.adata.obsm[use_latent_qzv_key]
            counts = self.adata_manager.get_from_registry(REGISTRY_KEYS.X_KEY)
            reduced_adata.obs[_SCVI_OBSERVED_LIB_SIZE] = np.squeeze(
                np.asarray(counts.sum(axis=1))
            )
        else:
            raise ValueError(f"Unknown latent mode: {mode}")
        self.adata = reduced_adata
        # This validates and sets a new adata manager
        self.adata_manager.register_new_fields(self._get_latent_fields(mode))
        self.module.latent_data_type = mode<|MERGE_RESOLUTION|>--- conflicted
+++ resolved
@@ -25,16 +25,12 @@
 from scvi.module import VAE
 from scvi.utils import setup_anndata_dsp
 
-<<<<<<< HEAD
-from .base import ArchesMixin, BaseModelClass, DEMixin, RNASeqMixin, VAEMixin
-=======
-from .base import ArchesMixin, BaseLatentModeModelClass, RNASeqMixin, VAEMixin
+from .base import ArchesMixin, BaseLatentModeModelClass, RNASeqMixin, VAEMixin, DEMixin
 
 _SCVI_LATENT_MODE = "posterior_parameters"
 _SCVI_LATENT_QZM = "_scvi_latent_qzm"
 _SCVI_LATENT_QZV = "_scvi_latent_qzv"
 _SCVI_OBSERVED_LIB_SIZE = "_scvi_observed_lib_size"
->>>>>>> 04e27fd8
 
 logger = logging.getLogger(__name__)
 
@@ -44,12 +40,8 @@
     VAEMixin,
     ArchesMixin,
     UnsupervisedTrainingMixin,
-<<<<<<< HEAD
     DEMixin,
-    BaseModelClass,
-=======
     BaseLatentModeModelClass,
->>>>>>> 04e27fd8
 ):
     """
     single-cell Variational Inference :cite:p:`Lopez18`.
