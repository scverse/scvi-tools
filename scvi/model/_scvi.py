--- conflicted
+++ resolved
@@ -4,10 +4,7 @@
 from anndata import AnnData
 
 from scvi._compat import Literal
-<<<<<<< HEAD
 from scvi._docs import dsp
-=======
->>>>>>> b8011cf3
 from scvi.data._anndata import _setup_anndata
 from scvi.model._utils import _init_library_size
 from scvi.model.base import UnsupervisedTrainingMixin
@@ -130,10 +127,7 @@
         self.init_params_ = self._get_init_params(locals())
 
     @staticmethod
-<<<<<<< HEAD
     @dsp.dedent
-=======
->>>>>>> b8011cf3
     def setup_anndata(
         adata: AnnData,
         batch_key: Optional[str] = None,
@@ -144,7 +138,6 @@
         copy: bool = False,
     ) -> Optional[AnnData]:
         """
-<<<<<<< HEAD
         %(setup_anndata_summary)s
 
         Parameters
@@ -160,44 +153,6 @@
         Returns
         -------
         %(setup_anndata_returns)s
-=======
-        Sets up the :class:`~anndata.AnnData` object for this model.
-
-        A mapping will be created between data fields used by this model to their respective locations in adata.
-
-        None of the data in adata are modified. Only adds fields to adata.
-
-        Parameters
-        ----------
-        adata
-            AnnData object containing raw counts. Rows represent cells, columns represent features.
-        batch_key
-            key in `adata.obs` for batch information. Categories will automatically be converted into integer
-            categories and saved to `adata.obs['_scvi_batch']`. If `None`, assigns the same batch to all the data.
-        labels_key
-            key in `adata.obs` for label information. Categories will automatically be converted into integer
-            categories and saved to `adata.obs['_scvi_labels']`. If `None`, assigns the same label to all the data.
-        layer
-            if not `None`, uses this as the key in `adata.layers` for raw count data. This is currently used only if a :class:`~scvi.model.SCANVI` model is created from this model.
-        categorical_covariate_keys
-            keys in `adata.obs` that correspond to categorical data.
-        continuous_covariate_keys
-            keys in `adata.obs` that correspond to continuous data.
-        copy
-            if `True`, a copy of adata is returned.
-
-        Returns
-        -------
-        If ``copy``,  will return :class:`~anndata.AnnData`.
-        Adds the following fields to adata:
-
-        .uns['_scvi']
-            `scvi` setup dictionary
-        .obs['_scvi_labels']
-            labels encoded as integers
-        .obs['_scvi_batch']
-            batch encoded as integers
->>>>>>> b8011cf3
         """
         return _setup_anndata(
             adata,
