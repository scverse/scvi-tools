--- conflicted
+++ resolved
@@ -1,16 +1,14 @@
 import logging
 from typing import Any, List, Literal, Optional, Tuple
 
+import numpy as np
 from anndata import AnnData
 
 from scvi import REGISTRY_KEYS
 from scvi._decorators import classproperty
 from scvi._types import LatentDataType
 from scvi.data import AnnDataManager
-<<<<<<< HEAD
-=======
-from scvi.data._constants import _ADATA_LATENT_UNS_KEY, _SCVI_UUID_KEY
->>>>>>> 5729e852
+from scvi.data._constants import _ADATA_LATENT_UNS_KEY
 from scvi.data._utils import _get_latent_adata_type
 from scvi.data.fields import (
     BaseAnnDataField,
@@ -19,23 +17,22 @@
     LayerField,
     NumericalJointObsField,
     NumericalObsField,
+    ObsmField,
+    StringUnsField,
 )
 from scvi.model._utils import _init_library_size
 from scvi.model.base import UnsupervisedTrainingMixin
-from scvi.model.utils import scvi_get_latent_adata_from_adata, scvi_get_latent_fields
+from scvi.model.utils import get_reduced_adata
 from scvi.module import VAE
 from scvi.module.base import BaseModuleClass
 from scvi.utils import setup_anndata_dsp
 
 from .base import ArchesMixin, BaseLatentModeModelClass, RNASeqMixin, VAEMixin
 
+_SCVI_LATENT_MODE = "posterior_parameters"
 _SCVI_LATENT_QZM = "_scvi_latent_qzm"
 _SCVI_LATENT_QZV = "_scvi_latent_qzv"
-<<<<<<< HEAD
 _SCVI_OBSERVED_LIB_SIZE = "_scvi_observed_lib_size"
-=======
-_SCVI_LATENT_MODE = "posterior_parameters"
->>>>>>> 5729e852
 
 logger = logging.getLogger(__name__)
 
@@ -218,41 +215,12 @@
         # register new fields for latent mode if needed
         latent_mode = _get_latent_adata_type(adata)
         if latent_mode is not None:
-            anndata_fields += scvi_get_latent_fields(
-                latent_mode,
-                _SCVI_LATENT_QZM,
-                _SCVI_LATENT_QZV,
-                _SCVI_OBSERVED_LIB_SIZE,
-            )
+            anndata_fields += cls._get_latent_fields(latent_mode)
         adata_manager = AnnDataManager(
             fields=anndata_fields, setup_method_args=setup_method_args
         )
         adata_manager.register_fields(adata, **kwargs)
         cls.register_manager(adata_manager)
-
-<<<<<<< HEAD
-=======
-    def _get_reduced_adata(
-        self,
-        mode: LatentDataType,
-    ) -> AnnData:
-        """Return a minimal anndata object with the latent representation."""
-        all_zeros = csr_matrix(self.adata.X.shape)
-        layers = {layer: all_zeros.copy() for layer in self.adata.layers}
-        bdata = AnnData(
-            X=all_zeros,
-            layers=layers,
-            uns=self.adata.uns,
-            obs=self.adata.obs,
-            var=self.adata.var,
-            varm=self.adata.varm,
-            obsm=self.adata.obsm,
-            obsp=self.adata.obsp,
-        )
-        # Remove scvi uuid key to make bdata fresh w.r.t. the model's manager
-        del bdata.uns[_SCVI_UUID_KEY]
-        bdata.uns[_ADATA_LATENT_UNS_KEY] = mode
-        return bdata
 
     @staticmethod
     def _get_latent_fields(mode: LatentDataType) -> List[BaseAnnDataField]:
@@ -267,6 +235,10 @@
                     REGISTRY_KEYS.LATENT_QZV_KEY,
                     _SCVI_LATENT_QZV,
                 ),
+                NumericalObsField(
+                    REGISTRY_KEYS.OBSERVED_LIB_SIZE,
+                    _SCVI_OBSERVED_LIB_SIZE,
+                ),
             ]
         else:
             raise ValueError(f"Unknown latent mode: {mode}")
@@ -278,10 +250,9 @@
         )
         return latent_fields
 
->>>>>>> 5729e852
     def to_latent_mode(
         self,
-        mode: LatentDataType = "posterior_parameters",
+        mode: LatentDataType = _SCVI_LATENT_MODE,
         use_latent_qzm_key: str = "X_latent_qzm",
         use_latent_qzv_key: str = "X_latent_qzv",
     ) -> None:
@@ -308,36 +279,21 @@
         the original count data, but instead contains the latent representation
         of the original data and metadata.
         """
-<<<<<<< HEAD
+        # TODO(adamgayoso): Add support for other latent modes, including a mode
+        # in which no data is minified.
         if self.module.use_observed_lib_size is False:
             raise ValueError(
                 "Latent mode not supported when use_observed_lib_size is False"
             )
-
-        scvi_get_latent_adata_from_adata(
-            self.adata,
-            mode,
-            _SCVI_LATENT_QZM,
-            _SCVI_LATENT_QZV,
-            _SCVI_OBSERVED_LIB_SIZE,
-            use_latent_qzm_key,
-            use_latent_qzv_key,
-        )
-        self.adata_manager.register_new_fields(
-            scvi_get_latent_fields(
-                mode, _SCVI_LATENT_QZM, _SCVI_LATENT_QZV, _SCVI_OBSERVED_LIB_SIZE
-            )
-        )
-=======
-        # TODO(adamgayoso): Add support for other latent modes, including a mode
-        # in which no data is minified.
         # This validates and sets a new adata manager
-        self.adata = self._get_reduced_adata(mode)
+        self.adata = get_reduced_adata(self.adata, mode)
         if mode == _SCVI_LATENT_MODE:
             self.adata.obsm[_SCVI_LATENT_QZM] = self.adata.obsm[use_latent_qzm_key]
             self.adata.obsm[_SCVI_LATENT_QZV] = self.adata.obsm[use_latent_qzv_key]
+            self.adata.obs[_SCVI_OBSERVED_LIB_SIZE] = np.squeeze(
+                np.asarray(self.adata.X.sum(axis=1))
+            )
         else:
             raise ValueError(f"Unknown latent mode: {mode}")
         self.adata_manager.register_new_fields(self._get_latent_fields(mode))
->>>>>>> 5729e852
         self.module.latent_data_type = mode