--- conflicted
+++ resolved
@@ -95,7 +95,6 @@
 
         self.init_params_ = self._get_init_params(locals())
 
-<<<<<<< HEAD
     @staticmethod
     @setup_anndata_dsp.dedent
     def setup_anndata(
@@ -122,10 +121,7 @@
             copy=copy,
         )
 
-    def get_gene_by_topic(self, give_mean=True) -> pd.DataFrame:
-=======
     def get_gene_by_topic(self, n_samples=5000) -> pd.DataFrame:
->>>>>>> c1ca24f9
         """
         Gets a Monte-Carlo estimate of the expectation of the gene by topic matrix.
 
