# Release notes

Starting from version 0.20.1, this format is based on [Keep a Changelog], and this project adheres
to [Semantic Versioning]. Full commit history is available in the
[commit logs](https://github.com/scverse/scvi-tools/commits/).

## Version 1.4

### 1.4.0 (2025-XX-XX)

#### Added

- Add a PyTorch implementation of {class}`scvi.external.MRVI`, {pr}`3304`.
- Add checkpointing with {class}`scvi.autotune.AutotuneExperiment`, {pr}`3452`.
- Add Downstream Analysis functions multi GPU support, {pr}`3443`.
<<<<<<< HEAD
- Add {class}`scvi.external.CytoVI` for dealing with cytometry data {pr}`3456`.
=======
- Add checkpointing with autotune, {pr}`3452`.
- Add {class}`scvi.external.CYTOVI` for dealing with cytometry data {pr}`3456`.
>>>>>>> 6b0732f7

#### Fixed

- Fix in library size calculation in {class}`scvi.model.TOTALVI`, {pr}`3452`.
- Fix scarches surgery in {class}`scvi.external.SysVI`, {pr}`3466`.
- Fix VAE load size mismatch when using extra covariates with custom datamodule, {pr}`3461`.
- Fix in {class}`~scvi.external.POISSONVI` differential_accessibility, {pr}`3473`.

#### Changed

#### Removed

- Remove the support for Python 3.10, {pr}`3441`.
- Remove the support for setup_anndata in {class}`~scvi.model.MULTIVI`, {pr}`3486`.

## Version 1.3

### 1.3.3 (2025-07-23)

#### Added

- Add support for using AnnCollection {class}`scvi.dataloaders.CollectionAdapter` dataloader for
    {class}`scvi.model.SCVI` and {class}`scvi.model.SCANVI`, {pr}`3362`.

#### Fixed

- Add a fix to {func}`~scvi.model.SCVI.differential_expression`, {pr}`3418`.
- Add {class}`scvi.module.base.SupervisedModuleClass` to the classifier, {pr}`3430`.

#### Changed

- Temporary pinned Jax version to \<0.7.0 to be able to install numpyro.

#### Removed

- Removed a bad legacy code in {class}`scvi.model.base.ArchesMixin`, {pr}`3417`.
- Removed Deprecated {class}`scvi.train.SaveBestState` from code {pr}`3420`.

### 1.3.2 (2025-06-22)

#### Added

- Added posterior predictive samples batch projection. {pr}`3369`.
- Added getting protein probabilities in {class}`~scvi.model.MULTIVI` {pr}`3341`.
- Add {class}`scvi.external.SCVIVA` for representation of cells and their environments in spatial
    transcriptomics {pr}`3172`.
- Add support for Python 3.13 {pr}`3247`.

#### Fixed

- Fix bug in {class}`scvi.external.TOTALANVI` scarches. {pr}`3355`.
- Fix bug in {class}`scvi.external.MRVI` down stream analysis use of external adata. {pr}`3324`.
- Fix bug in perplexity calculation in {class}`scvi.model.AmortizedLDA`. {pr}`3373`.

#### Changed

- Update Read the docs tutorials with one main preprocessing tutorial {pr}`3363`.

#### Removed

- Removed default arguments from test function parameters due to ruff pre-commit v0.12.0 with
    PT028 rule {pr}`3393`.

### 1.3.1 (2025-05-15)

#### Added

- Add {class}`scvi.external.METHYLANVI` for modeling methylation labelled data from single-cell
    bisulfite sequencing (scBS-seq) {pr}`3066`.
- Add supervised module class {class}`scvi.module.base.SupervisedModuleClass`. {pr}`3237`.
- Add get normalized function model property for any generative model {pr}`3238` and changed
    get_accessibility_estimates to get_normalized_accessibility, where needed.
- Add {class}`scvi.external.TOTALANVI`. {pr}`3259` for modeling of single-cell RNA and
    CITE-seq protein data that integrates semi-supervised cell type annotations to jointly infer
    both protein expression and cell states
- Add Custom Dataloaders registry support, {pr}`2932`.
- Add support for using Census and LaminAI custom dataloaders for {class}`scvi.model.SCVI`
    and {class}`scvi.model.SCANVI`, {pr}`2932`.
- Add Early stopping KL warmup steps. {pr}`3262`.
- Add Minification option to {class}`~scvi.model.LinearSCVI` {pr}`3294`.
- Update Read the docs tutorials index page with interactive filterable options {pr}`3276`.

#### Fixed

- Add consideration for missing monitor set during early stopping. {pr}`3226`.
- Fix bug in {class}`scvi.external.SysVI` get_normalized_expression function. {pr}`3255`.
- Add support for IntegratedGradients for multimodal models. {pr}`3264`.
- Fix bug in resolVI get_normalized expression function. {pr}`3308`.
- Fix bug in resolVI gene-assay dispersion. {pr}`3308`.

#### Changed

- Updated Scvi-Tools AWS hub to Weizmann instead of Berkeley. {pr}`3246`.
- Updated resolVI to use rapids-singlecell. {pr}`3308`.

#### Removed

- Removed Jax version constraint for mrVI training. {pr}`3309`.

### 1.3.0 (2025-02-28)

#### Added

- Add {class}`scvi.external.Decipher` for dimensionality reduction and interpretable
    representation learning in single-cell RNA sequencing data {pr}`3015`, {pr}`3091`.
- Add multiGPU support for {class}`~scvi.model.SCVI`, {class}`~scvi.model.SCANVI`,
    {class}`~scvi.model.CondSCVI` and {class}`~scvi.model.LinearSCVI`, {class}`~scvi.model.TOTALVI`,
    {class}`~scvi.model.MULTIVI` and {class}`~scvi.model.PEAKVI`. {pr}`3125`.
- Add an exception callback to {class}`scvi.train._callbacks.SaveCheckpoint` in order to save
    optimal model during training, in case of failure because of Nan's in gradients. {pr}`3159`.
- Add {meth}`~scvi.model.SCVI.get_normalized_expression` for models: {class}`~scvi.model.PEAKVI`,
    {class}`~scvi.external.POISSONVI`, {class}`~scvi.model.CondSCVI`, {class}`~scvi.model.AUTOZI`,
    {class}`~scvi.external.CellAssign` and {class}`~scvi.external.GIMVI`. {pr}`3121`.
- Add {class}`scvi.external.RESOLVI` for bias correction in single-cell resolved spatial
    transcriptomics {pr}`3144`.
- Add semisupervised training mixin class
    {class}`scvi.model.base.SemisupervisedTrainingMixin`. {pr}`3164`.
- Add scib-metrics support for {class}`scvi.autotune.AutotuneExperiment` and
    {class}`scvi.train._callbacks.ScibCallback` for autotune for scib metrics {pr}`3168`.
- Add Support of dask arrays in AnnTorchDataset. {pr}`3193`.
- Add a common use cases section in the docs user guide. {pr}`3200`.
- Add {class}`scvi.external.SysVI` for cycle consistency loss and VampPrior {pr}`3195`.

#### Fixed

- Fixed bug in distributed {class}`scvi.dataloaders.ConcatDataLoader` {pr}`3053`.
- Fixed bug when loading Pyro-based models and scArches support for Pyro {pr}`3138`
- Fixed disable vmap in {class}`scvi.external.MRVI` for large sample sizes to avoid
    out-of-memory errors. Store distance matrices as numpy array in xarray to reduce
    memory usage {pr}`3146`.
- Fixed {class}`scvi.external.MRVI` MixtureSameFamily log probability calculation {pr}`3189`.

#### Changed

- Updated the CI workflow with multiGPU tests {pr}`3053`.
- Set `mode="change"` as default DE method. Compute positive and negative LFC separately
    by default (`test_mode="three"`). Corrected computation of pseudocounts and make if
    default to add a pseudocounts for genes not expressed (`pseudocount=None`). According to
    Eq. 10 of Boyeau _et al_, _PNAS_ 2023 {pr}`2826`

#### Removed

## Version 1.2

### 1.2.2 (2024-12-31)

#### Added

- Add MuData Minification option to {class}`~scvi.model.TOTALVI` {pr}`3061`.
- Add Support for MPS usage in mac {pr}`3100`.
- Add support for torch.compile before train (EXPERIMENTAL) {pr}`2931`.
- Add support for Numpy 2.0 {pr}`2842`.
- Changed scvi-hub ModelCard and add criticism metrics to the card {pr}`3078`.
- MuData support for {class}`~scvi.model.MULTIVI` via the method
    {meth}`~scvi.model.MULTIVI.setup_mudata` {pr}`3038`.

#### Fixed

- Fixed batch_size pop to get in {class}`scvi.dataloaders.DataSplitter` {pr}`3128`.

#### Changed

- Updated the CI workflow with internet, private and optional tests {pr}`3082`.
- Changed loompy stored files to anndata {pr}`2842`.
- Address AnnData >= 0.11 deprecation warning for {class}`anndata.experimental` by replacing
    instances to {class}`anndata.abc` and {class}`anndata.io` {pr}`3085`.

#### Removed

- Removed the support for loompy and local mde function {pr}`2842`.

### 1.2.1 (2024-12-04)

#### Added

- Added adaptive handling for last training minibatch of 1-2 cells in case of
    `datasplitter_kwargs={"drop_last": False}` and `train_size = None` by moving them into
    validation set, if available. {pr}`3036`.
- Add `batch_key` and `labels_key` to {meth}`scvi.external.SCAR.setup_anndata`. {pr}`3045`.
- Implemented variance of ZINB distribution. {pr}`3044`.
- Support for minified mode while retaining counts to skip the encoder.
- New Trainingplan argument `update_only_decoder` to use stored latent codes and skip training of
    the encoder.
- Refactored code for minified models. {pr}`2883`.
- Add {class}`scvi.external.METHYLVI` for modeling methylation data from single-cell
    bisulfite sequencing (scBS-seq) experiments {pr}`2834`.

#### Fixed

- Breaking Change: Fix `get_outlier_cell_sample_pairs` function in {class}`scvi.external.MRVI`
    to correctly compute the maxmimum log-density across in-sample cells rather than the
    aggregated posterior log-density {pr}`3007`.
- Fix references to `scvi.external` in {meth}`scvi.external.SCAR.setup_anndata`.
- Fix gimVI to append mini batches first into CPU during get_imputed and get_latent operations {pr}`3058`.

#### Changed

#### Removed

### 1.2.0 (2024-09-26)

#### Added

- Add support for Python 3.12 {pr}`2966`.
- Add support for categorial covariates in scArches in {class}`scvi.model.base.ArchesMixin` {pr}`2936`.
- Add assertion error in cellAssign for checking duplicates in celltype markers {pr}`2951`.
- Add {meth}`scvi.external.POISSONVI.get_region_factors` {pr}`2940`.
- {attr}`scvi.settings.dl_persistent_workers` allows using persistent workers in
    {class}`scvi.dataloaders.AnnDataLoader` {pr}`2924`.
- Add option for using external indexes in data splitting classes that are under `scvi.dataloaders`
    by passing `external_indexing=list[train_idx,valid_idx,test_idx]` as well as in all models
    available {pr}`2902`.
- Add warning if creating data splits in `scvi.dataloaders` that create last batch with less than 3
    cells {pr}`2916`.
- Add new experimental functional API for hyperparameter tuning with
    {func}`scvi.autotune.run_autotune` and {class}`scvi.autotune.AutotuneExperiment` to replace
    {class}`scvi.autotune.ModelTuner`, {class}`scvi.autotune.TunerManager`, and
    {class}`scvi.autotune.TuneAnalysis` {pr}`2561`.
- Add experimental class {class}`scvi.nn.Embedding` implementing methods for extending embeddings
    {pr}`2574`.
- Add experimental support for representing batches with continuously-valued embeddings by passing
    in `batch_representation="embedding"` to {class}`scvi.model.SCVI` {pr}`2576`.
- Add experimental mixin classes {class}`scvi.model.base.EmbeddingMixin` and
    {class}`scvi.module.base.EmbeddingModuleMixin` {pr}`2576`.
- Add option to generate synthetic spatial coordinates in {func}`scvi.data.synthetic_iid` with
    argument `generate_coordinates` {pr}`2603`.
- Add experimental support for using custom {class}`lightning.pytorch.core.LightningDataModule`s
    in {func}`scvi.autotune.run_autotune` {pr}`2605`.
- Add {class}`scvi.external.VELOVI` for RNA velocity estimation using variational inference
    {pr}`2611`.
- Add `unsigned` argument to {meth}`scvi.hub.HubModel.pull_from_s3` to allow for unsigned
    downloads of models from AWS S3 {pr}`2615`.
- Add support for `batch_key` in {meth}`scvi.model.CondSCVI.setup_anndata` {pr}`2626`.
- Add support for {meth}`scvi.model.base.RNASeqMixin` in {class}`scvi.model.CondSCVI` {pr}`2915`.
- Add `load_best_on_end` argument to {class}`scvi.train.SaveCheckpoint` to load the best model
    state at the end of training {pr}`2672`.
- Add experimental class {class}`scvi.distributions.BetaBinomial` implementing the Beta-Binomial
    distribution with mean-dispersion parameterization for modeling scBS-seq methylation data
    {pr}`2692`.
- Add support for custom dataloaders in {class}`scvi.model.base.VAEMixin` methods by specifying
    the `dataloader` argument {pr}`2748`.
- Add option to use a normal distribution in the generative model of {class}`scvi.model.SCVI` by
    passing in `gene_likelihood="normal"` {pr}`2780`.
- Add {class}`scvi.external.MRVI` for modeling sample-level heterogeneity in single-cell RNA-seq
    data {pr}`2756`.
- Add support for reference mapping with {class}`mudata.MuData` models to
    {class}`scvi.model.base.ArchesMixin` {pr}`2578`.
- Add argument `return_mean` to {meth}`scvi.model.base.VAEMixin.get_reconstruction_error`
    and {meth}`scvi.model.base.VAEMixin.get_elbo` to allow computation
    without averaging across cells {pr}`2362`.
- Add support for setting `weights="importance"` in
    {meth}`scvi.model.SCANVI.differential_expression` {pr}`2362`.

#### Changed

- Deprecate {func}`scvi.data.cellxgene`, to be removed in v1.3. Please directly use the
    [cellxgene-census](https://chanzuckerberg.github.io/cellxgene-census/) instead {pr}`2542`.
- Deprecate {func}`scvi.nn.one_hot`, to be removed in v1.3. Please directly use the
    `one_hot` function in PyTorch instead {pr}`2608`.
- Deprecate {class}`scvi.train.SaveBestState`, to be removed in v1.3. Please use
    {class}`scvi.train.SaveCheckpoint` instead {pr}`2673`.
- Deprecate `save_best` argument in {meth}`scvi.model.PEAKVI.train` and
    {meth}`scvi.model.MULTIVI.train`, to be removed in v1.3. Please pass in `enable_checkpointing`
    or specify a custom checkpointing procedure with {class}`scvi.train.SaveCheckpoint` instead
    {pr}`2673`.
- Move {func}`scvi.model.base._utils._load_legacy_saved_files` to
    {func}`scvi.model.base._save_load._load_legacy_saved_files` {pr}`2731`.
- Move {func}`scvi.model.base._utils._load_saved_files` to
    {func}`scvi.model.base._save_load._load_saved_files` {pr}`2731`.
- Move {func}`scvi.model.base._utils._initialize_model` to
    {func}`scvi.model.base._save_load._initialize_model` {pr}`2731`.
- Move {func}`scvi.model.base._utils._validate_var_names` to
    {func}`scvi.model.base._save_load._validate_var_names` {pr}`2731`.
- Move {func}`scvi.model.base._utils._prepare_obs` to
    {func}`scvi.model.base._de_core._prepare_obs` {pr}`2731`.
- Move {func}`scvi.model.base._utils._de_core` to
    {func}`scvi.model.base._de_core._de_core` {pr}`2731`.
- Move {func}`scvi.model.base._utils._fdr_de_prediction` to
    {func}`scvi.model.base._de_core_._fdr_de_prediction` {pr}`2731`.
- {func}`scvi.data.synthetic_iid` now generates unique variable names for protein and
    accessibility data {pr}`2739`.
- The `data_module` argument in {meth}`scvi.model.base.UnsupervisedTrainingMixin.train` has been
    renamed to `datamodule` for consistency {pr}`2749`.
- Change the default saving method of variable names for {class}`mudata.MuData` based models
    (_e.g._ {class}`scvi.model.TOTALVI`) to a dictionary of per-mod variable names instead of a
    concatenated array of all variable names. Users may replicate the previous behavior by
    passing in `legacy_mudata_format=True` to {meth}`scvi.model.base.BaseModelClass.save`
    {pr}`2769`.
- Changed internal activation function in {class}`scvi.nn.DecoderTOTALVI` to Softplus to
    increase numerical stability. This is the new default for new models. Previously trained models
    will be loaded with exponential activation function {pr}`2913`.

#### Fixed

- Fix logging of accuracy for cases with 1 sample per class in scANVI {pr}`2938`.
- Disable adversarial classifier if training with a single batch.
    Previously this raised a None error {pr}`2914`.
- {meth}`~scvi.model.SCVI.get_normalized_expression` fixed for Poisson distribution and
    Negative Binomial with latent_library_size {pr}`2915`.
- Fix {meth}`scvi.module.VAE.marginal_ll` when `n_mc_samples_per_pass=1` {pr}`2362`.
- {meth}`scvi.module.VAE.marginal_ll` when `n_mc_samples_per_pass=1` {pr}`2362`.
- Enable option to drop_last minibatch during training by `datasplitter_kwargs={"drop_last": True}`
    {pr}`2926`.
- Fix JAX to be deterministic on CUDA when seed is manually set {pr}`2923`.

#### Removed

- Remove {class}`scvi.autotune.ModelTuner`, {class}`scvi.autotune.TunerManager`, and
    {class}`scvi.autotune.TuneAnalysis` in favor of new experimental functional API with
    {func}`scvi.autotune.run_autotune` and {class}`scvi.autotune.AutotuneExperiment` {pr}`2561`.
- Remove `feed_labels` argument and corresponding code paths in {meth}`scvi.module.SCANVAE.loss`
    {pr}`2644`.
- Remove {class}`scvi.train._callbacks.MetricsCallback` and argument `additional_val_metrics` in
    {class}`scvi.train.Trainer` {pr}`2646`.

## Version 1.1

### 1.1.6 (2024-08-19)

#### Fixed

- Breaking change: In `scvi.autotune._manager` we changed the parameter in RunConfig from
    `local_dir` to `storage_path` see issue `2908` {pr}`2689`.

### 1.1.5 (2024-06-30)

### 1.1.4 (2024-06-30)

#### Added

- Add argument `return_logits` to {meth}`scvi.external.SOLO.predict` that allows returning logits
    instead of probabilities when passing in `soft=True` to replicate the buggy behavior previous
    to v1.1.3 {pr}`2870`.

### 1.1.3 (2024-06-26)

#### Fixed

- Breaking change: Fix {meth}`scvi.external.SOLO.predict` to correctly return probabiities
    instead of logits when passing in `soft=True` (the default option) {pr}`2689`.
- Breaking change: Fix {class}`scvi.dataloaders.SemiSupervisedDataSplitter` to properly sample
    unlabeled observations without replacement {pr}`2816`.

### 1.1.2 (2024-03-01)

#### Changed

- Address AnnData >= 0.10 deprecation warning for {func}`anndata.read` by replacing instances with
    {func}`anndata.read_h5ad` {pr}`2531`.
- Address AnnData >= 0.10 deprecation warning for {class}`anndata._core.sparse_dataset.SparseDataset`
    by replacing instances with {class}`anndata.abc.CSCDataset` and
    {class}`anndata.abc.CSRDataset` {pr}`2531`.

### 1.1.1 (2024-02-19)

#### Fixed

- Correctly apply non-default user parameters in {class}`scvi.external.POISSONVI` {pr}`2522`.

### 1.1.0 (2024-02-13)

#### Added

- Add {class}`scvi.external.ContrastiveVI` for contrastiveVI {pr}`2242`.
- Add {class}`scvi.dataloaders.BatchDistributedSampler` for distributed training {pr}`2102`.
- Add `additional_val_metrics` argument to {class}`scvi.train.Trainer`, allowing to specify
    additional metrics to compute and log during the validation loop using
    {class}`scvi.train._callbacks.MetricsCallback` {pr}`2136`.
- Expose `accelerator` and `device` arguments in {meth}`scvi.hub.HubModel.load_model` `pr`{2166}.
- Add `load_sparse_tensor` argument in {class}`scvi.data.AnnTorchDataset` for directly loading
    SciPy CSR and CSC data structures to their PyTorch counterparts, leading to faster data loading
    depending on the sparsity of the data {pr}`2158`.
- Add per-group LFC information to
    {meth}`scvi.criticism.PosteriorPredictiveCheck.differential_expression`. `metrics["diff_exp"]`
    is now a dictionary where `summary` stores the summary dataframe, and `lfc_per_model_per_group`
    stores the per-group LFC {pr}`2173`.
- Expose {meth}`torch.save` keyword arguments in {class}`scvi.model.base.BaseModelClass.save`
    and {class}`scvi.external.GIMVI.save` {pr}`2200`.
- Add `model_kwargs` and `train_kwargs` arguments to {meth}`scvi.autotune.ModelTuner.fit`
    {pr}`2203`.
- Add `datasplitter_kwargs` to model `train` methods {pr}`2204`.
- Add `use_posterior_mean` argument to {meth}`scvi.model.SCANVI.predict` for stochastic prediction
    of celltype labels {pr}`2224`.
- Add support for Python 3.10+ type annotations in {class}`scvi.autotune.ModelTuner` {pr}`2239`.
- Add option to log device statistics in {meth}`scvi.autotune.ModelTuner.fit` with argument
    `monitor_device_stats` {pr}`2260`.
- Add option to pass in a random seed to {meth}`scvi.autotune.ModelTuner.fit` with argument `seed`
    {pr}`2260`.
- Automatically log the learning rate when `reduce_lr_on_plateau=True` in training plans
    {pr}`2280`.
- Add {class}`scvi.external.POISSONVI` to model scATAC-seq fragment counts with a Poisson
    distribution {pr}`2249`
- {class}`scvi.train.SemiSupervisedTrainingPlan` now logs the classifier calibration error
    {pr}`2299`.
- Passing `enable_checkpointing=True` into `train` methods is now compatible with our model saves.
    Additional options can be specified by initializing with {class}`scvi.train.SaveCheckpoint`
    {pr}`2317`.
- {attr}`scvi.settings.dl_num_workers` is now correctly applied as the default `num_workers` in
    {class}`scvi.dataloaders.AnnDataLoader` {pr}`2322`.
- Passing in `indices` to {class}`scvi.criticism.PosteriorPredictiveCheck` allows for running
    metrics on a subset of the data {pr}`2361`.
- Add `seed` argument to {func}`scvi.model.utils.mde` for reproducibility {pr}`2373`.
- Add {meth}`scvi.hub.HubModel.save` and {meth}`scvi.hub.HubMetadata.save` {pr}`2382`.
- Add support for Optax 0.1.8 by renaming instances of {func}`optax.additive_weight_decay` to
    {func}`optax.add_weight_decay` {pr}`2396`.
- Add support for hosting {class}`scvi.hub.HubModel` on AWS S3 via
    {meth}`scvi.hub.HubModel.pull_from_s3` and {meth}`scvi.hub.HubModel.push_to_s3` {pr}`2378`.
- Add clearer error message for {func}`scvi.data.poisson_gene_selection` when input data does not
    contain raw counts {pr}`2422`.
- Add API for using custom dataloaders with {class}`scvi.model.SCVI` by making `adata` argument
    optional on initialization and adding optional argument `data_module` to
    {meth}`scvi.model.base.UnsupervisedTrainingMixin.train` {pr}`2467`.
- Add support for Ray 2.8-2.9 in {class}`scvi.autotune.ModelTuner` {pr}`2478`.

#### Fixed

- Fix bug where `n_hidden` was not being passed into {class}`scvi.nn.Encoder` in
    {class}`scvi.model.AmortizedLDA` {pr}`2229`
- Fix bug in {class}`scvi.module.SCANVAE` where classifier probabilities were interpreted as
    logits. This is backwards compatible as loading older models will use the old code path
    {pr}`2301`.
- Fix bug in {class}`scvi.external.GIMVI` where `batch_size` was not properly used in inference
    methods {pr}`2366`.
- Fix error message formatting in {meth}`scvi.data.fields.LayerField.transfer_field` {pr}`2368`.
- Fix ambiguous error raised in {meth}`scvi.distributions.NegativeBinomial.log_prob` and
    {meth}`scvi.distributions.ZeroInflatedNegativeBinomial.log_prob` when `scale` not passed in
    and value not in support {pr}`2395`.
- Fix initialization of {class}`scvi.distributions.NegativeBinomial` and
    {class}`scvi.distributions.ZeroInflatedNegativeBinomial` when `validate_args=True` and
    optional parameters not passed in {pr}`2395`.
- Fix error when re-initializing {class}`scvi.external.GIMVI` with the same datasets {pr}`2446`.

#### Changed

- Replace `sparse` with `sparse_format` argument in {meth}`scvi.data.synthetic_iid` for increased
    flexibility over dataset format {pr}`2163`.
- Revalidate `devices` when automatically switching from MPS to CPU accelerator in
    {func}`scvi.model._utils.parse_device_args` {pr}`2247`.
- Refactor {class}`scvi.data.AnnTorchDataset`, now loads continuous data as {class}`numpy.float32`
    and categorical data as {class}`numpy.int64` by default {pr}`2250`.
- Support fractional GPU usage in {class}`scvi.autotune.ModelTuner` `pr`{2252}.
- Tensorboard is now the default logger in {class}`scvi.autotune.ModelTuner` `pr`{2260}.
- Match `momentum` and `epsilon` in {class}`scvi.module.JaxVAE` to the default values in PyTorch
    {pr}`2309`.
- Change {class}`scvi.train.SemiSupervisedTrainingPlan` and
    {class}`scvi.train.ClassifierTrainingPlan` accuracy and F1 score
    computations to use `"micro"` reduction rather than `"macro"` {pr}`2339`.
- Internal refactoring of {meth}`scvi.module.VAE.sample` and
    {meth}`scvi.model.base.RNASeqMixin.posterior_predictive_sample` {pr}`2377`.
- Change `xarray` and `sparse` from mandatory to optional dependencies {pr}`2480`.
- Use {class}`anndata.abc.CSCDataset` and {class}`anndata.abc.CSRDataset`
    instead of the deprecated {class}`anndata._core.sparse_dataset.SparseDataset` for type checks
    {pr}`2485`.
- Make `use_observed_lib_size` argument adjustable in {class}`scvi.module.LDVAE` `pr`{2494}.

#### Removed

- Remove deprecated `use_gpu` argument in favor of PyTorch Lightning arguments `accelerator` and
    `devices` {pr}`2114`.
- Remove deprecated `scvi._compat.Literal` class {pr}`2115`.
- Remove chex dependency {pr}`2482`.

## Version 1.0

### 1.0.4 (2023-10-13)

### Added

- Add support for AnnData 0.10.0 {pr}`2271`.

### 1.0.3 (2023-08-13)

#### Changed

- Disable the default selection of MPS when `accelerator="auto"` in Lightning {pr}`2167`.
- Change JAX models to use `dict` instead of {class}`flax.core.FrozenDict` according
    to the Flax migration guide <https://github.com/google/flax/discussions/3191> {pr}`2222`.

#### Fixed

- Fix bug in {class}`scvi.model.base.PyroSviTrainMixin` where `training_plan`
    argument is ignored {pr}`2162`.
- Fix missing docstring for `unlabeled_category` in
    {class}`scvi.model.SCANVI.setup_anndata` and reorder arguments {pr}`2189`.
- Fix Pandas 2.0 unpickling error in {meth}`scvi.model.base.BaseModelClas.convert_legacy_save`
    by switching to {func}`pandas.read_pickle` for the setup dictionary {pr}`2212`.

### 1.0.2 (2023-07-05)

#### Fixed

- Fix link to Scanpy preprocessing in introduction tutorial {pr}`2154`.
- Fix link to Ray Tune search API in autotune tutorial {pr}`2154`.

### 1.0.1 (2023-07-04)

#### Added

- Add support for Python 3.11 {pr}`1977`.

#### Changed

- Upper bound Chex dependency to 0.1.8 due to NumPy installation conflicts {pr}`2132`.

### 1.0.0 (2023-06-02)

#### Added

- Add {class}`scvi.criticism.PosteriorPredictiveCheck` for model evaluation {pr}`2058`.
- Add {func}`scvi.data.reads_to_fragments` for scATAC data {pr}`1946`
- Add default `stacklevel` for `warnings` in `scvi.settings` {pr}`1971`.
- Add scBasset motif injection procedure {pr}`2010`.
- Add importance sampling based differential expression procedure {pr}`1872`.
- Raise clearer error when initializing {class}`scvi.external.SOLO` from {class}`scvi.model.SCVI`
    with extra categorical or continuous covariates {pr}`2027`.
- Add option to generate {class}`mudata.MuData` in {meth}`scvi.data.synthetic_iid` {pr}`2028`.
- Add option for disabling shuffling prior to splitting data in
    {class}`scvi.dataloaders.DataSplitter` {pr}`2037`.
- Add {meth}`scvi.data.AnnDataManager.create_torch_dataset` and expose custom sampler ability
    {pr}`2036`.
- Log training loss through Lightning's progress bar {pr}`2043`.
- Filter Jax undetected GPU warnings {pr}`2044`.
- Raise warning if MPS backend is selected for PyTorch,
    see <https://github.com/pytorch/pytorch/issues/77764> {pr}`2045`.
- Add `deregister_manager` function to {class}`scvi.model.base.BaseModelClass`, allowing to clear
    {class}`scvi.data.AnnDataManager` instances from memory {pr}`2060`.
- Add option to use a linear classifier in {class}`scvi.model.SCANVI` {pr}`2063`.
- Add lower bound 0.12.1 for Numpyro dependency {pr}`2078`.
- Add new section in scBasset tutorial for motif scoring {pr}`2079`.

#### Fixed

- Fix creation of minified adata by copying original uns dict {pr}`2000`. This issue arises with
    anndata>=0.9.0.
- Fix {class}`scvi.model.TOTALVI` {class}`scvi.model.MULTIVI` handling of missing protein values
    {pr}`2009`.
- Fix bug in {meth}`scvi.distributions.NegativeBinomialMixture.sample` where `theta` and `mu`
    arguments were switched around {pr}`2024`.
- Fix bug in {meth}`scvi.dataloaders.SemiSupervisedDataLoader.resample_labels` where the labeled
    dataloader was not being reinitialized on subsample {pr}`2032`.
- Fix typo in {class}`scvi.model.JaxSCVI` example snippet {pr}`2075`.

#### Changed

- Use sphinx book theme for documentation {pr}`1673`.
- {meth}`scvi.model.base.RNASeqMixin.posterior_predictive_sample` now outputs 3-d
    {class}`sparse.GCXS` matrices {pr}`1902`.
- Add an option to specify `dropout_ratio` in {meth}`scvi.data.synthetic_iid` {pr}`1920`.
- Update to lightning 2.0 {pr}`1961`
- Hyperopt is new default searcher for tuner {pr}`1961`
- {class}`scvi.train.AdversarialTrainingPlan` no longer encodes data twice during a training step,
    instead uses same latent for both optimizers {pr}`1961`, {pr}`1980`
- Switch back to using sphinx autodoc typehints {pr}`1970`.
- Disable default seed, run `scvi.settings.seed` after import for reproducibility {pr}`1976`.
- Deprecate `use_gpu` in favor of PyTorch Lightning arguments `accelerator` and `devices`, to be
    removed in v1.1 {pr}`1978`.
- Docs organization {pr}`1983`.
- Validate training data and code URLs for {class}`scvi.hub.HubMetadata` and
    {class}`scvi.hub.HubModelCardHelper` {pr}`1985`.
- Keyword arguments for encoders and decoders can now be passed in from the model level {pr}`1986`.
- Expose `local_dir` as a public property in {class}`scvi.hub.HubModel` {pr}`1994`.
- Use {func}`anndata.concat` internally inside {meth}`scvi.external.SOLO.from_scvi_model` {pr}`2013`.
- {class}`scvi.train.SemiSupervisedTrainingPlan` and {class}`scvi.train.ClassifierTrainingPlan`
    now log accuracy, F1 score, and AUROC metrics {pr}`2023`.
- Switch to cellxgene census for backend for cellxgene data function {pr}`2030`.
- Change default `max_cells` and `truncation` in
    {meth}`scvi.model.base.RNASeqMixin.get_importance_weights` {pr}`2064`.
- Refactor heuristic for default `max_epochs` as a separate function
    {meth}`scvi.model._utils.get_max_epochs_heuristic` {pr}`2083`.

#### Removed

- Remove ability to set up ST data in {class}`~scvi.external.SpatialStereoscope.from_rna_model`,
    which was deprecated. ST data should be set up using
    {class}`~scvi.external.SpatialStereoscope.setup_anndata` {pr}`1949`.
- Remove custom reusable doc decorator which was used for de docs {pr}`1970`.
- Remove `drop_last` as an integer from {class}`~scvi.dataloaders.AnnDataLoader`, add typing and
    code cleanup {pr}`1975`.
- Remove seqfish and seqfish plus datasets {pr}`2017`.
- Remove support for Python 3.8 (NEP 29) {pr}`2021`.

## Version 0.20

### 0.20.3 (2023-03-21)

#### Fixed

- Fix totalVI differential expression when integer sequential protein names are automatically used
    {pr}`1951`.
- Fix peakVI scArches test case {pr}`1962`.

#### Changed

- Allow passing in `map_location` into {meth}`~scvi.hub.HubMetadata.from_dir` and
    {meth}`~scvi.hub.HubModelCardHelper.from_dir` and set default to `"cpu"` {pr}`1960`.
- Updated tutorials {pr}`1966`.

### 0.20.2 (2023-03-10)

#### Fixed

- Fix `return_dist` docstring of {meth}`scvi.model.base.VAEMixin.get_latent_representation`
    {pr}`1932`.
- Fix hyperlink to pymde docs {pr}`1944`

#### Changed

- Use ruff for fixing and linting {pr}`1921`, {pr}`1941`.
- Use sphinx autodoc instead of sphinx-autodoc-typehints {pr}`1941`.
- Remove .flake8 and .prospector files {pr}`1923`.
- Log individual loss terms in {meth}`scvi.module.MULTIVAE.loss` {pr}`1936`.
- Setting up ST data in {class}`~scvi.external.SpatialStereoscope.from_rna_model` is deprecated.
    ST data should be set up using {class}`~scvi.external.SpatialStereoscope.setup_anndata`
    {pr}`1803`.

### 0.20.1 (2023-02-21)

#### Fixed

- Fixed computation of ELBO during training plan logging when using global kl terms. {pr}`1895`
- Fixed usage of {class}`scvi.train.SaveBestState` callback, which affected
    {class}`scvi.model.PEAKVI` training. If using {class}`~scvi.model.PEAKVI`, please upgrade.
    {pr}`1913`
- Fixed original seed for jax-based models to work with jax 0.4.4. {pr}`1907`, {pr}`1909`

### New in 0.20.0 (2023-02-01)

#### Major changes

- Model hyperparameter tuning is available through {class}`~scvi.autotune.ModelTuner` (beta)
    {pr}`1785`,{pr}`1802`,{pr}`1831`.
- Pre-trained models can now be uploaded to and downloaded from [Hugging Face models] using the
    {mod}`~scvi.hub` module {pr}`1779`,{pr}`1812`,{pr}`1828`,{pr}`1841`, {pr}`1851`,{pr}`1862`.
- {class}`~anndata.AnnData` `.var` and `.varm` attributes can now be registered through new fields
    in {mod}`~scvi.data.fields` {pr}`1830`,{pr}`1839`.
- {class}`~scvi.external.SCBASSET`, a reimplementation of the [original scBasset model], is
    available for representation learning of scATAC-seq data (experimental) {pr}`1839`,{pr}`1844`,
    {pr}`1867`,{pr}`1874`,{pr}`1882`.
- {class}`~scvi.train.LowLevelPyroTrainingPlan` and {class}`~scvi.model.base.PyroModelGuideWarmup`
    added to allow the use of vanilla PyTorch optimization on Pyro models {pr}`1845`,{pr}`1847`.
- Add {meth}`scvi.data.cellxgene` function to download cellxgene datasets {pr}`1880`.

#### Minor changes

- Latent mode support changed so that user data is no longer edited in-place {pr}`1756`.
- Minimum supported PyTorch Lightning version is now 1.9 {pr}`1795`,{pr}`1833`,{pr}`1863`.
- Minimum supported Python version is now 3.8 {pr}`1819`.
- [Poetry] removed in favor of [Hatch] for builds and publishing {pr}`1823`.
- `setup_anndata` docstrings fixed, `setup_mudata` docstrings added {pr}`1834`,{pr}`1837`.
- {meth}`~scvi.data.add_dna_sequence` adds DNA sequences to {class}`~anndata.AnnData` objects using
    [genomepy] {pr}`1839`,{pr}`1842`.
- Update tutorial formatting with pre-commit {pr}`1850`
- Expose `accelerators` and `devices` arguments in {class}`~scvi.train.Trainer` {pr}`1864`.
- Development in GitHub Codespaces is now supported {pr}`1836`.

#### Breaking changes

- {class}`~scvi.module.base.LossRecorder` has been removed in favor of
    {class}`~scvi.module.base.LossOutput` {pr}`1869`.

#### Bug Fixes

- {class}`~scvi.train.JaxTrainingPlan` now correctly updates `global_step` through PyTorch
    Lightning by using a dummy optimizer. {pr}`1791`.
- CUDA compatibility issue fixed in {meth}`~scvi.distributions.ZeroInflatedNegativeBinomial.sample`
    {pr}`1813`.
- Device-backed {class}`~scvi.dataloaders.AnnTorchDataset` fixed to work with sparse data {pr}`1824`.
- Fix bug {meth}`~scvi.model.base._log_likelihood.compute_reconstruction_error` causing the first
    batch to be ignored, see more details in {issue}`1854` {pr}`1857`.

#### Contributors

- {ghuser}`adamgayoso`
- {ghuser}`eroell`
- {ghuser}`gokceneraslan`
- {ghuser}`macwiatrak`
- {ghuser}`martinkim0`
- {ghuser}`saroudant`
- {ghuser}`vitkl`
- {ghuser}`watiss`

## Version 0.19

### New in 0.19.0 (2022-10-31)

#### Major Changes

- {class}`~scvi.train.TrainingPlan` allows custom PyTorch optimizers [#1747].
- Improvements to {class}`~scvi.train.JaxTrainingPlan` [#1747] [#1749].
- {class}`~scvi.module.base.LossRecorder` is deprecated. Please substitute with
    {class}`~scvi.module.base.LossOutput` [#1749]
- All training plans require keyword args after the first positional argument [#1749]
- {class}`~scvi.module.base.JaxBaseModuleClass` absorbed features from the `JaxModuleWrapper`,
    rendering the `JaxModuleWrapper` obsolote, so it was removed. [#1751]
- Add {class}`scvi.external.Tangram` and {class}`scvi.external.tangram.TangramMapper` that
    implement Tangram for mapping scRNA-seq data to spatial data [#1743].

#### Minor changes

- Remove confusing warning about kl warmup, log kl weight instead [#1773]

#### Breaking changes

- {class}`~scvi.module.base.LossRecorder` no longer allows access to dictionaries of values if
    provided during initialization [#1749].
- `JaxModuleWrapper` removed. [#1751]

#### Bug Fixes

- Fix `n_proteins` usage in {class}`~scvi.model.MULTIVI` [#1737].
- Remove unused param in {class}`~scvi.model.MULTIVI` [#1741].
- Fix random seed handling for Jax models [#1751].

#### Contributors

- [@watiss]
- [@adamgayoso]
- [@martinkim0]
- [@marianogabitto]

## Version 0.18

### New in 0.18.0 (2022-10-12)

#### Major Changes

- Add latent mode support in {class}`~scvi.model.SCVI` [#1672]. This allows for loading a model
    using latent representations only (i.e. without the full counts). Not only does this speed up
    inference by using the cached latent distribution parameters (thus skipping the encoding step),
    but this also helps in scenarios where the full counts are not available but cached latent
    parameters are. We provide utility functions and methods to dynamically convert a model to
    latent mode.
- Added {class}`~scvi.external.SCAR` as an external model for ambient RNA removal [#1683].

#### Minor changes

- Faster inference in PyTorch with `torch.inference_mode` [#1695].
- Upgrade to Lightning 1.6 [#1719].
- Update CI workflow to separate static code checking from pytest [#1710].
- Add Python 3.10 to CI workflow [#1711].
- Add {meth}`~scvi.data.AnnDataManager.register_new_fields` [#1689].
- Use sphinxcontrib-bibtex for references [#1731].
- {meth}`~scvi.model.base.VAEMixin.get_latent_representation`: more explicit and better docstring
    [#1732].
- Replace custom attrdict with {class}`~ml_collections` implementation [#1696].

#### Breaking changes

- Add weight support to {class}`~scvi.model.MULTIVI` [#1697]. Old models can't be loaded anymore.

#### Bug Fixes

- Fix links for breast cancer and mouse datasets [#1709].
- fix quick start notebooks not showing [#1733].

#### Contributors

- [@watiss]
- [@adamgayoso]
- [@martinkim0]
- [@ricomnl]
- [@marianogabitto]

## Version 0.17

### New in 0.17.4 (2021-09-20)

#### Changes

- Support for PyTorch Lightning 1.7 [#1622].
- Allow `flax` to use any mutable states used by a model generically with
    {class}`~scvi.module.base.TrainStateWithState` [#1665], [#1700].
- Update publication links in `README` [#1667].
- Docs now include floating window cross references with `hoverxref`, external links with
    `linkcode`, and `grid` [#1678].

#### Bug Fixes

- Fix `get_likelihood_parameters()` failure when `gene_likelihood != "zinb"` in
    {class}`~scvi.model.base.RNASeqMixin` [#1618].
- Fix exception logic when not using the observed library size in {class}`~scvi.module.VAE`
    initialization [#1660].
- Replace instances of `super().__init__()` with an argument in `super()`, causing `autoreload`
    extension to throw errors [#1671].
- Change cell2location tutorial causing docs build to fail [#1674].
- Replace instances of `max_epochs` as `int`s for new PyTorch Lightning [#1686].
- Catch case when `torch.backends.mps` is not implemented [#1692].
- Fix Poisson sampling in {meth}`~scvi.module.VAE.sample` [#1702].

#### Contributors

- [@adamgayoso]
- [@watiss]
- [@mkarikom]
- [@tommycelsius]
- [@ricomnl]

### New in 0.17.3 (2022-08-26)

#### Changes

- Pin sphinx_gallery to fix tutorial cards on docs [#1657]
- Use latest tutorials in release [#1657]

#### Contributors

- [@watiss]
- [@adamgayoso]

### New in 0.17.2 (2022-08-26)

#### Changes

- Move `training` argument in {class}`~scvi.module.JaxVAE` constructor to a keyword argument into
    the call method. This simplifies the {class}`~scvi.module.base.JaxModuleWrapper` logic and
    avoids the reinstantiation of {class}`~scvi.module.JaxVAE` during evaluation [#1580].
- Add a static method on the BaseModelClass to return the AnnDataManger's full registry [#1617].
- Clarify docstrings for continuous and categorical covariate keys [#1637].
- Remove poetry lock, use newer build system [#1645].

#### Bug Fixes

- Fix CellAssign to accept extra categorical covariates [#1629].
- Fix an issue where `max_epochs` is never determined heuristically for totalvi, instead it would
    always default to 400 [#1639].

#### Breaking Changes

- Fix an issue where `max_epochs` is never determined heuristically for totalvi, instead it would
    always default to 400 [#1639].

#### Contributors

- [@watiss]
- [@RK900]
- [@adamgayoso]
- [@jjhong922]

### New in 0.17.1 (2022-07-14)

Make sure notebooks are up to date for real this time :).

#### Contributors

- [@jjhong922]
- [@adamgayoso]

### New in 0.17.0 (2022-07-14)

#### Major Changes

- Experimental MuData support for {class}`~scvi.model.TOTALVI` via the method
    {meth}`~scvi.model.TOTALVI.setup_mudata`. For several of the existing `AnnDataField` classes,
    there is now a MuData counterpart with an additional `mod_key` argument used to indicate the
    modality where the data lives (e.g. {class}`~scvi.data.fields.LayerField` to
    {class}`~scvi.data.fields.MuDataLayerField`). These modified classes are simply wrapped
    versions of the original `AnnDataField` code via the new
    {class}`scvi.data.fields.MuDataWrapper` method [#1474].

- Modification of the {meth}`~scvi.module.VAE.generative` method's outputs to return prior and
    likelihood properties as {class}`~torch.distributions.distribution.Distribution` objects.
    Concerned modules are {class}`~scvi.module.AmortizedLDAPyroModule`, {class}`AutoZIVAE`,
    {class}`~scvi.module.MULTIVAE`, {class}`~scvi.module.PEAKVAE`, {class}`~scvi.module.TOTALVAE`,
    {class}`~scvi.module.SCANVAE`, {class}`~scvi.module.VAE`, and {class}`~scvi.module.VAEC`. This
    allows facilitating the manipulation of these distributions for model training and inference
    [#1356].

- Major changes to Jax support for scvi-tools models to generalize beyond
    {class}`~scvi.model.JaxSCVI`. Support for Jax remains experimental and is subject to breaking
    changes:

    - Consistent module interface for Flax modules (Jax-backed) via
        {class}`~scvi.module.base.JaxModuleWrapper`, such that they are compatible with the
        existing {class}`~scvi.model.base.BaseModelClass` [#1506].
    - {class}`~scvi.train.JaxTrainingPlan` now leverages Pytorch Lightning to factor out
        Jax-specific training loop implementation [#1506].
    - Enable basic device management in Jax-backed modules [#1585].

#### Minor changes

- Add {meth}`~scvi.module.base.PyroBaseModuleClass.on_load` callback which is called on
    {meth}`~scvi.model.base.BaseModuleClass.load` prior to loading the module state dict [#1542].
- Refactor metrics code and use {class}`~torchmetrics.MetricCollection` to update metrics in bulk
    [#1529].
- Add `max_kl_weight` and `min_kl_weight` to {class}`~scvi.train.TrainingPlan` [#1595].
- Add a warning to {class}`~scvi.model.base.UnsupervisedTrainingMixin` that is raised if
    `max_kl_weight` is not reached during training [#1595].

#### Breaking changes

- Any methods relying on the output of `inference` and `generative` from existing scvi-tools models
    (e.g. {class}`~scvi.model.SCVI`, {class}`~scvi.model.SCANVI`) will need to be modified to
    accept `torch.Distribution` objects rather than tensors for each parameter (e.g. `px_m`,
    `px_v`) [#1356].
- The signature of {meth}`~scvi.train.TrainingPlan.compute_and_log_metrics` has changed to support
    the use of {class}`~torchmetrics.MetricCollection`. The typical modification required will look
    like changing `self.compute_and_log_metrics(scvi_loss, self.elbo_train)` to
    `self.compute_and_log_metrics(scvi_loss, self.train_metrics, "train")`. The same is necessary
    for validation metrics except with `self.val_metrics` and the mode `"validation"` [#1529].

#### Bug Fixes

- Fix issue with {meth}`~scvi.model.SCVI.get_normalized_expression` with multiple samples and
    additional continuous covariates. This bug originated from {meth}`~scvi.module.VAE.generative`
    failing to match the dimensions of the continuous covariates with the input when `n_samples>1`
    in {meth}`~scvi.module.VAE.inference` in multiple module classes [#1548].
- Add support for padding layers in {meth}`~scvi.model.SCVI.prepare_query_anndata` which is
    necessary to run {meth}`~scvi.model.SCVI.load_query_data` for a model setup with a layer
    instead of X [#1575].

#### Contributors

- [@jjhong922]
- [@adamgayoso]
- [@PierreBoyeau]
- [@RK900]
- [@FlorianBarkmann]

## Version 0.16

### New in 0.16.4 (2022-06-14)

Note: When applying any model using the {class}`~scvi.train.AdversarialTrainingPlan` (e.g.
{class}`~scvi.model.TOTALVI`, {class}`~scvi.model.MULTIVI`), you should make sure to use v0.16.4
instead of v0.16.3 or v0.16.2. This release fixes a critical bug in the training plan.

#### Changes

#### Breaking changes

#### Bug Fixes

- Fix critical issue in {class}`~scvi.train.AdversarialTrainingPlan` where `kl_weight` was
    overwritten to 0 at each step ([#1566]). Users should avoid using v0.16.2 and v0.16.3 which
    both include this bug.

#### Contributors

- [@jjhong922]
- [@adamgayoso]

### New in 0.16.3 (2022-06-04)

#### Changes

- Removes sphinx max version and removes jinja dependency ([#1555]).

#### Breaking changes

#### Bug Fixes

- Upper bounds protobuf due to pytorch lightning incompatibilities ([#1556]). Note that [#1556]
    has unique changes as PyTorch Lightning >=1.6.4 adds the upper bound in their requirements.

#### Contributors

- [@jjhong922]
- [@adamgayoso]

### New in 0.16.2 (2022-05-10)

#### Changes

#### Breaking changes

#### Bug Fixes

- Raise appropriate error when `backup_url` is not provided and file is missing on
    {meth}`~scvi.model.base.BaseModelClass.load` ([#1527]).
- Pipe `loss_kwargs` properly in {class}`~scvi.train.AdversarialTrainingPlan`, and fix incorrectly
    piped kwargs in {class}`~scvi.model.TOTALVI` and {class}`~scvi.model.MULTIVI` ([#1532]).

#### Contributors

- [@jjhong922]
- [@adamgayoso]

### New in 0.16.1 (2022-04-22)

#### Changes

- Update scArches Pancreas tutorial, DestVI tutorial ([#1520]).

#### Breaking changes

- {class}`~scvi.dataloaders.SemiSupervisedDataLoader` and
    {class}`~scvi.dataloaders.SemiSupervisedDataSplitter` no longer take `unlabeled_category` as an
    initial argument. Instead, the `unlabeled_category` is fetched from the labels state registry,
    assuming that the {class}`~scvi.data.AnnDataManager` object is registered with a
    {class}`~scvi.data.fields.LabelsWithUnlabeledObsField` ([#1515]).

#### Bug Fixes

- Bug fixed in {class}`~scvi.model.SCANVI` where `self._labeled_indices` was being improperly set
    ([#1515]).
- Fix issue where {class}`~scvi.model.SCANVI.load_query_data` would not properly add an obs column
    with the unlabeled category when the `labels_key` was not present in the query data.
- Disable extension of categories for labels in {class}`~scvi.model.SCANVI.load_query_data`
    ([#1519]).
- Fix an issue with {meth}`~scvi.model.SCANVI.prepare_query_data` to ensure it does nothing when
    genes are completely matched ([#1520]).

#### Contributors

- [@jjhong922]
- [@adamgayoso]

### New in 0.16.0 (2022-04-12)

This release features a refactor of {class}`~scvi.model.DestVI` ([#1457]):

1. Bug fix in cell type amortization, which leads to on par performance of cell type amortization
    `V_encoder` with free parameter for cell type proportions `V`.
1. Bug fix in library size in {class}`~scvi.model.CondSCVI`, that lead to downstream dependency
    between sum over cell type proportions `v_ind` and library size `library` in
    {class}`~scvi.model.DestVI`.
1. `neg_log_likelihood_prior` is not computed anymore on random subset of single cells but cell
    type specific subclustering using cluster variance `var_vprior`, cluster mean `mean_vprior` and
    cluster mixture proportion `mp_vprior` for computation. This leads to more stable results and
    faster computation time. Setting `vamp_prior_p` in {func}`~scvi.model.DestVI.from_rna_model` to
    the expected resolution is critical in this algorithm.
1. The new default is to also use dropout `dropout` during the decoder of
    {class}`~scvi.model.CondSCVI` and subsequently `dropout_decoder` in
    {class}`~scvi.model.DestVI`, we found this to be beneficial after bug fixes listed above.
1. We changed the weighting of the loss on the variances of beta and the prior of eta.

:::{note}
Due to bug fixes listed above this version of {class}`~scvi.model.DestVI` is not backwards
compatible. Despite instability in training in the outdated version, we were able to reproduce
results generated with this code. We therefore do not strictly encourage to rerun old experiments.
:::

We published a new tutorial. This new tutorial incorporates a new utility package
[destvi_utils](https://github.com/YosefLab/destvi_utils) that generates exploratory plots of the
results of {class}`~scvi.model.DestVI`. We refer to the manual of this package for further
documentation.

#### Changes

- Docs changes (installation [#1498], {class}`~scvi.model.DestVI` user guide [#1501] and [#1508],
    dark mode code cells [#1499]).
- Add `backup_url` to the {meth}`~scvi.model.base.BaseModelClass.load` method of each model class,
    enabling automatic downloading of model save file ([#1505]).

#### Breaking changes

- Support for loading legacy loading is removed from {meth}`~scvi.model.base.BaseModelClass.load`.
    Utility to convert old files to the new file as been added
    {meth}`~scvi.model.base.BaseModelClass.convert_legacy_save` ([#1505]).
- Breaking changes to {class}`~scvi.model.DestVI` as specified above ([#1457]).

#### Bug Fixes

- {meth}`~scvi.model.base.RNASeqMixin.get_likelihood_parameters` fix for `n_samples > 1` and
    `dispersion="gene_cell"` [#1504].
- Fix backwards compatibility for legacy TOTALVI models [#1502].

#### Contributors

- [@cane11]
- [@jjhong922]
- [@adamgayoso]
- [@romain-lopez]

## Version 0.15

### New in 0.15.5 (2022-04-06)

#### Changes

- Add common types file [#1467].
- New default is to not pin memory during training when using a GPU. This is much better for shared
    GPU environments without any performance regression [#1473].

#### Bug fixes

- Fix LDA user guide bugs [#1479].
- Fix unnecessary warnings, double logging [#1475].

#### Contributors

- [@jjhong922]
- [@adamgayoso]

### New in 0.15.4 (2022-03-28)

#### Changes

- Add peakVI publication reference [#1463].
- Update notebooks with new install functionality for Colab [#1466].
- Simplify changing the training plan for pyro [#1470].
- Optionally scale ELBO by a scalar in {class}`~scvi.train.PyroTrainingPlan` [#1469].

#### Bug fixes

#### Contributors

- [@jjhong922]
- [@adamgayoso]
- [@vitkl]

### New in 0.15.3 (2022-03-24)

#### Changes

#### Bug fixes

- Raise `NotImplementedError` when `categorical_covariate_keys` are used with
    {meth}`scvi.model.SCANVI.load_query_data`. ([#1458]).
- Fix behavior when `continuous_covariate_keys` are used with {meth}`scvi.model.SCANVI.classify`.
    ([#1458]).
- Unlabeled category values are automatically populated when
    {meth}`scvi.model.SCANVI.load_query_data` run on `adata_target` missing labels column.
    ([#1458]).
- Fix dataframe rendering in dark mode docs ([#1448])
- Fix variance constraint in {class}`~scvi.model.AmortizedLDA` that set an artifical bound on
    latent topic variance ([#1445]).
- Fix {meth}`scvi.model.base.ArchesMixin.prepare_query_data` to work cross device (e.g., model
    trained on cuda but method used on cpu; see [#1451]).

#### Contributors

- [@jjhong922]
- [@adamgayoso]

### New in 0.15.2 (2022-03-15)

#### Changes

- Remove setuptools pinned requirement due to new PyTorch 1.11 fix ([#1436]).
- Switch to myst-parsed markdown for docs ([#1435]).
- Add `prepare_query_data(adata, reference_model)` to {class}`~scvi.model.base.ArchesMixin` to
    enable query data cleaning prior to reference mapping ([#1441]).
- Add Human Lung Cell Atlas tutorial ([#1442]).

#### Bug fixes

- Errors when arbitrary kwargs are passed into `setup_anndata()` ([#1439]).
- Fix {class}`scvi.external.SOLO` to use `train_size=0.9` by default, which enables early stopping
    to work properly ([#1438]).
- Fix scArches version warning ([#1431]).
- Fix backwards compat for {class}`~scvi.model.SCANVI` loading ([#1441]).

#### Contributors

- [@jjhong922]
- [@adamgayoso]
- [@grst]

### New in 0.15.1 (2022-03-11)

#### Changes

- Remove `labels_key` from {class}`~scvi.model.MULTIVI` as it is not used in the model ([#1393]).
- Use scvi-tools mean/inv_disp parameterization of negative binomial for
    {class}`~scvi.model.JaxSCVI` likelihood ([#1386]).
- Use `setup` for Flax-based modules ([#1403]).
- Reimplement {class}`~scvi.module.JaxVAE` using inference/generative paradigm with
    {class}`~scvi.module.base.JaxBaseModuleClass` ([#1406]).
- Use multiple particles optionally in {class}`~scvi.model.JaxSCVI` ([#1385]).
- {class}`~scvi.external.SOLO` no longer warns about count data ([#1411]).
- Class docs are now one page on docs site ([#1415]).
- Copied AnnData objects are assigned a new uuid and transfer is attempted ([#1416]).

#### Bug fixes

- Fix an issue with using gene lists and proteins lists as well as `transform_batch` for
    {class}`~scvi.model.TOTALVI` ([#1413]).
- Error gracefully when NaNs present in {class}`~scvi.data.fields.CategoricalJointObsmField`
    ([#1417]).

#### Contributors

- [@jjhong922]
- [@adamgayoso]

### New in 0.15.0 (2022-02-28)

In this release, we have completely refactored the logic behind our data handling strategy (i.e.
`setup_anndata`) to allow for:

1. Readable data handling for existing models.
1. Modular code for easy addition of custom data fields to incorporate into models.
1. Avoidance of unexpected edge cases when more than one model is instantiated in one session.

**Important Note:** This change will not break pipelines for model users (with the exception of a
small change to {class}`~scvi.model.SCANVI`). However, there are several breaking changes for model
developers. The data handling tutorial goes over these changes in detail.

This refactor is centered around the new {class}`~scvi.data.AnnDataManager` class which
orchestrates any data processing necessary for scvi-tools and stores necessary information, rather
than adding additional fields to the AnnData input.

:::{figure} docs/\_static/img/anndata_manager_schematic.svg
:align: center
:alt: Schematic of data handling strategy with AnnDataManager
:class: img-fluid

Schematic of data handling strategy with {class}`~scvi.data.AnnDataManager`
:::

We also have an exciting new experimental Jax-based scVI implementation via
{class}`~scvi.model.JaxSCVI`. While this implementation has limited functionality, we have found it
to be substantially faster than the PyTorch-based implementation. For example, on a 10-core Intel
CPU, Jax on only a CPU can be as fast as PyTorch with a GPU (RTX3090). We will be planning further
Jax integrations in the next releases.

#### Changes

- Major refactor to data handling strategy with the introduction of
    {class}`~scvi.data.AnnDataManager` ([#1237]).
- Prevent clobbering between models using the same AnnData object with model instance specific
    {class}`~scvi.data.AnnDataManager` mappings ([#1342]).
- Add `size_factor_key` to {class}`~scvi.model.SCVI`, {class}`~scvi.model.MULTIVI`,
    {class}`~scvi.model.SCANVI`, and {class}`~scvi.model.TOTALVI` ([#1334]).
- Add references to the scvi-tools journal publication to the README ([#1338], [#1339]).
- Addition of {func}`scvi.model.utils.mde` ([#1372]) for accelerated visualization of scvi-tools
    embeddings.
- Documentation and user guide fixes ([#1364], [#1361])
- Fix for {class}`~scvi.external.SOLO` when {class}`~scvi.model.SCVI` was setup with a `labels_key`
    ([#1354])
- Updates to tutorials ([#1369], [#1371])
- Furo docs theme ([#1290])
- Add {class}`scvi.model.JaxSCVI` and {class}`scvi.module.JaxVAE`, drop Numba dependency for
    checking if data is count data ([#1367]).

#### Breaking changes

- The keyword argument `run_setup_anndata` has been removed from built-in datasets since there is
    no longer a model-agnostic `setup_anndata` method ([#1237]).

- The function `scvi.model._metrics.clustering_scores` has been removed due to incompatbility with
    new data handling ([#1237]).

- {class}`~scvi.model.SCANVI` now takes `unlabeled_category` as an argument to
    {meth}`~scvi.model.SCANVI.setup_anndata` rather than on initialization ([#1237]).

- `setup_anndata` is now a class method on model classes and requires specific function calls to
    ensure proper {class}`~scvi.data.AnnDataManager` setup and model save/load. Any model
    inheriting from {class}`~scvi.model.base.BaseModelClass` will need to re-implement this method
    ([#1237]).

    - To adapt existing custom models to v0.15.0, one can references the guidelines below. For
        some examples of how this was done for the existing models in the codebase, please
        reference the following PRs: ([#1301], [#1302]).
    - `scvi._CONSTANTS` has been changed to `scvi.REGISTRY_KEYS`.
    - `setup_anndata()` functions are now class functions and follow a specific structure. Please
        refer to {meth}`~scvi.model.SCVI.setup_anndata` for an example.
    - `scvi.data.get_from_registry()` has been removed. This method can be replaced by
        {meth}`scvi.data.AnnDataManager.get_from_registry`.
    - The setup dict stored directly on the AnnData object, `adata["_scvi"]`, has been deprecated.
        Instead, this information now lives in {attr}`scvi.data.AnnDataManager.registry`.
    - The data registry can be accessed at {attr}`scvi.data.AnnDataManager.data_registry`.
    - Summary stats can be accessed at {attr}`scvi.data.AnnDataManager.summary_stats`.
    - Any field-specific information (e.g. `adata.obs["categorical_mappings"]`) now lives in
        field-specific state registries. These can be retrieved via the function
        {meth}`~scvi.data.AnnDataManager.get_state_registry`.
    - `register_tensor_from_anndata()` has been removed. To register tensors with no relevant
        `AnnDataField` subclass, create a new a new subclass of
        {class}`~scvi.data.fields.BaseAnnDataField` and add it to appropriate model's
        `setup_anndata()` function.

#### Contributors

- [@jjhong922]
- [@adamgayoso]
- [@watiss]

## Version 0.14

### New in 0.14.6 (2021-02-05)

Bug fixes, minor improvements of docs, code formatting.

#### Changes

- Update black formatting to stable release ([#1324])
- Refresh readme, move tasks image to docs ([#1311]).
- Add 0.14.5 release note to index ([#1296]).
- Add test to ensure extra {class}`~scvi.model.SCANVI` training of a pre-trained
    {class}`~scvi.model.SCVI` model does not change original model weights ([#1284]).
- Fix issue in {class}`~scvi.model.TOTALVI` protein background prior initialization to not include
    protein measurements that are known to be missing ([#1282]).
- Upper bound setuptools due to PyTorch import bug ([#1309]).

#### Contributors

- [@adamgayoso]
- [@watiss]
- [@jjhong922]

### New in 0.14.5 (2021-11-22)

Bug fixes, new tutorials.

#### Changes

- Fix `kl_weight` floor for Pytorch-based models ([#1269]).
- Add support for more Pyro guides ([#1267]).
- Update scArches, harmonization tutorials, add basic R tutorial, tabula muris label transfer
    tutorial ([#1274]).

#### Contributors

- [@adamgayoso]
- [@jjhong922]
- [@watiss]
- [@vitkl]

### New in 0.14.4 (2021-11-16)

Bug fixes, some tutorial improvements.

#### Changes

- `kl_weight` handling for Pyro-based models ([#1242]).
- Allow override of missing protein inference in {class}`~scvi.model.TOTALVI` ([#1251]). This
    allows to treat all 0s in a particular batch for one protein as biologically valid.
- Fix load documentation (e.g., {meth}`~scvi.model.SCVI.load`, {meth}`~scvi.model.TOTALVI.load`)
    ([#1253]).
- Fix model history on load with Pyro-based models ([#1255]).
- Model construction tutorial uses new static setup anndata ([#1257]).
- Add codebase overview figure to docs ([#1231]).

#### Contributors

- [@adamgayoso]
- [@jjhong922]
- [@watiss]

### New in 0.14.3 (2021-10-19)

Bug fix.

#### Changes

- Bug fix to {func}`~scvi.model.base.BaseModelClass` to retain tensors registered by
    `register_tensor_from_anndata` ([#1235]).
- Expose an instance of our `DocstringProcessor` to aid in documenting derived implementations of
    `setup_anndata` method ([#1235]).

#### Contributors

- [@adamgayoso]
- [@jjhong922]
- [@watiss]

### New in 0.14.2 (2021-10-18)

Bug fix and new tutorial.

#### Changes

- Bug fix in {class}`~scvi.external.RNAStereoscope` where loss was computed with mean for a
    minibatch instead of sum. This ensures reproducibility with the original implementation ([#1228]).
- New Cell2location contributed tutorial ([#1232]).

#### Contributors

- [@adamgayoso]
- [@jjhong922]
- [@vitkl]
- [@watiss]

### New in 0.14.1 (2021-10-11)

Minor hotfixes.

#### Changes

- Filter out mitochrondrial genes as a preprocessing step in the Amortized LDA tutorial ([#1213])
- Remove `verbose=True` argument from early stopping callback ([#1216])

#### Contributors

- [@adamgayoso]
- [@jjhong922]
- [@watiss]

### New in 0.14.0 (2021-10-07)

In this release, we have completely revamped the scvi-tools documentation website by creating a
new set of user guides that provide:

1. The math behind each method (in a succinct, online methods-like way)
1. The relationship between the math and the functions associated with each model
1. The relationship between math variables and code variables

Our previous User Guide guide has been renamed to Tutorials and contains all of our existing
tutorials (including tutorials for developers).

Another noteworthy addition in this release is the implementation of the (amortized) Latent
Dirichlet Allocation (aka LDA) model applied to single-cell gene expression data. We have also
prepared a tutorial that demonstrates how to use this model, using a PBMC 10K dataset from 10x
Genomics as an example application.

Lastly, in this release we have made a change to reduce user and developer confusion by making the
previously global `setup_anndata` method a static class-specific method instead. This provides more
clarity on which parameters are applicable for this call, for each model class. Below is a
before/after for the DESTVI and TOTALVI model classes:

:::{figure} docs/\_static/img/setup_anndata_before_after.svg
:align: center
:alt: setup_anndata before and after
:class: img-fluid

`setup_anndata` before and after
:::

#### Changes

- Added fixes to support PyTorch Lightning 1.4 ([#1103])
- Simplified data handling in R tutorials with sceasy and addressed bugs in package installation
    ([#1122]).
- Moved library size distribution computation to model init ([#1123])
- Updated Contribution docs to describe how we backport patches ([#1129])
- Implemented Latent Dirichlet Allocation as a PyroModule ([#1132])
- Made `setup_anndata` a static method on model classes rather than one global function ([#1150])
- Used Pytorch Lightning's `seed_everything` method to set seed ([#1151])
- Fixed a bug in {class}`~scvi.model.base.PyroSampleMixin` for posterior sampling ([#1158])
- Added CITE-Seq datasets ([#1182])
- Added user guides to our documentation ([#1127], [#1157], [#1180], [#1193], [#1183], [#1204])
- Early stopping now prints the reason for stopping when applicable ([#1208])

#### Breaking changes

- `setup_anndata` is now an abstract method on model classes. Any model inheriting from
    {class}`~scvi.model.base.BaseModelClass` will need to implement this method ([#1150])

#### Contributors

- [@adamgayoso]
- [@PierreBoyeau]
- [@talashuach]
- [@jjhong922]
- [@watiss]
- [@mjayasur]
- [@vitkl]
- [@galenxing]

## Version 0.13

### New in 0.13.0 (2021-08-23)

#### Changes

- Added {class}`~scvi.model.MULTIVI` ([#1115], [#1118]).
- Documentation CSS tweaks ([#1116]).

#### Breaking changes

None!

#### Contributors

- [@adamgayoso]
- [@talashuach]
- [@jjhong922]

## Version 0.12

### New in 0.12.2 (2021-08-11)

#### Changes

- Updated `OrderedDict` typing import to support all Python 3.7 versions ([#1114]).

#### Breaking changes

None!

#### Contributors

- [@adamgayoso]
- [@galenxing]
- [@jjhong922]

### New in 0.12.1 (2021-07-29)

#### Changes

- Update Pytorch Lightning version dependency to `>=1.3,<1.4` ([#1104]).

#### Breaking changes

None!

#### Contributors

- [@adamgayoso]
- [@galenxing]

### New in 0.12.0 (2021-07-15)

This release adds features for tighter integration with Pyro for model development, fixes for
{class}`~scvi.external.SOLO`, and other enhancements. Users of {class}`~scvi.external.SOLO` are
strongly encouraged to upgrade as previous bugs will affect performance.

#### Enchancements

- Add {class}`scvi.model.base.PyroSampleMixin` for easier posterior sampling with Pyro ([#1059]).
- Add {class}`scvi.model.base.PyroSviTrainMixin` for automated training of Pyro models ([#1059]).
- Ability to pass kwargs to {class}`~scvi.module.Classifier` when using
    {class}`~scvi.external.SOLO` ([#1078]).
- Ability to get doublet predictions for simulated doublets in {class}`~scvi.external.SOLO`
    ([#1076]).
- Add "comparison" column to differential expression results ([#1074]).
- Clarify {class}`~scvi.external.CellAssign` size factor usage. See class docstring.

#### Changes

- Update minimum Python version to `3.7.2` ([#1082]).
- Slight interface changes to {class}`~scvi.train.PyroTrainingPlan`. `"elbo_train"` and
    `"elbo_test"` are now the average over minibatches as ELBO should be on scale of full data and
    `optim_kwargs` can be set on initialization of training plan ([#1059], [#1101]).
- Use pandas read pickle function for pbmc dataset metadata loading ([#1099]).
- Adds `n_samples_overall` parameter to functions for denoised expression/accesibility/etc. This is
    used in during differential expression ([#1090]).
- Ignore configure optimizers warning when training Pyro-based models ([#1064]).

#### Bug fixes

- Fix scale of library size for simulated doublets and expression in {class}`~scvi.external.SOLO`
    when using observed library size to train original {class}`~scvi.model.SCVI` model ([#1078],
    [#1085]). Currently, library sizes in this case are not appropriately put on the log scale.
- Fix issue where anndata setup with a layer led to errors in {class}`~scvi.external.SOLO`
    ([#1098]).
- Fix `adata` parameter of {func}`scvi.external.SOLO.from_scvi_model`, which previously did nothing
    ([#1078]).
- Fix default `max_epochs` of {class}`~scvi.model.SCANVI` when initializing using pre-trained model
    of {class}`~scvi.model.SCVI` ([#1079]).
- Fix bug in `predict()` function of {class}`~scvi.model.SCANVI`, which only occurred for soft
    predictions ([#1100]).

#### Breaking changes

None!

#### Contributors

- [@vitkl]
- [@adamgayoso]
- [@galenxing]
- [@PierreBoyeau]
- [@Munfred]
- [@njbernstein]
- [@mjayasur]

## Version 0.11

### New in 0.11.0 (2021-05-23)

From the user perspective, this release features the new differential expression functionality (to
be described in a manuscript). For now, it is accessible from
{func}`~scvi.model.SCVI.differential_expression`. From the developer perspective, we made changes
with respect to {class}`scvi.dataloaders.DataSplitter` and surrounding the Pyro backend. Finally,
we also made changes to adapt our code to PyTorch Lightning version 1.3.

#### Changes

- Pass `n_labels` to {class}`~scvi.module.VAE` from {class}`~scvi.model.SCVI` ([#1055]).
- Require PyTorch lightning > 1.3, add relevant fixes ([#1054]).
- Add DestVI reference ([#1060]).
- Add PeakVI links to README ([#1046]).
- Automatic delta and eps computation in differential expression ([#1043]).
- Allow doublet ratio parameter to be changed for used in SOLO ([#1066]).

#### Bug fixes

- Fix an issue where `transform_batch` options in {class}`~scvi.model.TOTALVI` was accidentally
    altering the batch encoding in the encoder, which leads to poor results ([#1072]). This bug was
    introduced in version 0.9.0.

#### Breaking changes

These breaking changes do not affect the user API; though will impact model developers.

- Use PyTorch Lightning data modules for {class}`scvi.dataloaders.DataSplitter` ([#1061]). This
    induces a breaking change in the way the data splitter is used. It is no longer callable and
    now has a `setup` method. See {class}`~scvi.train.TrainRunner` and its source code, which is
    straightforward.
- No longer require training plans to be initialized with `n_obs_training` argument ([#1061]).
    `n_obs_training` is now a property that can be set before actual training to rescale the loss.
- Log Pyro loss as `train_elbo` and sum over steps ([#1071])

#### Contributors

- [@adamgayoso]
- [@romain-lopez]
- [@PierreBoyeau]
- [@talashuach]
- [@cataclysmus]
- [@njbernstein]

## Version 0.10

### New in 0.10.1 (2021-05-04)

#### Changes

- Includes new optional variance parameterization for the `Encoder` module ([#1037]).
- Provides new way to select subpopulations for DE using Pandas queries ([#1041]).
- Update reference to peakVI ([#1046]).
- Pin Pytorch Lightning version to \<1.3

#### Contributors

- [@adamgayoso]
- [@PierreBoyeau]
- [@talashuach]

### New in 0.10.0 (2021-04-20)

#### Changes

- PeakVI minor enhancements to differential accessibility and fix scArches support ([#1019])
- Add DestVI to the codebase ([#1011])
- Versioned tutorial links ([#1005])
- Remove old VAEC ([#1006])
- Use `.numpy()` to convert torch tensors to numpy ndarrays ([#1016])
- Support backed AnnData ([#1017]), just load anndata with `scvi.data.read_h5ad(path, backed='r+')`
- Solo interface enhancements ([#1009])
- Updated README ([#1028])
- Use Python warnings instead of logger warnings ([#1021])
- Change totalVI protein background default to `False` is fewer than 10 proteins used ([#1034])

#### Bug fixes

- Fix `SaveBestState` warning ([#1024])
- New default SCANVI max epochs if loaded with pretrained SCVI model ([#1025]), restores old
    `<v0.9` behavior.
- Fix marginal log likelihood computation, which was only being computed on final minibatch of a
    dataloader. This bug was introduced in the `0.9.X` versions ([#1033]).
- Fix bug where extra categoricals were not properly extended in `transfer_anndata_setup` ([#1030]).

#### Contributors

- [@adamgayoso]
- [@romain-lopez]
- [@talashuach]
- [@mjayasur]
- [@wukathy]
- [@PierreBoyeau]
- [@morris-frank]

## Version 0.9

### New in 0.9.1 (2021-03-20)

#### Changes

- Update Pyro module backend to better enfore usage of `model` and `guide`, automate passing of
    number of training examples to Pyro modules ([#990])
- Minimum Pyro version bumped ([#988])
- Improve docs clarity ([#989])
- Add glossary to developer user guide ([#999])
- Add num threads config option to `scvi.settings` ([#1001])
- Add CellAssign tutorial ([#1004])

#### Contributors

- [@adamgayoso]
- [@galenxing]
- [@mjayasur]
- [@wukathy]

### New in 0.9.0 (2021-03-03)

This release features our new software development kit for building new probabilistic models. Our
hope is that others will be able to develop new models by importing scvi-tools into their own
packages.

#### Important changes

From the user perspective, there are two package-wide API breaking changes and one
{class}`~scvi.model.SCANVI` specific breaking change enumerated below. From the method developer
perspective, the entire model backend has been revamped using PyTorch Lightning, and no old code
will be compatible with this and future versions. Also, we dropped support for Python 3.6.

##### Breaking change: The `train` method

- `n_epochs` is now `max_epochs` for consistency with PytorchLightning and to better relect the
    functionality of the parameter.
- `use_cuda` is now `use_gpu` for consistency with PytorchLightning.
- `frequency` is now `check_val_every_n_epoch` for consistency with PytorchLightning.
- `train_fun_kwargs` and `kwargs` throughout the `train()` methods in the codebase have been
    removed and various arguments have been reorganized into `plan_kwargs` and `trainer_kwargs`.
    Generally speaking, `plan_kwargs` deal with model optimization like kl warmup, while
    `trainer_kwargs` deal with the actual training loop like early stopping.

##### Breaking change: GPU handling

- `use_cuda` was removed from the init of each model and was not replaced by `use_gpu`. By default
    every model is intialized on CPU but can be moved to a device via `model.to_device()`. If a
    model is trained with `use_gpu=True` the model will remain on the GPU after training.
- When loading saved models, scvi-tools will always attempt to load the model on GPU unless
    otherwise specified.
- We now support specifying which GPU device to use if there are multiple available GPUs.

##### Breaking change: {class}`~scvi.model.SCANVI`

- {class}`~scvi.model.SCANVI` no longer pretrains an {class}`~scvi.model.SCVI` model by default.
    This functionality however is preserved via the new {func}`~scvi.model.SCANVI.from_scvi_model`
    method.
- `n_epochs_unsupervised` and `n_epochs_semisupervised` have been removed from `train`. It has been
    replaced with `max_epochs` for semisupervised training.
- `n_samples_per_label` is a new argument which will subsample the number of labelled training
    examples to train on per label each epoch.

#### New Model Implementations

- {class}`~scvi.model.PEAKVI` implementation ([#877], [#921])
- {class}`~scvi.external.SOLO` implementation ([#923], [#933])
- {class}`~scvi.external.CellAssign` implementation ([#940])
- {class}`~scvi.external.RNAStereoscope` and {class}`~scvi.external.SpatialStereoscope`
    implementation ([#889], [#959])
- Pyro integration via {class}`~scvi.module.base.PyroBaseModuleClass` ([#895] [#903], [#927],
    [#931])

#### Enhancements

- {class}`~scvi.model.SCANVI` bug fixes ([#879])
- {class}`~scvi.external.GIMVI` moved to external api ([#885])
- {class}`~scvi.model.TOTALVI`, {class}`~scvi.model.SCVI`, and {class}`~scvi.model.SCANVI` now
    support multiple covariates ([#886])
- Added callback for saving the best state of a model ([#887])
- Option to disable progress bar ([#905])
- load() documentation improvements ([#913])
- updated tutorials, guides, documentation ([#924], [#925], [#929], [#934], [#947], [#971])
- track is now public ([#938])
- {class}`~scvi.model.SCANVI` now logs classficiation loss ([#966])
- get_likelihood_parameter() bug ([#967])
- model.history are now pandas DataFrames ([#949])

#### Contributors

- [@adamgayoso]
- [@galenxing]
- [@romain-lopez]
- [@wukathy]
- [@giovp]
- [@njbernstein]
- [@saketkc]

## Version 0.8

### New in 0.8.1 (2020-12-23)

#### Enhancements

- `freeze_classifier` option in {func}`~scvi.model.SCANVI.load_query_data` for the case when
- `weight_decay` passed to {func}`~scvi.model.SCANVI.train` also passes to `ClassifierTrainer`

### New in 0.8.0 (2020-12-17)

#### Enhancements

##### Online updates of {class}`~scvi.model.SCVI`, {class}`~scvi.model.SCANVI`, and {class}`~scvi.model.TOTALVI` with the scArches method <!-- markdownlint-disable -->

It is now possible to iteratively update these models with new samples, without altering the model
for the "reference" population. Here we use the
[scArches method](https://github.com/theislab/scarches). For usage, please see the tutorial in the
user guide.

To enable scArches in our models, we added a few new options. The first is `encode_covariates`,
which is an `SCVI` option to encode the one-hotted batch covariate. We also allow users to exchange
batch norm in the encoder and decoder with layer norm, which can be though of as batch norm but per
cell. As the layer norm we use has no parameters, it's a bit faster than models with batch norm. We
don't find many differences between using batch norm or layer norm in our models, though we have
kept defaults the same in this case. To run scArches effectively, batch norm should be exhanged
with layer norm.

##### Empirical initialization of protein background parameters with totalVI

The learned prior parameters for the protein background were randomly initialized. Now, they can be
set with the `empirical_protein_background_prior` option in {class}`~scvi.model.TOTALVI`. This
option fits a two-component Gaussian mixture model per cell, separating those proteins that are
background for the cell and those that are foreground, and aggregates the learned mean and variance
of the smaller component across cells. This computation is done per batch, if the `batch_key` was
registered. We emphasize this is just for the initialization of a learned parameter in the model.

##### Use observed library size option

Many of our models like `SCVI`, `SCANVI`, and {class}`~scvi.model.TOTALVI` learn a latent library
size variable. The option `use_observed_lib_size` may now be passed on model initialization. We
have set this as `True` by default, as we see no regression in performance, and training is a bit
faster.

#### Important changes

- To facilitate these enhancements, saved {class}`~scvi.model.TOTALVI` models from previous
    versions will not load properly. This is due to an architecture change of the totalVI encoder,
    related to latent library size handling.
- The default latent distribtuion for {class}`~scvi.model.TOTALVI` is now `"normal"`.
- Autotune was removed from this release. We could not maintain the code given the new API changes
    and we will soon have alternative ways to tune hyperparameters.
- Protein names during `setup_anndata` are now stored in `adata.uns["_scvi"]["protein_names"]`,
    instead of `adata.uns["scvi_protein_names"]`.

#### Bug fixes

- Fixed an issue where the unlabeled category affected the SCANVI architecture prior distribution.
    Unfortunately, by fixing this bug, loading previously trained (\<v0.8.0)
    {class}`~scvi.model.SCANVI` models will fail.

## Version 0.7

### New in 0.7.1 (2020-10-20)

This small update provides access to our new Discourse forum from the documentation.

### New in 0.7.0 (2020-10-14)

scvi is now scvi-tools. Version 0.7 introduces many breaking changes. The best way to learn how to
use scvi-tools is with our documentation and tutorials.

- New high-level API and data loading, please see tutorials and examples for usage.
- `GeneExpressionDataset` and associated classes have been removed.
- Built-in datasets now return `AnnData` objects.
- `scvi-tools` now relies entirely on the [AnnData] format.
- `scvi.models` has been moved to `scvi.core.module`.
- `Posterior` classes have been reduced to wrappers on `DataLoaders`
- `scvi.inference` has been split to `scvi.core.data_loaders` for `AnnDataLoader` classes and
    `scvi.core.trainers` for trainer classes.
- Usage of classes like `Trainer` and `AnnDataLoader` now require the `AnnData` data object as
    input.

## Pre-Version 0.7

### scvi History

The scvi-tools package used to be scvi. This page commemorates all the hard work on the scvi
package by our numerous contributors.

#### Contributors

- [@romain]
- [@adam]
- [@eddie]
- [@jeff]
- [@pierre]
- [@max]
- [@yining]
- [@gabriel]
- [@achille]
- [@chenling]
- [@jules]
- [@david-kelley]
- [@william-yang]
- [@oscar]
- [@casey-greene]
- [@jamie-morton]
- [@valentine-svensson]
- [@stephen-flemming]
- [@michael-raevsky]
- [@james-webber]
- [@galen]
- [@francesco-brundu]
- [@primoz-godec]
- [@eduardo-beltrame]
- [@john-reid]
- [@han-yuan]
- [@gokcen-eraslan]

#### 0.6.7 (2020-8-05)

- downgrade anndata>=0.7 and scanpy>=1.4.6 [@galen]
- make loompy optional, raise sckmisc import error [@adam]
- fix PBMCDataset download bug [@galen]
- fix AnnDatasetFromAnnData \_X in adata.obs bug [@galen]

#### 0.6.6 (2020-7-08)

- add tqdm to within cluster DE genes [@adam]
- restore tqdm to use simple bar instead of ipywidget [@adam]
- move to numpydoc for doctstrings [@adam]
- update issues templates [@adam]
- Poisson variable gene selection [@valentine-svensson]
- BrainSmallDataset set defualt save_path_10X [@gokcen-eraslan]
- train_size must be float between 0.0 and 1.0 [@galen]
- bump dependency versions [@galen]
- remove reproducibility notebook [@galen]
- fix scanVI dataloading [@pierre]

#### 0.6.5 (2020-5-10)

- updates to totalVI posterior functions and notebooks [@adam]
- update seurat v3 HVG selection now using skmisc loess [@adam]

#### 0.6.4 (2020-4-14)

- add back Python 3.6 support [@adam]
- get_sample_scale() allows gene selection [@valentine-svensson]
- bug fix to the dataset to anndata method with how cell measurements are stored [@adam]
- fix requirements [@adam]

#### 0.6.3 (2020-4-01)

- bug in version for Louvian in setup.py [@adam]

#### 0.6.2 (2020-4-01)

- update highly variable gene selection to handle sparse matrices [@adam]
- update DE docstrings [@pierre]
- improve posterior save load to also handle subclasses [@pierre]
- Create NB and ZINB distributions with torch and refactor code accordingly [@pierre]
- typos in autozivae [@achille]
- bug in csc sparse matrices in anndata data loader [@adam]

#### 0.6.1 (2020-3-13)

- handles gene and cell attributes with the same name [@han-yuan]
- fixes anndata overwriting when loading [@adam], [@pierre]
- formatting in basic tutorial [@adam]

#### 0.6.0 (2020-2-28)

- updates on TotalVI and LDVAE [@adam]
- fix documentation, compatibility and diverse bugs [@adam], [@pierre] [@romain]
- fix for external module on scanpy [@galen]

#### 0.5.0 (2019-10-17)

- do not automatically upper case genes [@adam]
- AutoZI [@oscar]
- Made the intro tutorial more user friendly [@adam]
- Tests for LDVAE notebook [@adam]
- black codebase [@achille] [@gabriel] [@adam]
- fix compatibility issues with sklearn and numba [@romain]
- fix Anndata [@francesco-brundu]
- docstring, totalVI, totalVI notebook and CITE-seq data [@adam]
- fix type [@eduardo-beltrame]
- fixing installation guide [@jeff]
- improved error message for dispersion [@stephen-flemming]

#### 0.4.1 (2019-08-03)

- docstring [@achille]
- differential expression [@oscar] [@pierre]

#### 0.4.0 (2019-07-25)

- gimVI [@achille]
- synthetic correlated datasets, fixed bug in marginal log likelihood [@oscar]
- autotune, dataset enhancements [@gabriel]
- documentation [@jeff]
- more consistent posterior API, docstring, validation set [@adam]
- fix anndataset [@michael-raevsky]
- linearly decoded VAE [@valentine-svensson]
- support for scanpy, fixed bugs, dataset enhancements [@achille]
- fix filtering bug, synthetic correlated datasets, docstring, differential expression [@pierre]
- better docstring [@jamie-morton]
- classifier based on library size for doublet detection [@david-kelley]

#### 0.3.0 (2019-05-03)

- corrected notebook [@jules]
- added UMAP and updated harmonization code [@chenling] [@romain]
- support for batch indices in csvdataset [@primoz-godec]
- speeding up likelihood computations [@william-yang]
- better anndata interop [@casey-greene]
- early stopping based on classifier accuracy [@david-kelley]

#### 0.2.4 (2018-12-20)

- updated to torch v1 [@jules]
- added stress tests for harmonization [@chenling]
- fixed autograd breaking [@romain]
- make removal of empty cells more efficient [@john-reid]
- switch to os.path.join [@casey-greene]

#### 0.2.2 (2018-11-08)

- added baselines and datasets for sMFISH imputation [@jules]
- added harmonization content [@chenling]
- fixing bugs on DE [@romain]

#### 0.2.0 (2018-09-04)

- annotation notebook [@eddie]
- Memory footprint management [@jeff]
- updated early stopping [@max]
- docstring [@james-webber]

#### 0.1.6 (2018-08-08)

- MMD and adversarial inference wrapper [@eddie]
- Documentation [@jeff]
- smFISH data imputation [@max]

#### 0.1.5 (2018-07-24)

- Dataset additions [@eddie]
- Documentation [@yining]
- updated early stopping [@max]

#### 0.1.3 (2018-06-22)

- Notebook enhancement [@yining]
- Semi-supervision [@eddie]

#### 0.1.2 (2018-06-13)

- First release on PyPi
- Skeleton code & dependencies [@jeff]
- Unit tests [@max]
- PyTorch implementation of scVI [@eddie] [@max]
- Dataset preprocessing [@eddie] [@max] [@yining]

#### 0.1.0 (2017-09-05)

- First scVI TensorFlow version [@romain]

[#1001]: https://github.com/YosefLab/scvi-tools/pull/1001
[#1004]: https://github.com/YosefLab/scvi-tools/pull/1004
[#1005]: https://github.com/YosefLab/scvi-tools/pull/1005
[#1006]: https://github.com/YosefLab/scvi-tools/pull/1006
[#1009]: https://github.com/YosefLab/scvi-tools/pull/1009
[#1011]: https://github.com/YosefLab/scvi-tools/pull/1011
[#1016]: https://github.com/YosefLab/scvi-tools/pull/1016
[#1017]: https://github.com/YosefLab/scvi-tools/pull/1017
[#1019]: https://github.com/YosefLab/scvi-tools/pull/1019
[#1021]: https://github.com/YosefLab/scvi-tools/pull/1021
[#1024]: https://github.com/YosefLab/scvi-tools/pull/1025
[#1025]: https://github.com/YosefLab/scvi-tools/pull/1025
[#1028]: https://github.com/YosefLab/scvi-tools/pull/1028
[#1030]: https://github.com/YosefLab/scvi-tools/pull/1033
[#1033]: https://github.com/YosefLab/scvi-tools/pull/1033
[#1034]: https://github.com/YosefLab/scvi-tools/pull/1034
[#1037]: https://github.com/YosefLab/scvi-tools/pull/1037
[#1041]: https://github.com/YosefLab/scvi-tools/pull/1041
[#1043]: https://github.com/YosefLab/scvi-tools/pull/1043
[#1046]: https://github.com/YosefLab/scvi-tools/pull/1046
[#1054]: https://github.com/YosefLab/scvi-tools/pull/1054
[#1055]: https://github.com/YosefLab/scvi-tools/pull/1055
[#1059]: https://github.com/YosefLab/scvi-tools/pull/1059
[#1060]: https://github.com/YosefLab/scvi-tools/pull/1060
[#1061]: https://github.com/YosefLab/scvi-tools/pull/1061
[#1064]: https://github.com/YosefLab/scvi-tools/pull/1064
[#1066]: https://github.com/YosefLab/scvi-tools/pull/1066
[#1071]: https://github.com/YosefLab/scvi-tools/pull/1071
[#1072]: https://github.com/YosefLab/scvi-tools/pull/1072
[#1074]: https://github.com/YosefLab/scvi-tools/pull/1074
[#1076]: https://github.com/YosefLab/scvi-tools/pull/1076
[#1078]: https://github.com/YosefLab/scvi-tools/pull/1078
[#1079]: https://github.com/YosefLab/scvi-tools/pull/1079
[#1082]: https://github.com/YosefLab/scvi-tools/pull/1082
[#1085]: https://github.com/YosefLab/scvi-tools/pull/1085
[#1090]: https://github.com/YosefLab/scvi-tools/pull/1090
[#1098]: https://github.com/YosefLab/scvi-tools/pull/1098
[#1099]: https://github.com/YosefLab/scvi-tools/pull/1099
[#1100]: https://github.com/YosefLab/scvi-tools/pull/1100
[#1101]: https://github.com/YosefLab/scvi-tools/pull/1101
[#1103]: https://github.com/YosefLab/scvi-tools/pull/1103
[#1104]: https://github.com/YosefLab/scvi-tools/pull/1104
[#1114]: https://github.com/YosefLab/scvi-tools/pull/1114
[#1115]: https://github.com/YosefLab/scvi-tools/pull/1115
[#1116]: https://github.com/YosefLab/scvi-tools/pull/1116
[#1118]: https://github.com/YosefLab/scvi-tools/pull/1118
[#1122]: https://github.com/YosefLab/scvi-tools/pull/1122
[#1123]: https://github.com/YosefLab/scvi-tools/pull/1123
[#1127]: https://github.com/YosefLab/scvi-tools/pull/1127
[#1129]: https://github.com/YosefLab/scvi-tools/pull/1129
[#1132]: https://github.com/YosefLab/scvi-tools/pull/1132
[#1150]: https://github.com/YosefLab/scvi-tools/pull/1150
[#1151]: https://github.com/YosefLab/scvi-tools/pull/1151
[#1157]: https://github.com/YosefLab/scvi-tools/pull/1157
[#1158]: https://github.com/YosefLab/scvi-tools/pull/1158
[#1180]: https://github.com/YosefLab/scvi-tools/pull/1180
[#1182]: https://github.com/YosefLab/scvi-tools/pull/1182
[#1183]: https://github.com/YosefLab/scvi-tools/pull/1183
[#1193]: https://github.com/YosefLab/scvi-tools/pull/1193
[#1204]: https://github.com/YosefLab/scvi-tools/pull/1204
[#1208]: https://github.com/YosefLab/scvi-tools/pull/1208
[#1213]: https://github.com/YosefLab/scvi-tools/pull/1213
[#1216]: https://github.com/YosefLab/scvi-tools/pull/1216
[#1228]: https://github.com/YosefLab/scvi-tools/pull/1228
[#1231]: https://github.com/YosefLab/scvi-tools/pull/1231
[#1232]: https://github.com/YosefLab/scvi-tools/pull/1232
[#1235]: https://github.com/YosefLab/scvi-tools/pull/1235
[#1237]: https://github.com/YosefLab/scvi-tools/pull/1237
[#1242]: https://github.com/YosefLab/scvi-tools/pull/1242
[#1251]: https://github.com/YosefLab/scvi-tools/pull/1251
[#1253]: https://github.com/YosefLab/scvi-tools/pull/1253
[#1255]: https://github.com/YosefLab/scvi-tools/pull/1255
[#1257]: https://github.com/YosefLab/scvi-tools/pull/1257
[#1267]: https://github.com/YosefLab/scvi-tools/pull/1267
[#1269]: https://github.com/YosefLab/scvi-tools/pull/1269
[#1274]: https://github.com/YosefLab/scvi-tools/pull/1274
[#1282]: https://github.com/YosefLab/scvi-tools/pull/1282
[#1284]: https://github.com/YosefLab/scvi-tools/pull/1284
[#1290]: https://github.com/YosefLab/scvi-tools/pull/1290
[#1296]: https://github.com/YosefLab/scvi-tools/pull/1296
[#1301]: https://github.com/YosefLab/scvi-tools/pull/1301
[#1302]: https://github.com/YosefLab/scvi-tools/pull/1302
[#1309]: https://github.com/YosefLab/scvi-tools/pull/1309
[#1311]: https://github.com/YosefLab/scvi-tools/pull/1311
[#1324]: https://github.com/YosefLab/scvi-tools/pull/1324
[#1334]: https://github.com/YosefLab/scvi-tools/pull/1334
[#1338]: https://github.com/YosefLab/scvi-tools/pull/1338
[#1339]: https://github.com/YosefLab/scvi-tools/pull/1339
[#1342]: https://github.com/YosefLab/scvi-tools/pull/1342
[#1354]: https://github.com/YosefLab/scvi-tools/pull/1354
[#1356]: https://github.com/YosefLab/scvi-tools/pull/1356
[#1361]: https://github.com/YosefLab/scvi-tools/pull/1361
[#1364]: https://github.com/YosefLab/scvi-tools/pull/1364
[#1367]: https://github.com/YosefLab/scvi-tools/pull/1367
[#1369]: https://github.com/YosefLab/scvi-tools/pull/1369
[#1371]: https://github.com/YosefLab/scvi-tools/pull/1371
[#1372]: https://github.com/YosefLab/scvi-tools/pull/1372
[#1385]: https://github.com/YosefLab/scvi-tools/pull/1385
[#1386]: https://github.com/YosefLab/scvi-tools/pull/1386
[#1393]: https://github.com/YosefLab/scvi-tools/pull/1393
[#1403]: https://github.com/YosefLab/scvi-tools/pull/1403
[#1406]: https://github.com/YosefLab/scvi-tools/pull/1406
[#1411]: https://github.com/YosefLab/scvi-tools/pull/1411
[#1413]: https://github.com/YosefLab/scvi-tools/pull/1413
[#1415]: https://github.com/YosefLab/scvi-tools/pull/1415
[#1416]: https://github.com/YosefLab/scvi-tools/pull/1416
[#1417]: https://github.com/YosefLab/scvi-tools/pull/1417
[#1431]: https://github.com/YosefLab/scvi-tools/pull/1431
[#1435]: https://github.com/YosefLab/scvi-tools/pull/1435
[#1436]: https://github.com/YosefLab/scvi-tools/pull/1436
[#1438]: https://github.com/YosefLab/scvi-tools/pull/1438
[#1439]: https://github.com/YosefLab/scvi-tools/pull/1439
[#1441]: https://github.com/YosefLab/scvi-tools/pull/1441
[#1442]: https://github.com/YosefLab/scvi-tools/pull/1442
[#1445]: https://github.com/YosefLab/scvi-tools/pull/1445
[#1448]: https://github.com/YosefLab/scvi-tools/pull/1448
[#1451]: https://github.com/YosefLab/scvi-tools/pull/1451
[#1457]: https://github.com/YosefLab/scvi-tools/pull/1457
[#1458]: https://github.com/YosefLab/scvi-tools/pull/1458
[#1463]: https://github.com/YosefLab/scvi-tools/pull/1463
[#1466]: https://github.com/YosefLab/scvi-tools/pull/1466
[#1467]: https://github.com/YosefLab/scvi-tools/pull/1467
[#1469]: https://github.com/YosefLab/scvi-tools/pull/1469
[#1470]: https://github.com/YosefLab/scvi-tools/pull/1470
[#1473]: https://github.com/YosefLab/scvi-tools/pull/1473
[#1474]: https://github.com/YosefLab/scvi-tools/pull/1474
[#1475]: https://github.com/YosefLab/scvi-tools/pull/1475
[#1479]: https://github.com/YosefLab/scvi-tools/pull/1479
[#1498]: https://github.com/YosefLab/scvi-tools/pull/1498
[#1499]: https://github.com/YosefLab/scvi-tools/pull/1499
[#1501]: https://github.com/YosefLab/scvi-tools/pull/1501
[#1502]: https://github.com/YosefLab/scvi-tools/pull/1502
[#1504]: https://github.com/YosefLab/scvi-tools/pull/1504
[#1505]: https://github.com/YosefLab/scvi-tools/pull/1505
[#1506]: https://github.com/YosefLab/scvi-tools/pull/1506
[#1508]: https://github.com/YosefLab/scvi-tools/pull/1508
[#1515]: https://github.com/YosefLab/scvi-tools/pull/1515
[#1519]: https://github.com/YosefLab/scvi-tools/pull/1519
[#1520]: https://github.com/YosefLab/scvi-tools/pull/1520
[#1527]: https://github.com/YosefLab/scvi-tools/pull/1527
[#1529]: https://github.com/YosefLab/scvi-tools/pull/1529
[#1532]: https://github.com/YosefLab/scvi-tools/pull/1532
[#1542]: https://github.com/YosefLab/scvi-tools/pull/1542
[#1548]: https://github.com/YosefLab/scvi-tools/pull/1548
[#1555]: https://github.com/YosefLab/scvi-tools/pull/1555
[#1556]: https://github.com/YosefLab/scvi-tools/pull/1556
[#1566]: https://github.com/scverse/scvi-tools/issues/1566
[#1575]: https://github.com/YosefLab/scvi-tools/pull/1575
[#1580]: https://github.com/scverse/scvi-tools/pull/1580
[#1585]: https://github.com/YosefLab/scvi-tools/pull/1585
[#1595]: https://github.com/scverse/scvi-tools/pull/1595
[#1617]: https://github.com/scverse/scvi-tools/pull/1617
[#1618]: https://github.com/scverse/scvi-tools/pull/1618
[#1622]: https://github.com/scverse/scvi-tools/pull/1622
[#1629]: https://github.com/scverse/scvi-tools/pull/1629
[#1637]: https://github.com/scverse/scvi-tools/pull/1637
[#1639]: https://github.com/scverse/scvi-tools/pull/1639
[#1645]: https://github.com/scverse/scvi-tools/pull/1645
[#1657]: https://github.com/scverse/scvi-tools/pull/1657
[#1660]: https://github.com/scverse/scvi-tools/pull/1660
[#1665]: https://github.com/scverse/scvi-tools/pull/1665
[#1667]: https://github.com/scverse/scvi-tools/pull/1667
[#1671]: https://github.com/scverse/scvi-tools/pull/1671
[#1672]: https://github.com/YosefLab/scvi-tools/pull/1672
[#1674]: https://github.com/scverse/scvi-tools/pull/1674
[#1678]: https://github.com/scverse/scvi-tools/pull/1678
[#1683]: https://github.com/YosefLab/scvi-tools/pull/1683
[#1686]: https://github.com/scverse/scvi-tools/pull/1686
[#1689]: https://github.com/YosefLab/scvi-tools/pull/1689
[#1692]: https://github.com/scverse/scvi-tools/pull/1692
[#1695]: https://github.com/YosefLab/scvi-tools/pull/1695
[#1696]: https://github.com/YosefLab/scvi-tools/pull/1696
[#1697]: https://github.com/YosefLab/scvi-tools/pull/1697
[#1700]: https://github.com/scverse/scvi-tools/pull/1700
[#1702]: https://github.com/scverse/scvi-tools/pull/1702
[#1709]: https://github.com/YosefLab/scvi-tools/pull/1709
[#1710]: https://github.com/YosefLab/scvi-tools/pull/1710
[#1711]: https://github.com/YosefLab/scvi-tools/pull/1711
[#1719]: https://github.com/YosefLab/scvi-tools/pull/1719
[#1731]: https://github.com/YosefLab/scvi-tools/pull/1731
[#1732]: https://github.com/YosefLab/scvi-tools/pull/1732
[#1733]: https://github.com/YosefLab/scvi-tools/pull/1733
[#1737]: https://github.com/YosefLab/scvi-tools/pull/1737
[#1741]: https://github.com/YosefLab/scvi-tools/pull/1741
[#1743]: https://github.com/YosefLab/scvi-tools/pull/1743
[#1747]: https://github.com/YosefLab/scvi-tools/pull/1747
[#1749]: https://github.com/YosefLab/scvi-tools/pull/1749
[#1751]: https://github.com/YosefLab/scvi-tools/pull/1751
[#1773]: https://github.com/YosefLab/scvi-tools/pull/1773
[#877]: https://github.com/YosefLab/scvi-tools/pull/887
[#879]: https://github.com/YosefLab/scvi-tools/pull/879
[#885]: https://github.com/YosefLab/scvi-tools/pull/885
[#886]: https://github.com/YosefLab/scvi-tools/pull/886
[#887]: https://github.com/YosefLab/scvi-tools/pull/887
[#889]: https://github.com/YosefLab/scvi-tools/pull/889
[#895]: https://github.com/YosefLab/scvi-tools/pull/895
[#903]: https://github.com/YosefLab/scvi-tools/pull/903
[#905]: https://github.com/YosefLab/scvi-tools/pull/905
[#913]: https://github.com/YosefLab/scvi-tools/pull/913
[#921]: https://github.com/YosefLab/scvi-tools/pull/921
[#923]: https://github.com/YosefLab/scvi-tools/pull/923
[#924]: https://github.com/YosefLab/scvi-tools/pull/924
[#925]: https://github.com/YosefLab/scvi-tools/pull/925
[#927]: https://github.com/YosefLab/scvi-tools/pull/927
[#929]: https://github.com/YosefLab/scvi-tools/pull/929
[#931]: https://github.com/YosefLab/scvi-tools/pull/931
[#933]: https://github.com/YosefLab/scvi-tools/pull/933
[#934]: https://github.com/YosefLab/scvi-tools/pull/934
[#938]: https://github.com/YosefLab/scvi-tools/pull/938
[#940]: https://github.com/YosefLab/scvi-tools/pull/940
[#947]: https://github.com/YosefLab/scvi-tools/pull/947
[#949]: https://github.com/YosefLab/scvi-tools/pull/949
[#959]: https://github.com/YosefLab/scvi-tools/pull/959
[#966]: https://github.com/YosefLab/scvi-tools/pull/966
[#967]: https://github.com/YosefLab/scvi-tools/pull/967
[#971]: https://github.com/YosefLab/scvi-tools/pull/971
[#988]: https://github.com/YosefLab/scvi-tools/pull/988
[#989]: https://github.com/YosefLab/scvi-tools/pull/989
[#990]: https://github.com/YosefLab/scvi-tools/pull/990
[#999]: https://github.com/YosefLab/scvi-tools/pull/999
[@achille]: https://github.com/ANazaret
[@adam]: https://github.com/adamgayoso
[@adamgayoso]: https://github.com/adamgayoso
[@cane11]: https://github.com/cane11
[@casey-greene]: https://github.com/cgreene
[@cataclysmus]: https://github.com/cataclysmus
[@chenling]: https://github.com/chenlingantelope
[@david-kelley]: https://github.com/davek44
[@eddie]: https://github.com/Edouard360
[@eduardo-beltrame]: https://github.com/Munfred
[@florianbarkmann]: https://github.com/FlorianBarkmann
[@francesco-brundu]: https://github.com/fbrundu
[@gabriel]: https://github.com/gabmis
[@galen]: https://github.com/galenxing
[@galenxing]: https://github.com/galenxing
[@giovp]: https://github.com/giovp
[@gokcen-eraslan]: https://github.com/gokceneraslan
[@grst]: https://github.com/grst
[@han-yuan]: https://github.com/hy395
[@james-webber]: https://github.com/jamestwebber
[@jamie-morton]: https://github.com/mortonjt
[@jeff]: https://github.com/jeff-regier
[@jjhong922]: https://github.com/jjhong922
[@john-reid]: https://github.com/JohnReid
[@jules]: https://github.com/jules-samaran
[@marianogabitto]: https://github.com/marianogabitto
[@martinkim0]: https://github.com/martinkim0
[@max]: https://github.com/maxime1310
[@michael-raevsky]: https://github.com/raevskymichail
[@mjayasur]: https://github.com/mjayasur
[@mkarikom]: https://github.com/mkarikom
[@morris-frank]: https://github.com/morris-frank
[@munfred]: https://github.com/Munfred
[@njbernstein]: https://github.com/njbernstein
[@oscar]: https://github.com/oscarclivio
[@pierre]: https://github.com/PierreBoyeau
[@pierreboyeau]: https://github.com/PierreBoyeau
[@primoz-godec]: https://github.com/PrimozGodec
[@ricomnl]: https://github.com/ricomnl
[@rk900]: https://github.com/RK900
[@romain]: https://github.com/romain-lopez
[@romain-lopez]: https://github.com/romain-lopez
[@saketkc]: https://github.com/saketkc
[@stephen-flemming]: https://github.com/sjfleming
[@talashuach]: https://github.com/talashuach
[@tommycelsius]: https://github.com/tommycelsius
[@valentine-svensson]: https://github.com/vals
[@vitkl]: https://github.com/vitkl
[@watiss]: https://github.com/watiss
[@william-yang]: https://github.com/triyangle
[@wukathy]: https://github.com/wukathy
[@yining]: https://github.com/imyiningliu
[genomepy]: https://github.com/vanheeringen-lab/genomepy
[hatch]: https://hatch.pypa.io/latest/
[hugging face models]: https://huggingface.co/models
[keep a changelog]: https://keepachangelog.com/en/1.0.0/
[original scbasset model]: https://github.com/calico/scBasset
[poetry]: https://python-poetry.org/
[semantic versioning]: https://semver.org/spec/v2.0.0.html<|MERGE_RESOLUTION|>--- conflicted
+++ resolved
@@ -13,12 +13,8 @@
 - Add a PyTorch implementation of {class}`scvi.external.MRVI`, {pr}`3304`.
 - Add checkpointing with {class}`scvi.autotune.AutotuneExperiment`, {pr}`3452`.
 - Add Downstream Analysis functions multi GPU support, {pr}`3443`.
-<<<<<<< HEAD
-- Add {class}`scvi.external.CytoVI` for dealing with cytometry data {pr}`3456`.
-=======
 - Add checkpointing with autotune, {pr}`3452`.
 - Add {class}`scvi.external.CYTOVI` for dealing with cytometry data {pr}`3456`.
->>>>>>> 6b0732f7
 
 #### Fixed
 
