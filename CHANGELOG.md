# Release notes

Starting from version 0.20.1, this format is based on [Keep a Changelog], and this project adheres
to [Semantic Versioning]. Full commit history is available in the
[commit logs](https://github.com/scverse/scvi-tools/commits/).

## Version 1.3

<<<<<<< HEAD
=======
### 1.3.2 (2025-XX-XX)

#### Added

- Added getting protein probabilities in multivi {pr}`3341`.

#### Fixed

- Fix bug in TOTALANVI scarches. {pr}`3355`.

#### Changed

#### Removed

>>>>>>> 416c0bcc
### 1.3.1 (2025-05-15)

#### Added

- Add {class}`scvi.external.METHYLANVI` for modeling methylation labelled data from single-cell
    bisulfite sequencing (scBS-seq) {pr}`3066`.
- Add supervised module class {class}`scvi.module.base.SupervisedModuleClass`. {pr}`3237`.
- Add get normalized function model property for any generative model {pr}`3238` and changed
    get_accessibility_estimates to get_normalized_accessibility, where needed.
- Add {class}`scvi.external.TOTALANVI`. {pr}`3259`.
- Add Custom Dataloaders registry support, {pr}`2932`.
- Add support for using Census and LaminAI custom dataloaders for {class}`scvi.model.SCVI`
    and {class}`scvi.model.SCANVI`, {pr}`2932`.
- Add Early stopping KL warmup steps. {pr}`3262`.
- Add Minification option to {class}`~scvi.model.LinearSCVI` {pr}`3294`.
- Update Read the docs tutorials index page with interactive filterable options {pr}`3276`.

#### Fixed

- Add consideration for missing monitor set during early stopping. {pr}`3226`.
- Fix bug in SysVI get_normalized_expression function. {pr}`3255`.
- Add support for IntegratedGradients for multimodal models. {pr}`3264`.
- Fix bug in resolVI get_normalized expression function. {pr}`3308`.
- Fix bug in resolVI gene-assay dispersion. {pr}`3308`.

#### Changed

- Updated Scvi-Tools AWS hub to Weizmann instead of Berkeley. {pr}`3246`.
- Updated resolVI to use rapids-singlecell. {pr}`3308`.

#### Removed

- Removed Jax version constraint for mrVI training. {pr}`3309`.

### 1.3.0 (2025-02-28)

#### Added

- Add {class}`scvi.external.Decipher` for dimensionality reduction and interpretable
    representation learning in single-cell RNA sequencing data {pr}`3015`, {pr}`3091`.
- Add multiGPU support for {class}`~scvi.model.SCVI`, {class}`~scvi.model.SCANVI`,
    {class}`~scvi.model.CondSCVI` and {class}`~scvi.model.LinearSCVI`, {class}`~scvi.model.TOTALVI`,
    {class}`~scvi.model.MULTIVI` and {class}`~scvi.model.PEAKVI`. {pr}`3125`.
- Add an exception callback to {class}`scvi.train._callbacks.SaveCheckpoint` in order to save
    optimal model during training, in case of failure because of Nan's in gradients. {pr}`3159`.
- Add {meth}`~scvi.model.SCVI.get_normalized_expression` for models: {class}`~scvi.model.PEAKVI`,
    {class}`~scvi.external.POISSONVI`, {class}`~scvi.model.CondSCVI`, {class}`~scvi.model.AUTOZI`,
    {class}`~scvi.external.CellAssign` and {class}`~scvi.external.GIMVI`. {pr}`3121`.
- Add {class}`scvi.external.RESOLVI` for bias correction in single-cell resolved spatial
    transcriptomics {pr}`3144`.
- Add semisupervised training mixin class
    {class}`scvi.model.base.SemisupervisedTrainingMixin`. {pr}`3164`.
- Add scib-metrics support for {class}`scvi.autotune.AutotuneExperiment` and
    {class}`scvi.train._callbacks.ScibCallback` for autotune for scib metrics {pr}`3168`.
- Add Support of dask arrays in AnnTorchDataset. {pr}`3193`.
- Add a common use cases section in the docs user guide. {pr}`3200`.
- Add {class}`scvi.external.SysVI` for cycle consistency loss and VampPrior {pr}`3195`.

#### Fixed

- Fixed bug in distributed {class}`scvi.dataloaders.ConcatDataLoader` {pr}`3053`.
- Fixed bug when loading Pyro-based models and scArches support for Pyro {pr}`3138`
- Fixed disable vmap in {class}`scvi.external.MRVI` for large sample sizes to avoid
    out-of-memory errors. Store distance matrices as numpy array in xarray to reduce
    memory usage {pr}`3146`.
- Fixed {class}`scvi.external.MRVI` MixtureSameFamily log probability calculation {pr}`3189`.

#### Changed

- Updated the CI workflow with multiGPU tests {pr}`3053`.
- Set `mode="change"` as default DE method. Compute positive and negative LFC separately
    by default (`test_mode="three"`). Corrected computation of pseudocounts and make if
    default to add a pseudocounts for genes not expressed (`pseudocount=None`). According to
    Eq. 10 of Boyeau _et al_, _PNAS_ 2023 {pr}`2826`

#### Removed

## Version 1.2

### 1.2.2 (2024-12-31)

#### Added

- Add MuData Minification option to {class}`~scvi.model.TOTALVI` {pr}`3061`.
- Add Support for MPS usage in mac {pr}`3100`.
- Add support for torch.compile before train (EXPERIMENTAL) {pr}`2931`.
- Add support for Numpy 2.0 {pr}`2842`.
- Changed scvi-hub ModelCard and add criticism metrics to the card {pr}`3078`.
- MuData support for {class}`~scvi.model.MULTIVI` via the method
    {meth}`~scvi.model.MULTIVI.setup_mudata` {pr}`3038`.

#### Fixed

- Fixed batch_size pop to get in {class}`scvi.dataloaders.DataSplitter` {pr}`3128`.

#### Changed

- Updated the CI workflow with internet, private and optional tests {pr}`3082`.
- Changed loompy stored files to anndata {pr}`2842`.
- Address AnnData >= 0.11 deprecation warning for {class}`anndata.experimental` by replacing
    instances to {class}`anndata.abc` and {class}`anndata.io` {pr}`3085`.

#### Removed

- Removed the support for loompy and local mde function {pr}`2842`.

### 1.2.1 (2024-12-04)

#### Added

- Added adaptive handling for last training minibatch of 1-2 cells in case of
    `datasplitter_kwargs={"drop_last": False}` and `train_size = None` by moving them into
    validation set, if available. {pr}`3036`.
- Add `batch_key` and `labels_key` to {meth}`scvi.external.SCAR.setup_anndata`. {pr}`3045`.
- Implemented variance of ZINB distribution. {pr}`3044`.
- Support for minified mode while retaining counts to skip the encoder.
- New Trainingplan argument `update_only_decoder` to use stored latent codes and skip training of
    the encoder.
- Refactored code for minified models. {pr}`2883`.
- Add {class}`scvi.external.METHYLVI` for modeling methylation data from single-cell
    bisulfite sequencing (scBS-seq) experiments {pr}`2834`.

#### Fixed

- Breaking Change: Fix `get_outlier_cell_sample_pairs` function in {class}`scvi.external.MRVI`
    to correctly compute the maxmimum log-density across in-sample cells rather than the
    aggregated posterior log-density {pr}`3007`.
- Fix references to `scvi.external` in {meth}`scvi.external.SCAR.setup_anndata`.
- Fix gimVI to append mini batches first into CPU during get_imputed and get_latent operations {pr}`3058`.

#### Changed

#### Removed

### 1.2.0 (2024-09-26)

#### Added

- Add support for Python 3.12 {pr}`2966`.
- Add support for categorial covariates in scArches in {class}`scvi.model.base.ArchesMixin` {pr}`2936`.
- Add assertion error in cellAssign for checking duplicates in celltype markers {pr}`2951`.
- Add {meth}`scvi.external.POISSONVI.get_region_factors` {pr}`2940`.
- {attr}`scvi.settings.dl_persistent_workers` allows using persistent workers in
    {class}`scvi.dataloaders.AnnDataLoader` {pr}`2924`.
- Add option for using external indexes in data splitting classes that are under `scvi.dataloaders`
    by passing `external_indexing=list[train_idx,valid_idx,test_idx]` as well as in all models
    available {pr}`2902`.
- Add warning if creating data splits in `scvi.dataloaders` that create last batch with less than 3
    cells {pr}`2916`.
- Add new experimental functional API for hyperparameter tuning with
    {func}`scvi.autotune.run_autotune` and {class}`scvi.autotune.AutotuneExperiment` to replace
    {class}`scvi.autotune.ModelTuner`, {class}`scvi.autotune.TunerManager`, and
    {class}`scvi.autotune.TuneAnalysis` {pr}`2561`.
- Add experimental class {class}`scvi.nn.Embedding` implementing methods for extending embeddings
    {pr}`2574`.
- Add experimental support for representing batches with continuously-valued embeddings by passing
    in `batch_representation="embedding"` to {class}`scvi.model.SCVI` {pr}`2576`.
- Add experimental mixin classes {class}`scvi.model.base.EmbeddingMixin` and
    {class}`scvi.module.base.EmbeddingModuleMixin` {pr}`2576`.
- Add option to generate synthetic spatial coordinates in {func}`scvi.data.synthetic_iid` with
    argument `generate_coordinates` {pr}`2603`.
- Add experimental support for using custom {class}`lightning.pytorch.core.LightningDataModule`s
    in {func}`scvi.autotune.run_autotune` {pr}`2605`.
- Add {class}`scvi.external.VELOVI` for RNA velocity estimation using variational inference
    {pr}`2611`.
- Add `unsigned` argument to {meth}`scvi.hub.HubModel.pull_from_s3` to allow for unsigned
    downloads of models from AWS S3 {pr}`2615`.
- Add support for `batch_key` in {meth}`scvi.model.CondSCVI.setup_anndata` {pr}`2626`.
- Add support for {meth}`scvi.model.base.RNASeqMixin` in {class}`scvi.model.CondSCVI` {pr}`2915`.
- Add `load_best_on_end` argument to {class}`scvi.train.SaveCheckpoint` to load the best model
    state at the end of training {pr}`2672`.
- Add experimental class {class}`scvi.distributions.BetaBinomial` implementing the Beta-Binomial
    distribution with mean-dispersion parameterization for modeling scBS-seq methylation data
    {pr}`2692`.
- Add support for custom dataloaders in {class}`scvi.model.base.VAEMixin` methods by specifying
    the `dataloader` argument {pr}`2748`.
- Add option to use a normal distribution in the generative model of {class}`scvi.model.SCVI` by
    passing in `gene_likelihood="normal"` {pr}`2780`.
- Add {class}`scvi.external.MRVI` for modeling sample-level heterogeneity in single-cell RNA-seq
    data {pr}`2756`.
- Add support for reference mapping with {class}`mudata.MuData` models to
    {class}`scvi.model.base.ArchesMixin` {pr}`2578`.
- Add argument `return_mean` to {meth}`scvi.model.base.VAEMixin.get_reconstruction_error`
    and {meth}`scvi.model.base.VAEMixin.get_elbo` to allow computation
    without averaging across cells {pr}`2362`.
- Add support for setting `weights="importance"` in
    {meth}`scvi.model.SCANVI.differential_expression` {pr}`2362`.

#### Changed

- Deprecate {func}`scvi.data.cellxgene`, to be removed in v1.3. Please directly use the
    [cellxgene-census](https://chanzuckerberg.github.io/cellxgene-census/) instead {pr}`2542`.
- Deprecate {func}`scvi.nn.one_hot`, to be removed in v1.3. Please directly use the
    `one_hot` function in PyTorch instead {pr}`2608`.
- Deprecate {class}`scvi.train.SaveBestState`, to be removed in v1.3. Please use
    {class}`scvi.train.SaveCheckpoint` instead {pr}`2673`.
- Deprecate `save_best` argument in {meth}`scvi.model.PEAKVI.train` and
    {meth}`scvi.model.MULTIVI.train`, to be removed in v1.3. Please pass in `enable_checkpointing`
    or specify a custom checkpointing procedure with {class}`scvi.train.SaveCheckpoint` instead
    {pr}`2673`.
- Move {func}`scvi.model.base._utils._load_legacy_saved_files` to
    {func}`scvi.model.base._save_load._load_legacy_saved_files` {pr}`2731`.
- Move {func}`scvi.model.base._utils._load_saved_files` to
    {func}`scvi.model.base._save_load._load_saved_files` {pr}`2731`.
- Move {func}`scvi.model.base._utils._initialize_model` to
    {func}`scvi.model.base._save_load._initialize_model` {pr}`2731`.
- Move {func}`scvi.model.base._utils._validate_var_names` to
    {func}`scvi.model.base._save_load._validate_var_names` {pr}`2731`.
- Move {func}`scvi.model.base._utils._prepare_obs` to
    {func}`scvi.model.base._de_core._prepare_obs` {pr}`2731`.
- Move {func}`scvi.model.base._utils._de_core` to
    {func}`scvi.model.base._de_core._de_core` {pr}`2731`.
- Move {func}`scvi.model.base._utils._fdr_de_prediction` to
    {func}`scvi.model.base._de_core_._fdr_de_prediction` {pr}`2731`.
- {func}`scvi.data.synthetic_iid` now generates unique variable names for protein and
    accessibility data {pr}`2739`.
- The `data_module` argument in {meth}`scvi.model.base.UnsupervisedTrainingMixin.train` has been
    renamed to `datamodule` for consistency {pr}`2749`.
- Change the default saving method of variable names for {class}`mudata.MuData` based models
    (_e.g._ {class}`scvi.model.TOTALVI`) to a dictionary of per-mod variable names instead of a
    concatenated array of all variable names. Users may replicate the previous behavior by
    passing in `legacy_mudata_format=True` to {meth}`scvi.model.base.BaseModelClass.save`
    {pr}`2769`.
- Changed internal activation function in {class}`scvi.nn.DecoderTOTALVI` to Softplus to
    increase numerical stability. This is the new default for new models. Previously trained models
    will be loaded with exponential activation function {pr}`2913`.

#### Fixed

- Fix logging of accuracy for cases with 1 sample per class in scANVI {pr}`2938`.
- Disable adversarial classifier if training with a single batch.
    Previously this raised a None error {pr}`2914`.
- {meth}`~scvi.model.SCVI.get_normalized_expression` fixed for Poisson distribution and
    Negative Binomial with latent_library_size {pr}`2915`.
- Fix {meth}`scvi.module.VAE.marginal_ll` when `n_mc_samples_per_pass=1` {pr}`2362`.
- {meth}`scvi.module.VAE.marginal_ll` when `n_mc_samples_per_pass=1` {pr}`2362`.
- Enable option to drop_last minibatch during training by `datasplitter_kwargs={"drop_last": True}`
    {pr}`2926`.
- Fix JAX to be deterministic on CUDA when seed is manually set {pr}`2923`.

#### Removed

- Remove {class}`scvi.autotune.ModelTuner`, {class}`scvi.autotune.TunerManager`, and
    {class}`scvi.autotune.TuneAnalysis` in favor of new experimental functional API with
    {func}`scvi.autotune.run_autotune` and {class}`scvi.autotune.AutotuneExperiment` {pr}`2561`.
- Remove `feed_labels` argument and corresponding code paths in {meth}`scvi.module.SCANVAE.loss`
    {pr}`2644`.
- Remove {class}`scvi.train._callbacks.MetricsCallback` and argument `additional_val_metrics` in
    {class}`scvi.train.Trainer` {pr}`2646`.

## Version 1.1

### 1.1.6 (2024-08-19)

#### Fixed

- Breaking change: In `scvi.autotune._manager` we changed the parameter in RunConfig from
    `local_dir` to `storage_path` see issue `2908` {pr}`2689`.

### 1.1.5 (2024-06-30)

### 1.1.4 (2024-06-30)

#### Added

- Add argument `return_logits` to {meth}`scvi.external.SOLO.predict` that allows returning logits
    instead of probabilities when passing in `soft=True` to replicate the buggy behavior previous
    to v1.1.3 {pr}`2870`.

### 1.1.3 (2024-06-26)

#### Fixed

- Breaking change: Fix {meth}`scvi.external.SOLO.predict` to correctly return probabiities
    instead of logits when passing in `soft=True` (the default option) {pr}`2689`.
- Breaking change: Fix {class}`scvi.dataloaders.SemiSupervisedDataSplitter` to properly sample
    unlabeled observations without replacement {pr}`2816`.

### 1.1.2 (2024-03-01)

#### Changed

- Address AnnData >= 0.10 deprecation warning for {func}`anndata.read` by replacing instances with
    {func}`anndata.read_h5ad` {pr}`2531`.
- Address AnnData >= 0.10 deprecation warning for {class}`anndata._core.sparse_dataset.SparseDataset`
    by replacing instances with {class}`anndata.experimental.CSCDataset` and
    {class}`anndata.experimental.CSRDataset` {pr}`2531`.

### 1.1.1 (2024-02-19)

#### Fixed

- Correctly apply non-default user parameters in {class}`scvi.external.POISSONVI` {pr}`2522`.

### 1.1.0 (2024-02-13)

#### Added

- Add {class}`scvi.external.ContrastiveVI` for contrastiveVI {pr}`2242`.
- Add {class}`scvi.dataloaders.BatchDistributedSampler` for distributed training {pr}`2102`.
- Add `additional_val_metrics` argument to {class}`scvi.train.Trainer`, allowing to specify
    additional metrics to compute and log during the validation loop using
    {class}`scvi.train._callbacks.MetricsCallback` {pr}`2136`.
- Expose `accelerator` and `device` arguments in {meth}`scvi.hub.HubModel.load_model` `pr`{2166}.
- Add `load_sparse_tensor` argument in {class}`scvi.data.AnnTorchDataset` for directly loading
    SciPy CSR and CSC data structures to their PyTorch counterparts, leading to faster data loading
    depending on the sparsity of the data {pr}`2158`.
- Add per-group LFC information to
    {meth}`scvi.criticism.PosteriorPredictiveCheck.differential_expression`. `metrics["diff_exp"]`
    is now a dictionary where `summary` stores the summary dataframe, and `lfc_per_model_per_group`
    stores the per-group LFC {pr}`2173`.
- Expose {meth}`torch.save` keyword arguments in {class}`scvi.model.base.BaseModelClass.save`
    and {class}`scvi.external.GIMVI.save` {pr}`2200`.
- Add `model_kwargs` and `train_kwargs` arguments to {meth}`scvi.autotune.ModelTuner.fit`
    {pr}`2203`.
- Add `datasplitter_kwargs` to model `train` methods {pr}`2204`.
- Add `use_posterior_mean` argument to {meth}`scvi.model.SCANVI.predict` for stochastic prediction
    of celltype labels {pr}`2224`.
- Add support for Python 3.10+ type annotations in {class}`scvi.autotune.ModelTuner` {pr}`2239`.
- Add option to log device statistics in {meth}`scvi.autotune.ModelTuner.fit` with argument
    `monitor_device_stats` {pr}`2260`.
- Add option to pass in a random seed to {meth}`scvi.autotune.ModelTuner.fit` with argument `seed`
    {pr}`2260`.
- Automatically log the learning rate when `reduce_lr_on_plateau=True` in training plans
    {pr}`2280`.
- Add {class}`scvi.external.POISSONVI` to model scATAC-seq fragment counts with a Poisson
    distribution {pr}`2249`
- {class}`scvi.train.SemiSupervisedTrainingPlan` now logs the classifier calibration error
    {pr}`2299`.
- Passing `enable_checkpointing=True` into `train` methods is now compatible with our model saves.
    Additional options can be specified by initializing with {class}`scvi.train.SaveCheckpoint`
    {pr}`2317`.
- {attr}`scvi.settings.dl_num_workers` is now correctly applied as the default `num_workers` in
    {class}`scvi.dataloaders.AnnDataLoader` {pr}`2322`.
- Passing in `indices` to {class}`scvi.criticism.PosteriorPredictiveCheck` allows for running
    metrics on a subset of the data {pr}`2361`.
- Add `seed` argument to {func}`scvi.model.utils.mde` for reproducibility {pr}`2373`.
- Add {meth}`scvi.hub.HubModel.save` and {meth}`scvi.hub.HubMetadata.save` {pr}`2382`.
- Add support for Optax 0.1.8 by renaming instances of {func}`optax.additive_weight_decay` to
    {func}`optax.add_weight_decay` {pr}`2396`.
- Add support for hosting {class}`scvi.hub.HubModel` on AWS S3 via
    {meth}`scvi.hub.HubModel.pull_from_s3` and {meth}`scvi.hub.HubModel.push_to_s3` {pr}`2378`.
- Add clearer error message for {func}`scvi.data.poisson_gene_selection` when input data does not
    contain raw counts {pr}`2422`.
- Add API for using custom dataloaders with {class}`scvi.model.SCVI` by making `adata` argument
    optional on initialization and adding optional argument `data_module` to
    {meth}`scvi.model.base.UnsupervisedTrainingMixin.train` {pr}`2467`.
- Add support for Ray 2.8-2.9 in {class}`scvi.autotune.ModelTuner` {pr}`2478`.

#### Fixed

- Fix bug where `n_hidden` was not being passed into {class}`scvi.nn.Encoder` in
    {class}`scvi.model.AmortizedLDA` {pr}`2229`
- Fix bug in {class}`scvi.module.SCANVAE` where classifier probabilities were interpreted as
    logits. This is backwards compatible as loading older models will use the old code path
    {pr}`2301`.
- Fix bug in {class}`scvi.external.GIMVI` where `batch_size` was not properly used in inference
    methods {pr}`2366`.
- Fix error message formatting in {meth}`scvi.data.fields.LayerField.transfer_field` {pr}`2368`.
- Fix ambiguous error raised in {meth}`scvi.distributions.NegativeBinomial.log_prob` and
    {meth}`scvi.distributions.ZeroInflatedNegativeBinomial.log_prob` when `scale` not passed in
    and value not in support {pr}`2395`.
- Fix initialization of {class}`scvi.distributions.NegativeBinomial` and
    {class}`scvi.distributions.ZeroInflatedNegativeBinomial` when `validate_args=True` and
    optional parameters not passed in {pr}`2395`.
- Fix error when re-initializing {class}`scvi.external.GIMVI` with the same datasets {pr}`2446`.

#### Changed

- Replace `sparse` with `sparse_format` argument in {meth}`scvi.data.synthetic_iid` for increased
    flexibility over dataset format {pr}`2163`.
- Revalidate `devices` when automatically switching from MPS to CPU accelerator in
    {func}`scvi.model._utils.parse_device_args` {pr}`2247`.
- Refactor {class}`scvi.data.AnnTorchDataset`, now loads continuous data as {class}`numpy.float32`
    and categorical data as {class}`numpy.int64` by default {pr}`2250`.
- Support fractional GPU usage in {class}`scvi.autotune.ModelTuner` `pr`{2252}.
- Tensorboard is now the default logger in {class}`scvi.autotune.ModelTuner` `pr`{2260}.
- Match `momentum` and `epsilon` in {class}`scvi.module.JaxVAE` to the default values in PyTorch
    {pr}`2309`.
- Change {class}`scvi.train.SemiSupervisedTrainingPlan` and
    {class}`scvi.train.ClassifierTrainingPlan` accuracy and F1 score
    computations to use `"micro"` reduction rather than `"macro"` {pr}`2339`.
- Internal refactoring of {meth}`scvi.module.VAE.sample` and
    {meth}`scvi.model.base.RNASeqMixin.posterior_predictive_sample` {pr}`2377`.
- Change `xarray` and `sparse` from mandatory to optional dependencies {pr}`2480`.
- Use {class}`anndata.experimental.CSCDataset` and {class}`anndata.experimental.CSRDataset`
    instead of the deprecated {class}`anndata._core.sparse_dataset.SparseDataset` for type checks
    {pr}`2485`.
- Make `use_observed_lib_size` argument adjustable in {class}`scvi.module.LDVAE` `pr`{2494}.

#### Removed

- Remove deprecated `use_gpu` argument in favor of PyTorch Lightning arguments `accelerator` and
    `devices` {pr}`2114`.
- Remove deprecated `scvi._compat.Literal` class {pr}`2115`.
- Remove chex dependency {pr}`2482`.

## Version 1.0

### 1.0.4 (2023-10-13)

### Added

- Add support for AnnData 0.10.0 {pr}`2271`.

### 1.0.3 (2023-08-13)

#### Changed

- Disable the default selection of MPS when `accelerator="auto"` in Lightning {pr}`2167`.
- Change JAX models to use `dict` instead of {class}`flax.core.FrozenDict` according
    to the Flax migration guide <https://github.com/google/flax/discussions/3191> {pr}`2222`.

#### Fixed

- Fix bug in {class}`scvi.model.base.PyroSviTrainMixin` where `training_plan`
    argument is ignored {pr}`2162`.
- Fix missing docstring for `unlabeled_category` in
    {class}`scvi.model.SCANVI.setup_anndata` and reorder arguments {pr}`2189`.
- Fix Pandas 2.0 unpickling error in {meth}`scvi.model.base.BaseModelClas.convert_legacy_save`
    by switching to {func}`pandas.read_pickle` for the setup dictionary {pr}`2212`.

### 1.0.2 (2023-07-05)

#### Fixed

- Fix link to Scanpy preprocessing in introduction tutorial {pr}`2154`.
- Fix link to Ray Tune search API in autotune tutorial {pr}`2154`.

### 1.0.1 (2023-07-04)

#### Added

- Add support for Python 3.11 {pr}`1977`.

#### Changed

- Upper bound Chex dependency to 0.1.8 due to NumPy installation conflicts {pr}`2132`.

### 1.0.0 (2023-06-02)

#### Added

- Add {class}`scvi.criticism.PosteriorPredictiveCheck` for model evaluation {pr}`2058`.
- Add {func}`scvi.data.reads_to_fragments` for scATAC data {pr}`1946`
- Add default `stacklevel` for `warnings` in `scvi.settings` {pr}`1971`.
- Add scBasset motif injection procedure {pr}`2010`.
- Add importance sampling based differential expression procedure {pr}`1872`.
- Raise clearer error when initializing {class}`scvi.external.SOLO` from {class}`scvi.model.SCVI`
    with extra categorical or continuous covariates {pr}`2027`.
- Add option to generate {class}`mudata.MuData` in {meth}`scvi.data.synthetic_iid` {pr}`2028`.
- Add option for disabling shuffling prior to splitting data in
    {class}`scvi.dataloaders.DataSplitter` {pr}`2037`.
- Add {meth}`scvi.data.AnnDataManager.create_torch_dataset` and expose custom sampler ability
    {pr}`2036`.
- Log training loss through Lightning's progress bar {pr}`2043`.
- Filter Jax undetected GPU warnings {pr}`2044`.
- Raise warning if MPS backend is selected for PyTorch,
    see <https://github.com/pytorch/pytorch/issues/77764> {pr}`2045`.
- Add `deregister_manager` function to {class}`scvi.model.base.BaseModelClass`, allowing to clear
    {class}`scvi.data.AnnDataManager` instances from memory {pr}`2060`.
- Add option to use a linear classifier in {class}`scvi.model.SCANVI` {pr}`2063`.
- Add lower bound 0.12.1 for Numpyro dependency {pr}`2078`.
- Add new section in scBasset tutorial for motif scoring {pr}`2079`.

#### Fixed

- Fix creation of minified adata by copying original uns dict {pr}`2000`. This issue arises with
    anndata>=0.9.0.
- Fix {class}`scvi.model.TOTALVI` {class}`scvi.model.MULTIVI` handling of missing protein values
    {pr}`2009`.
- Fix bug in {meth}`scvi.distributions.NegativeBinomialMixture.sample` where `theta` and `mu`
    arguments were switched around {pr}`2024`.
- Fix bug in {meth}`scvi.dataloaders.SemiSupervisedDataLoader.resample_labels` where the labeled
    dataloader was not being reinitialized on subsample {pr}`2032`.
- Fix typo in {class}`scvi.model.JaxSCVI` example snippet {pr}`2075`.

#### Changed

- Use sphinx book theme for documentation {pr}`1673`.
- {meth}`scvi.model.base.RNASeqMixin.posterior_predictive_sample` now outputs 3-d
    {class}`sparse.GCXS` matrices {pr}`1902`.
- Add an option to specify `dropout_ratio` in {meth}`scvi.data.synthetic_iid` {pr}`1920`.
- Update to lightning 2.0 {pr}`1961`
- Hyperopt is new default searcher for tuner {pr}`1961`
- {class}`scvi.train.AdversarialTrainingPlan` no longer encodes data twice during a training step,
    instead uses same latent for both optimizers {pr}`1961`, {pr}`1980`
- Switch back to using sphinx autodoc typehints {pr}`1970`.
- Disable default seed, run `scvi.settings.seed` after import for reproducibility {pr}`1976`.
- Deprecate `use_gpu` in favor of PyTorch Lightning arguments `accelerator` and `devices`, to be
    removed in v1.1 {pr}`1978`.
- Docs organization {pr}`1983`.
- Validate training data and code URLs for {class}`scvi.hub.HubMetadata` and
    {class}`scvi.hub.HubModelCardHelper` {pr}`1985`.
- Keyword arguments for encoders and decoders can now be passed in from the model level {pr}`1986`.
- Expose `local_dir` as a public property in {class}`scvi.hub.HubModel` {pr}`1994`.
- Use {func}`anndata.concat` internally inside {meth}`scvi.external.SOLO.from_scvi_model` {pr}`2013`.
- {class}`scvi.train.SemiSupervisedTrainingPlan` and {class}`scvi.train.ClassifierTrainingPlan`
    now log accuracy, F1 score, and AUROC metrics {pr}`2023`.
- Switch to cellxgene census for backend for cellxgene data function {pr}`2030`.
- Change default `max_cells` and `truncation` in
    {meth}`scvi.model.base.RNASeqMixin._get_importance_weights` {pr}`2064`.
- Refactor heuristic for default `max_epochs` as a separate function
    {meth}`scvi.model._utils.get_max_epochs_heuristic` {pr}`2083`.

#### Removed

- Remove ability to set up ST data in {class}`~scvi.external.SpatialStereoscope.from_rna_model`,
    which was deprecated. ST data should be set up using
    {class}`~scvi.external.SpatialStereoscope.setup_anndata` {pr}`1949`.
- Remove custom reusable doc decorator which was used for de docs {pr}`1970`.
- Remove `drop_last` as an integer from {class}`~scvi.dataloaders.AnnDataLoader`, add typing and
    code cleanup {pr}`1975`.
- Remove seqfish and seqfish plus datasets {pr}`2017`.
- Remove support for Python 3.8 (NEP 29) {pr}`2021`.

## Version 0.20

### 0.20.3 (2023-03-21)

#### Fixed

- Fix totalVI differential expression when integer sequential protein names are automatically used
    {pr}`1951`.
- Fix peakVI scArches test case {pr}`1962`.

#### Changed

- Allow passing in `map_location` into {meth}`~scvi.hub.HubMetadata.from_dir` and
    {meth}`~scvi.hub.HubModelCardHelper.from_dir` and set default to `"cpu"` {pr}`1960`.
- Updated tutorials {pr}`1966`.

### 0.20.2 (2023-03-10)

#### Fixed

- Fix `return_dist` docstring of {meth}`scvi.model.base.VAEMixin.get_latent_representation`
    {pr}`1932`.
- Fix hyperlink to pymde docs {pr}`1944`

#### Changed

- Use ruff for fixing and linting {pr}`1921`, {pr}`1941`.
- Use sphinx autodoc instead of sphinx-autodoc-typehints {pr}`1941`.
- Remove .flake8 and .prospector files {pr}`1923`.
- Log individual loss terms in {meth}`scvi.module.MULTIVAE.loss` {pr}`1936`.
- Setting up ST data in {class}`~scvi.external.SpatialStereoscope.from_rna_model` is deprecated.
    ST data should be set up using {class}`~scvi.external.SpatialStereoscope.setup_anndata`
    {pr}`1803`.

### 0.20.1 (2023-02-21)

#### Fixed

- Fixed computation of ELBO during training plan logging when using global kl terms. {pr}`1895`
- Fixed usage of {class}`scvi.train.SaveBestState` callback, which affected
    {class}`scvi.model.PEAKVI` training. If using {class}`~scvi.model.PEAKVI`, please upgrade.
    {pr}`1913`
- Fixed original seed for jax-based models to work with jax 0.4.4. {pr}`1907`, {pr}`1909`

### New in 0.20.0 (2023-02-01)

#### Major changes

- Model hyperparameter tuning is available through {class}`~scvi.autotune.ModelTuner` (beta)
    {pr}`1785`,{pr}`1802`,{pr}`1831`.
- Pre-trained models can now be uploaded to and downloaded from [Hugging Face models] using the
    {mod}`~scvi.hub` module {pr}`1779`,{pr}`1812`,{pr}`1828`,{pr}`1841`, {pr}`1851`,{pr}`1862`.
- {class}`~anndata.AnnData` `.var` and `.varm` attributes can now be registered through new fields
    in {mod}`~scvi.data.fields` {pr}`1830`,{pr}`1839`.
- {class}`~scvi.external.SCBASSET`, a reimplementation of the [original scBasset model], is
    available for representation learning of scATAC-seq data (experimental) {pr}`1839`,{pr}`1844`,
    {pr}`1867`,{pr}`1874`,{pr}`1882`.
- {class}`~scvi.train.LowLevelPyroTrainingPlan` and {class}`~scvi.model.base.PyroModelGuideWarmup`
    added to allow the use of vanilla PyTorch optimization on Pyro models {pr}`1845`,{pr}`1847`.
- Add {meth}`scvi.data.cellxgene` function to download cellxgene datasets {pr}`1880`.

#### Minor changes

- Latent mode support changed so that user data is no longer edited in-place {pr}`1756`.
- Minimum supported PyTorch Lightning version is now 1.9 {pr}`1795`,{pr}`1833`,{pr}`1863`.
- Minimum supported Python version is now 3.8 {pr}`1819`.
- [Poetry] removed in favor of [Hatch] for builds and publishing {pr}`1823`.
- `setup_anndata` docstrings fixed, `setup_mudata` docstrings added {pr}`1834`,{pr}`1837`.
- {meth}`~scvi.data.add_dna_sequence` adds DNA sequences to {class}`~anndata.AnnData` objects using
    [genomepy] {pr}`1839`,{pr}`1842`.
- Update tutorial formatting with pre-commit {pr}`1850`
- Expose `accelerators` and `devices` arguments in {class}`~scvi.train.Trainer` {pr}`1864`.
- Development in GitHub Codespaces is now supported {pr}`1836`.

#### Breaking changes

- {class}`~scvi.module.base.LossRecorder` has been removed in favor of
    {class}`~scvi.module.base.LossOutput` {pr}`1869`.

#### Bug Fixes

- {class}`~scvi.train.JaxTrainingPlan` now correctly updates `global_step` through PyTorch
    Lightning by using a dummy optimizer. {pr}`1791`.
- CUDA compatibility issue fixed in {meth}`~scvi.distributions.ZeroInflatedNegativeBinomial.sample`
    {pr}`1813`.
- Device-backed {class}`~scvi.dataloaders.AnnTorchDataset` fixed to work with sparse data {pr}`1824`.
- Fix bug {meth}`~scvi.model.base._log_likelihood.compute_reconstruction_error` causing the first
    batch to be ignored, see more details in {issue}`1854` {pr}`1857`.

#### Contributors

- {ghuser}`adamgayoso`
- {ghuser}`eroell`
- {ghuser}`gokceneraslan`
- {ghuser}`macwiatrak`
- {ghuser}`martinkim0`
- {ghuser}`saroudant`
- {ghuser}`vitkl`
- {ghuser}`watiss`

## Version 0.19

### New in 0.19.0 (2022-10-31)

#### Major Changes

- {class}`~scvi.train.TrainingPlan` allows custom PyTorch optimizers [#1747].
- Improvements to {class}`~scvi.train.JaxTrainingPlan` [#1747] [#1749].
- {class}`~scvi.module.base.LossRecorder` is deprecated. Please substitute with
    {class}`~scvi.module.base.LossOutput` [#1749]
- All training plans require keyword args after the first positional argument [#1749]
- {class}`~scvi.module.base.JaxBaseModuleClass` absorbed features from the `JaxModuleWrapper`,
    rendering the `JaxModuleWrapper` obsolote, so it was removed. [#1751]
- Add {class}`scvi.external.Tangram` and {class}`scvi.external.tangram.TangramMapper` that
    implement Tangram for mapping scRNA-seq data to spatial data [#1743].

#### Minor changes

- Remove confusing warning about kl warmup, log kl weight instead [#1773]

#### Breaking changes

- {class}`~scvi.module.base.LossRecorder` no longer allows access to dictionaries of values if
    provided during initialization [#1749].
- `JaxModuleWrapper` removed. [#1751]

#### Bug Fixes

- Fix `n_proteins` usage in {class}`~scvi.model.MULTIVI` [#1737].
- Remove unused param in {class}`~scvi.model.MULTIVI` [#1741].
- Fix random seed handling for Jax models [#1751].

#### Contributors

- [@watiss]
- [@adamgayoso]
- [@martinkim0]
- [@marianogabitto]

## Version 0.18

### New in 0.18.0 (2022-10-12)

#### Major Changes

- Add latent mode support in {class}`~scvi.model.SCVI` [#1672]. This allows for loading a model
    using latent representations only (i.e. without the full counts). Not only does this speed up
    inference by using the cached latent distribution parameters (thus skipping the encoding step),
    but this also helps in scenarios where the full counts are not available but cached latent
    parameters are. We provide utility functions and methods to dynamically convert a model to
    latent mode.
- Added {class}`~scvi.external.SCAR` as an external model for ambient RNA removal [#1683].

#### Minor changes

- Faster inference in PyTorch with `torch.inference_mode` [#1695].
- Upgrade to Lightning 1.6 [#1719].
- Update CI workflow to separate static code checking from pytest [#1710].
- Add Python 3.10 to CI workflow [#1711].
- Add {meth}`~scvi.data.AnnDataManager.register_new_fields` [#1689].
- Use sphinxcontrib-bibtex for references [#1731].
- {meth}`~scvi.model.base.VAEMixin.get_latent_representation`: more explicit and better docstring
    [#1732].
- Replace custom attrdict with {class}`~ml_collections` implementation [#1696].

#### Breaking changes

- Add weight support to {class}`~scvi.model.MULTIVI` [#1697]. Old models can't be loaded anymore.

#### Bug Fixes

- Fix links for breast cancer and mouse datasets [#1709].
- fix quick start notebooks not showing [#1733].

#### Contributors

- [@watiss]
- [@adamgayoso]
- [@martinkim0]
- [@ricomnl]
- [@marianogabitto]

## Version 0.17

### New in 0.17.4 (2021-09-20)

#### Changes

- Support for PyTorch Lightning 1.7 [#1622].
- Allow `flax` to use any mutable states used by a model generically with
    {class}`~scvi.module.base.TrainStateWithState` [#1665], [#1700].
- Update publication links in `README` [#1667].
- Docs now include floating window cross references with `hoverxref`, external links with
    `linkcode`, and `grid` [#1678].

#### Bug Fixes

- Fix `get_likelihood_parameters()` failure when `gene_likelihood != "zinb"` in
    {class}`~scvi.model.base.RNASeqMixin` [#1618].
- Fix exception logic when not using the observed library size in {class}`~scvi.module.VAE`
    initialization [#1660].
- Replace instances of `super().__init__()` with an argument in `super()`, causing `autoreload`
    extension to throw errors [#1671].
- Change cell2location tutorial causing docs build to fail [#1674].
- Replace instances of `max_epochs` as `int`s for new PyTorch Lightning [#1686].
- Catch case when `torch.backends.mps` is not implemented [#1692].
- Fix Poisson sampling in {meth}`~scvi.module.VAE.sample` [#1702].

#### Contributors

- [@adamgayoso]
- [@watiss]
- [@mkarikom]
- [@tommycelsius]
- [@ricomnl]

### New in 0.17.3 (2022-08-26)

#### Changes

- Pin sphinx_gallery to fix tutorial cards on docs [#1657]
- Use latest tutorials in release [#1657]

#### Contributors

- [@watiss]
- [@adamgayoso]

### New in 0.17.2 (2022-08-26)

#### Changes

- Move `training` argument in {class}`~scvi.module.JaxVAE` constructor to a keyword argument into
    the call method. This simplifies the {class}`~scvi.module.base.JaxModuleWrapper` logic and
    avoids the reinstantiation of {class}`~scvi.module.JaxVAE` during evaluation [#1580].
- Add a static method on the BaseModelClass to return the AnnDataManger's full registry [#1617].
- Clarify docstrings for continuous and categorical covariate keys [#1637].
- Remove poetry lock, use newer build system [#1645].

#### Bug Fixes

- Fix CellAssign to accept extra categorical covariates [#1629].
- Fix an issue where `max_epochs` is never determined heuristically for totalvi, instead it would
    always default to 400 [#1639].

#### Breaking Changes

- Fix an issue where `max_epochs` is never determined heuristically for totalvi, instead it would
    always default to 400 [#1639].

#### Contributors

- [@watiss]
- [@RK900]
- [@adamgayoso]
- [@jjhong922]

### New in 0.17.1 (2022-07-14)

Make sure notebooks are up to date for real this time :).

#### Contributors

- [@jjhong922]
- [@adamgayoso]

### New in 0.17.0 (2022-07-14)

#### Major Changes

- Experimental MuData support for {class}`~scvi.model.TOTALVI` via the method
    {meth}`~scvi.model.TOTALVI.setup_mudata`. For several of the existing `AnnDataField` classes,
    there is now a MuData counterpart with an additional `mod_key` argument used to indicate the
    modality where the data lives (e.g. {class}`~scvi.data.fields.LayerField` to
    {class}`~scvi.data.fields.MuDataLayerField`). These modified classes are simply wrapped
    versions of the original `AnnDataField` code via the new
    {class}`scvi.data.fields.MuDataWrapper` method [#1474].

- Modification of the {meth}`~scvi.module.VAE.generative` method's outputs to return prior and
    likelihood properties as {class}`~torch.distributions.distribution.Distribution` objects.
    Concerned modules are {class}`~scvi.module.AmortizedLDAPyroModule`, {class}`AutoZIVAE`,
    {class}`~scvi.module.MULTIVAE`, {class}`~scvi.module.PEAKVAE`, {class}`~scvi.module.TOTALVAE`,
    {class}`~scvi.module.SCANVAE`, {class}`~scvi.module.VAE`, and {class}`~scvi.module.VAEC`. This
    allows facilitating the manipulation of these distributions for model training and inference
    [#1356].

- Major changes to Jax support for scvi-tools models to generalize beyond
    {class}`~scvi.model.JaxSCVI`. Support for Jax remains experimental and is subject to breaking
    changes:

    - Consistent module interface for Flax modules (Jax-backed) via
        {class}`~scvi.module.base.JaxModuleWrapper`, such that they are compatible with the
        existing {class}`~scvi.model.base.BaseModelClass` [#1506].
    - {class}`~scvi.train.JaxTrainingPlan` now leverages Pytorch Lightning to factor out
        Jax-specific training loop implementation [#1506].
    - Enable basic device management in Jax-backed modules [#1585].

#### Minor changes

- Add {meth}`~scvi.module.base.PyroBaseModuleClass.on_load` callback which is called on
    {meth}`~scvi.model.base.BaseModuleClass.load` prior to loading the module state dict [#1542].
- Refactor metrics code and use {class}`~torchmetrics.MetricCollection` to update metrics in bulk
    [#1529].
- Add `max_kl_weight` and `min_kl_weight` to {class}`~scvi.train.TrainingPlan` [#1595].
- Add a warning to {class}`~scvi.model.base.UnsupervisedTrainingMixin` that is raised if
    `max_kl_weight` is not reached during training [#1595].

#### Breaking changes

- Any methods relying on the output of `inference` and `generative` from existing scvi-tools models
    (e.g. {class}`~scvi.model.SCVI`, {class}`~scvi.model.SCANVI`) will need to be modified to
    accept `torch.Distribution` objects rather than tensors for each parameter (e.g. `px_m`,
    `px_v`) [#1356].
- The signature of {meth}`~scvi.train.TrainingPlan.compute_and_log_metrics` has changed to support
    the use of {class}`~torchmetrics.MetricCollection`. The typical modification required will look
    like changing `self.compute_and_log_metrics(scvi_loss, self.elbo_train)` to
    `self.compute_and_log_metrics(scvi_loss, self.train_metrics, "train")`. The same is necessary
    for validation metrics except with `self.val_metrics` and the mode `"validation"` [#1529].

#### Bug Fixes

- Fix issue with {meth}`~scvi.model.SCVI.get_normalized_expression` with multiple samples and
    additional continuous covariates. This bug originated from {meth}`~scvi.module.VAE.generative`
    failing to match the dimensions of the continuous covariates with the input when `n_samples>1`
    in {meth}`~scvi.module.VAE.inference` in multiple module classes [#1548].
- Add support for padding layers in {meth}`~scvi.model.SCVI.prepare_query_anndata` which is
    necessary to run {meth}`~scvi.model.SCVI.load_query_data` for a model setup with a layer
    instead of X [#1575].

#### Contributors

- [@jjhong922]
- [@adamgayoso]
- [@PierreBoyeau]
- [@RK900]
- [@FlorianBarkmann]

## Version 0.16

### New in 0.16.4 (2022-06-14)

Note: When applying any model using the {class}`~scvi.train.AdversarialTrainingPlan` (e.g.
{class}`~scvi.model.TOTALVI`, {class}`~scvi.model.MULTIVI`), you should make sure to use v0.16.4
instead of v0.16.3 or v0.16.2. This release fixes a critical bug in the training plan.

#### Changes

#### Breaking changes

#### Bug Fixes

- Fix critical issue in {class}`~scvi.train.AdversarialTrainingPlan` where `kl_weight` was
    overwritten to 0 at each step ([#1566]). Users should avoid using v0.16.2 and v0.16.3 which
    both include this bug.

#### Contributors

- [@jjhong922]
- [@adamgayoso]

### New in 0.16.3 (2022-06-04)

#### Changes

- Removes sphinx max version and removes jinja dependency ([#1555]).

#### Breaking changes

#### Bug Fixes

- Upper bounds protobuf due to pytorch lightning incompatibilities ([#1556]). Note that [#1556]
    has unique changes as PyTorch Lightning >=1.6.4 adds the upper bound in their requirements.

#### Contributors

- [@jjhong922]
- [@adamgayoso]

### New in 0.16.2 (2022-05-10)

#### Changes

#### Breaking changes

#### Bug Fixes

- Raise appropriate error when `backup_url` is not provided and file is missing on
    {meth}`~scvi.model.base.BaseModelClass.load` ([#1527]).
- Pipe `loss_kwargs` properly in {class}`~scvi.train.AdversarialTrainingPlan`, and fix incorrectly
    piped kwargs in {class}`~scvi.model.TOTALVI` and {class}`~scvi.model.MULTIVI` ([#1532]).

#### Contributors

- [@jjhong922]
- [@adamgayoso]

### New in 0.16.1 (2022-04-22)

#### Changes

- Update scArches Pancreas tutorial, DestVI tutorial ([#1520]).

#### Breaking changes

- {class}`~scvi.dataloaders.SemiSupervisedDataLoader` and
    {class}`~scvi.dataloaders.SemiSupervisedDataSplitter` no longer take `unlabeled_category` as an
    initial argument. Instead, the `unlabeled_category` is fetched from the labels state registry,
    assuming that the {class}`~scvi.data.AnnDataManager` object is registered with a
    {class}`~scvi.data.fields.LabelsWithUnlabeledObsField` ([#1515]).

#### Bug Fixes

- Bug fixed in {class}`~scvi.model.SCANVI` where `self._labeled_indices` was being improperly set
    ([#1515]).
- Fix issue where {class}`~scvi.model.SCANVI.load_query_data` would not properly add an obs column
    with the unlabeled category when the `labels_key` was not present in the query data.
- Disable extension of categories for labels in {class}`~scvi.model.SCANVI.load_query_data`
    ([#1519]).
- Fix an issue with {meth}`~scvi.model.SCANVI.prepare_query_data` to ensure it does nothing when
    genes are completely matched ([#1520]).

#### Contributors

- [@jjhong922]
- [@adamgayoso]

### New in 0.16.0 (2022-04-12)

This release features a refactor of {class}`~scvi.model.DestVI` ([#1457]):

1. Bug fix in cell type amortization, which leads to on par performance of cell type amortization
    `V_encoder` with free parameter for cell type proportions `V`.
1. Bug fix in library size in {class}`~scvi.model.CondSCVI`, that lead to downstream dependency
    between sum over cell type proportions `v_ind` and library size `library` in
    {class}`~scvi.model.DestVI`.
1. `neg_log_likelihood_prior` is not computed anymore on random subset of single cells but cell
    type specific subclustering using cluster variance `var_vprior`, cluster mean `mean_vprior` and
    cluster mixture proportion `mp_vprior` for computation. This leads to more stable results and
    faster computation time. Setting `vamp_prior_p` in {func}`~scvi.model.DestVI.from_rna_model` to
    the expected resolution is critical in this algorithm.
1. The new default is to also use dropout `dropout` during the decoder of
    {class}`~scvi.model.CondSCVI` and subsequently `dropout_decoder` in
    {class}`~scvi.model.DestVI`, we found this to be beneficial after bug fixes listed above.
1. We changed the weighting of the loss on the variances of beta and the prior of eta.

:::{note}
Due to bug fixes listed above this version of {class}`~scvi.model.DestVI` is not backwards
compatible. Despite instability in training in the outdated version, we were able to reproduce
results generated with this code. We therefore do not strictly encourage to rerun old experiments.
:::

We published a new tutorial. This new tutorial incorporates a new utility package
[destvi_utils](https://github.com/YosefLab/destvi_utils) that generates exploratory plots of the
results of {class}`~scvi.model.DestVI`. We refer to the manual of this package for further
documentation.

#### Changes

- Docs changes (installation [#1498], {class}`~scvi.model.DestVI` user guide [#1501] and [#1508],
    dark mode code cells [#1499]).
- Add `backup_url` to the {meth}`~scvi.model.base.BaseModelClass.load` method of each model class,
    enabling automatic downloading of model save file ([#1505]).

#### Breaking changes

- Support for loading legacy loading is removed from {meth}`~scvi.model.base.BaseModelClass.load`.
    Utility to convert old files to the new file as been added
    {meth}`~scvi.model.base.BaseModelClass.convert_legacy_save` ([#1505]).
- Breaking changes to {class}`~scvi.model.DestVI` as specified above ([#1457]).

#### Bug Fixes

- {meth}`~scvi.model.base.RNASeqMixin.get_likelihood_parameters` fix for `n_samples > 1` and
    `dispersion="gene_cell"` [#1504].
- Fix backwards compatibility for legacy TOTALVI models [#1502].

#### Contributors

- [@cane11]
- [@jjhong922]
- [@adamgayoso]
- [@romain-lopez]

## Version 0.15

### New in 0.15.5 (2022-04-06)

#### Changes

- Add common types file [#1467].
- New default is to not pin memory during training when using a GPU. This is much better for shared
    GPU environments without any performance regression [#1473].

#### Bug fixes

- Fix LDA user guide bugs [#1479].
- Fix unnecessary warnings, double logging [#1475].

#### Contributors

- [@jjhong922]
- [@adamgayoso]

### New in 0.15.4 (2022-03-28)

#### Changes

- Add peakVI publication reference [#1463].
- Update notebooks with new install functionality for Colab [#1466].
- Simplify changing the training plan for pyro [#1470].
- Optionally scale ELBO by a scalar in {class}`~scvi.train.PyroTrainingPlan` [#1469].

#### Bug fixes

#### Contributors

- [@jjhong922]
- [@adamgayoso]
- [@vitkl]

### New in 0.15.3 (2022-03-24)

#### Changes

#### Bug fixes

- Raise `NotImplementedError` when `categorical_covariate_keys` are used with
    {meth}`scvi.model.SCANVI.load_query_data`. ([#1458]).
- Fix behavior when `continuous_covariate_keys` are used with {meth}`scvi.model.SCANVI.classify`.
    ([#1458]).
- Unlabeled category values are automatically populated when
    {meth}`scvi.model.SCANVI.load_query_data` run on `adata_target` missing labels column.
    ([#1458]).
- Fix dataframe rendering in dark mode docs ([#1448])
- Fix variance constraint in {class}`~scvi.model.AmortizedLDA` that set an artifical bound on
    latent topic variance ([#1445]).
- Fix {meth}`scvi.model.base.ArchesMixin.prepare_query_data` to work cross device (e.g., model
    trained on cuda but method used on cpu; see [#1451]).

#### Contributors

- [@jjhong922]
- [@adamgayoso]

### New in 0.15.2 (2022-03-15)

#### Changes

- Remove setuptools pinned requirement due to new PyTorch 1.11 fix ([#1436]).
- Switch to myst-parsed markdown for docs ([#1435]).
- Add `prepare_query_data(adata, reference_model)` to {class}`~scvi.model.base.ArchesMixin` to
    enable query data cleaning prior to reference mapping ([#1441]).
- Add Human Lung Cell Atlas tutorial ([#1442]).

#### Bug fixes

- Errors when arbitrary kwargs are passed into `setup_anndata()` ([#1439]).
- Fix {class}`scvi.external.SOLO` to use `train_size=0.9` by default, which enables early stopping
    to work properly ([#1438]).
- Fix scArches version warning ([#1431]).
- Fix backwards compat for {class}`~scvi.model.SCANVI` loading ([#1441]).

#### Contributors

- [@jjhong922]
- [@adamgayoso]
- [@grst]

### New in 0.15.1 (2022-03-11)

#### Changes

- Remove `labels_key` from {class}`~scvi.model.MULTIVI` as it is not used in the model ([#1393]).
- Use scvi-tools mean/inv_disp parameterization of negative binomial for
    {class}`~scvi.model.JaxSCVI` likelihood ([#1386]).
- Use `setup` for Flax-based modules ([#1403]).
- Reimplement {class}`~scvi.module.JaxVAE` using inference/generative paradigm with
    {class}`~scvi.module.base.JaxBaseModuleClass` ([#1406]).
- Use multiple particles optionally in {class}`~scvi.model.JaxSCVI` ([#1385]).
- {class}`~scvi.external.SOLO` no longer warns about count data ([#1411]).
- Class docs are now one page on docs site ([#1415]).
- Copied AnnData objects are assigned a new uuid and transfer is attempted ([#1416]).

#### Bug fixes

- Fix an issue with using gene lists and proteins lists as well as `transform_batch` for
    {class}`~scvi.model.TOTALVI` ([#1413]).
- Error gracefully when NaNs present in {class}`~scvi.data.fields.CategoricalJointObsmField`
    ([#1417]).

#### Contributors

- [@jjhong922]
- [@adamgayoso]

### New in 0.15.0 (2022-02-28)

In this release, we have completely refactored the logic behind our data handling strategy (i.e.
`setup_anndata`) to allow for:

1. Readable data handling for existing models.
1. Modular code for easy addition of custom data fields to incorporate into models.
1. Avoidance of unexpected edge cases when more than one model is instantiated in one session.

**Important Note:** This change will not break pipelines for model users (with the exception of a
small change to {class}`~scvi.model.SCANVI`). However, there are several breaking changes for model
developers. The data handling tutorial goes over these changes in detail.

This refactor is centered around the new {class}`~scvi.data.AnnDataManager` class which
orchestrates any data processing necessary for scvi-tools and stores necessary information, rather
than adding additional fields to the AnnData input.

:::{figure} docs/\_static/img/anndata_manager_schematic.svg
:align: center
:alt: Schematic of data handling strategy with AnnDataManager
:class: img-fluid

Schematic of data handling strategy with {class}`~scvi.data.AnnDataManager`
:::

We also have an exciting new experimental Jax-based scVI implementation via
{class}`~scvi.model.JaxSCVI`. While this implementation has limited functionality, we have found it
to be substantially faster than the PyTorch-based implementation. For example, on a 10-core Intel
CPU, Jax on only a CPU can be as fast as PyTorch with a GPU (RTX3090). We will be planning further
Jax integrations in the next releases.

#### Changes

- Major refactor to data handling strategy with the introduction of
    {class}`~scvi.data.AnnDataManager` ([#1237]).
- Prevent clobbering between models using the same AnnData object with model instance specific
    {class}`~scvi.data.AnnDataManager` mappings ([#1342]).
- Add `size_factor_key` to {class}`~scvi.model.SCVI`, {class}`~scvi.model.MULTIVI`,
    {class}`~scvi.model.SCANVI`, and {class}`~scvi.model.TOTALVI` ([#1334]).
- Add references to the scvi-tools journal publication to the README ([#1338], [#1339]).
- Addition of {func}`scvi.model.utils.mde` ([#1372]) for accelerated visualization of scvi-tools
    embeddings.
- Documentation and user guide fixes ([#1364], [#1361])
- Fix for {class}`~scvi.external.SOLO` when {class}`~scvi.model.SCVI` was setup with a `labels_key`
    ([#1354])
- Updates to tutorials ([#1369], [#1371])
- Furo docs theme ([#1290])
- Add {class}`scvi.model.JaxSCVI` and {class}`scvi.module.JaxVAE`, drop Numba dependency for
    checking if data is count data ([#1367]).

#### Breaking changes

- The keyword argument `run_setup_anndata` has been removed from built-in datasets since there is
    no longer a model-agnostic `setup_anndata` method ([#1237]).

- The function `scvi.model._metrics.clustering_scores` has been removed due to incompatbility with
    new data handling ([#1237]).

- {class}`~scvi.model.SCANVI` now takes `unlabeled_category` as an argument to
    {meth}`~scvi.model.SCANVI.setup_anndata` rather than on initialization ([#1237]).

- `setup_anndata` is now a class method on model classes and requires specific function calls to
    ensure proper {class}`~scvi.data.AnnDataManager` setup and model save/load. Any model
    inheriting from {class}`~scvi.model.base.BaseModelClass` will need to re-implement this method
    ([#1237]).

    - To adapt existing custom models to v0.15.0, one can references the guidelines below. For
        some examples of how this was done for the existing models in the codebase, please
        reference the following PRs: ([#1301], [#1302]).
    - `scvi._CONSTANTS` has been changed to `scvi.REGISTRY_KEYS`.
    - `setup_anndata()` functions are now class functions and follow a specific structure. Please
        refer to {meth}`~scvi.model.SCVI.setup_anndata` for an example.
    - `scvi.data.get_from_registry()` has been removed. This method can be replaced by
        {meth}`scvi.data.AnnDataManager.get_from_registry`.
    - The setup dict stored directly on the AnnData object, `adata["_scvi"]`, has been deprecated.
        Instead, this information now lives in {attr}`scvi.data.AnnDataManager.registry`.
    - The data registry can be accessed at {attr}`scvi.data.AnnDataManager.data_registry`.
    - Summary stats can be accessed at {attr}`scvi.data.AnnDataManager.summary_stats`.
    - Any field-specific information (e.g. `adata.obs["categorical_mappings"]`) now lives in
        field-specific state registries. These can be retrieved via the function
        {meth}`~scvi.data.AnnDataManager.get_state_registry`.
    - `register_tensor_from_anndata()` has been removed. To register tensors with no relevant
        `AnnDataField` subclass, create a new a new subclass of
        {class}`~scvi.data.fields.BaseAnnDataField` and add it to appropriate model's
        `setup_anndata()` function.

#### Contributors

- [@jjhong922]
- [@adamgayoso]
- [@watiss]

## Version 0.14

### New in 0.14.6 (2021-02-05)

Bug fixes, minor improvements of docs, code formatting.

#### Changes

- Update black formatting to stable release ([#1324])
- Refresh readme, move tasks image to docs ([#1311]).
- Add 0.14.5 release note to index ([#1296]).
- Add test to ensure extra {class}`~scvi.model.SCANVI` training of a pre-trained
    {class}`~scvi.model.SCVI` model does not change original model weights ([#1284]).
- Fix issue in {class}`~scvi.model.TOTALVI` protein background prior initialization to not include
    protein measurements that are known to be missing ([#1282]).
- Upper bound setuptools due to PyTorch import bug ([#1309]).

#### Contributors

- [@adamgayoso]
- [@watiss]
- [@jjhong922]

### New in 0.14.5 (2021-11-22)

Bug fixes, new tutorials.

#### Changes

- Fix `kl_weight` floor for Pytorch-based models ([#1269]).
- Add support for more Pyro guides ([#1267]).
- Update scArches, harmonization tutorials, add basic R tutorial, tabula muris label transfer
    tutorial ([#1274]).

#### Contributors

- [@adamgayoso]
- [@jjhong922]
- [@watiss]
- [@vitkl]

### New in 0.14.4 (2021-11-16)

Bug fixes, some tutorial improvements.

#### Changes

- `kl_weight` handling for Pyro-based models ([#1242]).
- Allow override of missing protein inference in {class}`~scvi.model.TOTALVI` ([#1251]). This
    allows to treat all 0s in a particular batch for one protein as biologically valid.
- Fix load documentation (e.g., {meth}`~scvi.model.SCVI.load`, {meth}`~scvi.model.TOTALVI.load`)
    ([#1253]).
- Fix model history on load with Pyro-based models ([#1255]).
- Model construction tutorial uses new static setup anndata ([#1257]).
- Add codebase overview figure to docs ([#1231]).

#### Contributors

- [@adamgayoso]
- [@jjhong922]
- [@watiss]

### New in 0.14.3 (2021-10-19)

Bug fix.

#### Changes

- Bug fix to {func}`~scvi.model.base.BaseModelClass` to retain tensors registered by
    `register_tensor_from_anndata` ([#1235]).
- Expose an instance of our `DocstringProcessor` to aid in documenting derived implementations of
    `setup_anndata` method ([#1235]).

#### Contributors

- [@adamgayoso]
- [@jjhong922]
- [@watiss]

### New in 0.14.2 (2021-10-18)

Bug fix and new tutorial.

#### Changes

- Bug fix in {class}`~scvi.external.RNAStereoscope` where loss was computed with mean for a
    minibatch instead of sum. This ensures reproducibility with the original implementation ([#1228]).
- New Cell2location contributed tutorial ([#1232]).

#### Contributors

- [@adamgayoso]
- [@jjhong922]
- [@vitkl]
- [@watiss]

### New in 0.14.1 (2021-10-11)

Minor hotfixes.

#### Changes

- Filter out mitochrondrial genes as a preprocessing step in the Amortized LDA tutorial ([#1213])
- Remove `verbose=True` argument from early stopping callback ([#1216])

#### Contributors

- [@adamgayoso]
- [@jjhong922]
- [@watiss]

### New in 0.14.0 (2021-10-07)

In this release, we have completely revamped the scvi-tools documentation website by creating a
new set of user guides that provide:

1. The math behind each method (in a succinct, online methods-like way)
1. The relationship between the math and the functions associated with each model
1. The relationship between math variables and code variables

Our previous User Guide guide has been renamed to Tutorials and contains all of our existing
tutorials (including tutorials for developers).

Another noteworthy addition in this release is the implementation of the (amortized) Latent
Dirichlet Allocation (aka LDA) model applied to single-cell gene expression data. We have also
prepared a tutorial that demonstrates how to use this model, using a PBMC 10K dataset from 10x
Genomics as an example application.

Lastly, in this release we have made a change to reduce user and developer confusion by making the
previously global `setup_anndata` method a static class-specific method instead. This provides more
clarity on which parameters are applicable for this call, for each model class. Below is a
before/after for the DESTVI and TOTALVI model classes:

:::{figure} docs/\_static/img/setup_anndata_before_after.svg
:align: center
:alt: setup_anndata before and after
:class: img-fluid

`setup_anndata` before and after
:::

#### Changes

- Added fixes to support PyTorch Lightning 1.4 ([#1103])
- Simplified data handling in R tutorials with sceasy and addressed bugs in package installation
    ([#1122]).
- Moved library size distribution computation to model init ([#1123])
- Updated Contribution docs to describe how we backport patches ([#1129])
- Implemented Latent Dirichlet Allocation as a PyroModule ([#1132])
- Made `setup_anndata` a static method on model classes rather than one global function ([#1150])
- Used Pytorch Lightning's `seed_everything` method to set seed ([#1151])
- Fixed a bug in {class}`~scvi.model.base.PyroSampleMixin` for posterior sampling ([#1158])
- Added CITE-Seq datasets ([#1182])
- Added user guides to our documentation ([#1127], [#1157], [#1180], [#1193], [#1183], [#1204])
- Early stopping now prints the reason for stopping when applicable ([#1208])

#### Breaking changes

- `setup_anndata` is now an abstract method on model classes. Any model inheriting from
    {class}`~scvi.model.base.BaseModelClass` will need to implement this method ([#1150])

#### Contributors

- [@adamgayoso]
- [@PierreBoyeau]
- [@talashuach]
- [@jjhong922]
- [@watiss]
- [@mjayasur]
- [@vitkl]
- [@galenxing]

## Version 0.13

### New in 0.13.0 (2021-08-23)

#### Changes

- Added {class}`~scvi.model.MULTIVI` ([#1115], [#1118]).
- Documentation CSS tweaks ([#1116]).

#### Breaking changes

None!

#### Contributors

- [@adamgayoso]
- [@talashuach]
- [@jjhong922]

## Version 0.12

### New in 0.12.2 (2021-08-11)

#### Changes

- Updated `OrderedDict` typing import to support all Python 3.7 versions ([#1114]).

#### Breaking changes

None!

#### Contributors

- [@adamgayoso]
- [@galenxing]
- [@jjhong922]

### New in 0.12.1 (2021-07-29)

#### Changes

- Update Pytorch Lightning version dependency to `>=1.3,<1.4` ([#1104]).

#### Breaking changes

None!

#### Contributors

- [@adamgayoso]
- [@galenxing]

### New in 0.12.0 (2021-07-15)

This release adds features for tighter integration with Pyro for model development, fixes for
{class}`~scvi.external.SOLO`, and other enhancements. Users of {class}`~scvi.external.SOLO` are
strongly encouraged to upgrade as previous bugs will affect performance.

#### Enchancements

- Add {class}`scvi.model.base.PyroSampleMixin` for easier posterior sampling with Pyro ([#1059]).
- Add {class}`scvi.model.base.PyroSviTrainMixin` for automated training of Pyro models ([#1059]).
- Ability to pass kwargs to {class}`~scvi.module.Classifier` when using
    {class}`~scvi.external.SOLO` ([#1078]).
- Ability to get doublet predictions for simulated doublets in {class}`~scvi.external.SOLO`
    ([#1076]).
- Add "comparison" column to differential expression results ([#1074]).
- Clarify {class}`~scvi.external.CellAssign` size factor usage. See class docstring.

#### Changes

- Update minimum Python version to `3.7.2` ([#1082]).
- Slight interface changes to {class}`~scvi.train.PyroTrainingPlan`. `"elbo_train"` and
    `"elbo_test"` are now the average over minibatches as ELBO should be on scale of full data and
    `optim_kwargs` can be set on initialization of training plan ([#1059], [#1101]).
- Use pandas read pickle function for pbmc dataset metadata loading ([#1099]).
- Adds `n_samples_overall` parameter to functions for denoised expression/accesibility/etc. This is
    used in during differential expression ([#1090]).
- Ignore configure optimizers warning when training Pyro-based models ([#1064]).

#### Bug fixes

- Fix scale of library size for simulated doublets and expression in {class}`~scvi.external.SOLO`
    when using observed library size to train original {class}`~scvi.model.SCVI` model ([#1078],
    [#1085]). Currently, library sizes in this case are not appropriately put on the log scale.
- Fix issue where anndata setup with a layer led to errors in {class}`~scvi.external.SOLO`
    ([#1098]).
- Fix `adata` parameter of {func}`scvi.external.SOLO.from_scvi_model`, which previously did nothing
    ([#1078]).
- Fix default `max_epochs` of {class}`~scvi.model.SCANVI` when initializing using pre-trained model
    of {class}`~scvi.model.SCVI` ([#1079]).
- Fix bug in `predict()` function of {class}`~scvi.model.SCANVI`, which only occurred for soft
    predictions ([#1100]).

#### Breaking changes

None!

#### Contributors

- [@vitkl]
- [@adamgayoso]
- [@galenxing]
- [@PierreBoyeau]
- [@Munfred]
- [@njbernstein]
- [@mjayasur]

## Version 0.11

### New in 0.11.0 (2021-05-23)

From the user perspective, this release features the new differential expression functionality (to
be described in a manuscript). For now, it is accessible from
{func}`~scvi.model.SCVI.differential_expression`. From the developer perspective, we made changes
with respect to {class}`scvi.dataloaders.DataSplitter` and surrounding the Pyro backend. Finally,
we also made changes to adapt our code to PyTorch Lightning version 1.3.

#### Changes

- Pass `n_labels` to {class}`~scvi.module.VAE` from {class}`~scvi.model.SCVI` ([#1055]).
- Require PyTorch lightning > 1.3, add relevant fixes ([#1054]).
- Add DestVI reference ([#1060]).
- Add PeakVI links to README ([#1046]).
- Automatic delta and eps computation in differential expression ([#1043]).
- Allow doublet ratio parameter to be changed for used in SOLO ([#1066]).

#### Bug fixes

- Fix an issue where `transform_batch` options in {class}`~scvi.model.TOTALVI` was accidentally
    altering the batch encoding in the encoder, which leads to poor results ([#1072]). This bug was
    introduced in version 0.9.0.

#### Breaking changes

These breaking changes do not affect the user API; though will impact model developers.

- Use PyTorch Lightning data modules for {class}`scvi.dataloaders.DataSplitter` ([#1061]). This
    induces a breaking change in the way the data splitter is used. It is no longer callable and
    now has a `setup` method. See {class}`~scvi.train.TrainRunner` and its source code, which is
    straightforward.
- No longer require training plans to be initialized with `n_obs_training` argument ([#1061]).
    `n_obs_training` is now a property that can be set before actual training to rescale the loss.
- Log Pyro loss as `train_elbo` and sum over steps ([#1071])

#### Contributors

- [@adamgayoso]
- [@romain-lopez]
- [@PierreBoyeau]
- [@talashuach]
- [@cataclysmus]
- [@njbernstein]

## Version 0.10

### New in 0.10.1 (2021-05-04)

#### Changes

- Includes new optional variance parameterization for the `Encoder` module ([#1037]).
- Provides new way to select subpopulations for DE using Pandas queries ([#1041]).
- Update reference to peakVI ([#1046]).
- Pin Pytorch Lightning version to \<1.3

#### Contributors

- [@adamgayoso]
- [@PierreBoyeau]
- [@talashuach]

### New in 0.10.0 (2021-04-20)

#### Changes

- PeakVI minor enhancements to differential accessibility and fix scArches support ([#1019])
- Add DestVI to the codebase ([#1011])
- Versioned tutorial links ([#1005])
- Remove old VAEC ([#1006])
- Use `.numpy()` to convert torch tensors to numpy ndarrays ([#1016])
- Support backed AnnData ([#1017]), just load anndata with `scvi.data.read_h5ad(path, backed='r+')`
- Solo interface enhancements ([#1009])
- Updated README ([#1028])
- Use Python warnings instead of logger warnings ([#1021])
- Change totalVI protein background default to `False` is fewer than 10 proteins used ([#1034])

#### Bug fixes

- Fix `SaveBestState` warning ([#1024])
- New default SCANVI max epochs if loaded with pretrained SCVI model ([#1025]), restores old
    `<v0.9` behavior.
- Fix marginal log likelihood computation, which was only being computed on final minibatch of a
    dataloader. This bug was introduced in the `0.9.X` versions ([#1033]).
- Fix bug where extra categoricals were not properly extended in `transfer_anndata_setup` ([#1030]).

#### Contributors

- [@adamgayoso]
- [@romain-lopez]
- [@talashuach]
- [@mjayasur]
- [@wukathy]
- [@PierreBoyeau]
- [@morris-frank]

## Version 0.9

### New in 0.9.1 (2021-03-20)

#### Changes

- Update Pyro module backend to better enfore usage of `model` and `guide`, automate passing of
    number of training examples to Pyro modules ([#990])
- Minimum Pyro version bumped ([#988])
- Improve docs clarity ([#989])
- Add glossary to developer user guide ([#999])
- Add num threads config option to `scvi.settings` ([#1001])
- Add CellAssign tutorial ([#1004])

#### Contributors

- [@adamgayoso]
- [@galenxing]
- [@mjayasur]
- [@wukathy]

### New in 0.9.0 (2021-03-03)

This release features our new software development kit for building new probabilistic models. Our
hope is that others will be able to develop new models by importing scvi-tools into their own
packages.

#### Important changes

From the user perspective, there are two package-wide API breaking changes and one
{class}`~scvi.model.SCANVI` specific breaking change enumerated below. From the method developer
perspective, the entire model backend has been revamped using PyTorch Lightning, and no old code
will be compatible with this and future versions. Also, we dropped support for Python 3.6.

##### Breaking change: The `train` method

- `n_epochs` is now `max_epochs` for consistency with PytorchLightning and to better relect the
    functionality of the parameter.
- `use_cuda` is now `use_gpu` for consistency with PytorchLightning.
- `frequency` is now `check_val_every_n_epoch` for consistency with PytorchLightning.
- `train_fun_kwargs` and `kwargs` throughout the `train()` methods in the codebase have been
    removed and various arguments have been reorganized into `plan_kwargs` and `trainer_kwargs`.
    Generally speaking, `plan_kwargs` deal with model optimization like kl warmup, while
    `trainer_kwargs` deal with the actual training loop like early stopping.

##### Breaking change: GPU handling

- `use_cuda` was removed from the init of each model and was not replaced by `use_gpu`. By default
    every model is intialized on CPU but can be moved to a device via `model.to_device()`. If a
    model is trained with `use_gpu=True` the model will remain on the GPU after training.
- When loading saved models, scvi-tools will always attempt to load the model on GPU unless
    otherwise specified.
- We now support specifying which GPU device to use if there are multiple available GPUs.

##### Breaking change: {class}`~scvi.model.SCANVI`

- {class}`~scvi.model.SCANVI` no longer pretrains an {class}`~scvi.model.SCVI` model by default.
    This functionality however is preserved via the new {func}`~scvi.model.SCANVI.from_scvi_model`
    method.
- `n_epochs_unsupervised` and `n_epochs_semisupervised` have been removed from `train`. It has been
    replaced with `max_epochs` for semisupervised training.
- `n_samples_per_label` is a new argument which will subsample the number of labelled training
    examples to train on per label each epoch.

#### New Model Implementations

- {class}`~scvi.model.PEAKVI` implementation ([#877], [#921])
- {class}`~scvi.external.SOLO` implementation ([#923], [#933])
- {class}`~scvi.external.CellAssign` implementation ([#940])
- {class}`~scvi.external.RNAStereoscope` and {class}`~scvi.external.SpatialStereoscope`
    implementation ([#889], [#959])
- Pyro integration via {class}`~scvi.module.base.PyroBaseModuleClass` ([#895] [#903], [#927],
    [#931])

#### Enhancements

- {class}`~scvi.model.SCANVI` bug fixes ([#879])
- {class}`~scvi.external.GIMVI` moved to external api ([#885])
- {class}`~scvi.model.TOTALVI`, {class}`~scvi.model.SCVI`, and {class}`~scvi.model.SCANVI` now
    support multiple covariates ([#886])
- Added callback for saving the best state of a model ([#887])
- Option to disable progress bar ([#905])
- load() documentation improvements ([#913])
- updated tutorials, guides, documentation ([#924], [#925], [#929], [#934], [#947], [#971])
- track is now public ([#938])
- {class}`~scvi.model.SCANVI` now logs classficiation loss ([#966])
- get_likelihood_parameter() bug ([#967])
- model.history are now pandas DataFrames ([#949])

#### Contributors

- [@adamgayoso]
- [@galenxing]
- [@romain-lopez]
- [@wukathy]
- [@giovp]
- [@njbernstein]
- [@saketkc]

## Version 0.8

### New in 0.8.1 (2020-12-23)

#### Enhancements

- `freeze_classifier` option in {func}`~scvi.model.SCANVI.load_query_data` for the case when
- `weight_decay` passed to {func}`~scvi.model.SCANVI.train` also passes to `ClassifierTrainer`

### New in 0.8.0 (2020-12-17)

#### Enhancements

##### Online updates of {class}`~scvi.model.SCVI`, {class}`~scvi.model.SCANVI`, and {class}`~scvi.model.TOTALVI` with the scArches method <!-- markdownlint-disable -->

It is now possible to iteratively update these models with new samples, without altering the model
for the "reference" population. Here we use the
[scArches method](https://github.com/theislab/scarches). For usage, please see the tutorial in the
user guide.

To enable scArches in our models, we added a few new options. The first is `encode_covariates`,
which is an `SCVI` option to encode the one-hotted batch covariate. We also allow users to exchange
batch norm in the encoder and decoder with layer norm, which can be though of as batch norm but per
cell. As the layer norm we use has no parameters, it's a bit faster than models with batch norm. We
don't find many differences between using batch norm or layer norm in our models, though we have
kept defaults the same in this case. To run scArches effectively, batch norm should be exhanged
with layer norm.

##### Empirical initialization of protein background parameters with totalVI

The learned prior parameters for the protein background were randomly initialized. Now, they can be
set with the `empirical_protein_background_prior` option in {class}`~scvi.model.TOTALVI`. This
option fits a two-component Gaussian mixture model per cell, separating those proteins that are
background for the cell and those that are foreground, and aggregates the learned mean and variance
of the smaller component across cells. This computation is done per batch, if the `batch_key` was
registered. We emphasize this is just for the initialization of a learned parameter in the model.

##### Use observed library size option

Many of our models like `SCVI`, `SCANVI`, and {class}`~scvi.model.TOTALVI` learn a latent library
size variable. The option `use_observed_lib_size` may now be passed on model initialization. We
have set this as `True` by default, as we see no regression in performance, and training is a bit
faster.

#### Important changes

- To facilitate these enhancements, saved {class}`~scvi.model.TOTALVI` models from previous
    versions will not load properly. This is due to an architecture change of the totalVI encoder,
    related to latent library size handling.
- The default latent distribtuion for {class}`~scvi.model.TOTALVI` is now `"normal"`.
- Autotune was removed from this release. We could not maintain the code given the new API changes
    and we will soon have alternative ways to tune hyperparameters.
- Protein names during `setup_anndata` are now stored in `adata.uns["_scvi"]["protein_names"]`,
    instead of `adata.uns["scvi_protein_names"]`.

#### Bug fixes

- Fixed an issue where the unlabeled category affected the SCANVI architecture prior distribution.
    Unfortunately, by fixing this bug, loading previously trained (\<v0.8.0)
    {class}`~scvi.model.SCANVI` models will fail.

## Version 0.7

### New in 0.7.1 (2020-10-20)

This small update provides access to our new Discourse forum from the documentation.

### New in 0.7.0 (2020-10-14)

scvi is now scvi-tools. Version 0.7 introduces many breaking changes. The best way to learn how to
use scvi-tools is with our documentation and tutorials.

- New high-level API and data loading, please see tutorials and examples for usage.
- `GeneExpressionDataset` and associated classes have been removed.
- Built-in datasets now return `AnnData` objects.
- `scvi-tools` now relies entirely on the [AnnData] format.
- `scvi.models` has been moved to `scvi.core.module`.
- `Posterior` classes have been reduced to wrappers on `DataLoaders`
- `scvi.inference` has been split to `scvi.core.data_loaders` for `AnnDataLoader` classes and
    `scvi.core.trainers` for trainer classes.
- Usage of classes like `Trainer` and `AnnDataLoader` now require the `AnnData` data object as
    input.

## Pre-Version 0.7

### scvi History

The scvi-tools package used to be scvi. This page commemorates all the hard work on the scvi
package by our numerous contributors.

#### Contributors

- [@romain]
- [@adam]
- [@eddie]
- [@jeff]
- [@pierre]
- [@max]
- [@yining]
- [@gabriel]
- [@achille]
- [@chenling]
- [@jules]
- [@david-kelley]
- [@william-yang]
- [@oscar]
- [@casey-greene]
- [@jamie-morton]
- [@valentine-svensson]
- [@stephen-flemming]
- [@michael-raevsky]
- [@james-webber]
- [@galen]
- [@francesco-brundu]
- [@primoz-godec]
- [@eduardo-beltrame]
- [@john-reid]
- [@han-yuan]
- [@gokcen-eraslan]

#### 0.6.7 (2020-8-05)

- downgrade anndata>=0.7 and scanpy>=1.4.6 [@galen]
- make loompy optional, raise sckmisc import error [@adam]
- fix PBMCDataset download bug [@galen]
- fix AnnDatasetFromAnnData \_X in adata.obs bug [@galen]

#### 0.6.6 (2020-7-08)

- add tqdm to within cluster DE genes [@adam]
- restore tqdm to use simple bar instead of ipywidget [@adam]
- move to numpydoc for doctstrings [@adam]
- update issues templates [@adam]
- Poisson variable gene selection [@valentine-svensson]
- BrainSmallDataset set defualt save_path_10X [@gokcen-eraslan]
- train_size must be float between 0.0 and 1.0 [@galen]
- bump dependency versions [@galen]
- remove reproducibility notebook [@galen]
- fix scanVI dataloading [@pierre]

#### 0.6.5 (2020-5-10)

- updates to totalVI posterior functions and notebooks [@adam]
- update seurat v3 HVG selection now using skmisc loess [@adam]

#### 0.6.4 (2020-4-14)

- add back Python 3.6 support [@adam]
- get_sample_scale() allows gene selection [@valentine-svensson]
- bug fix to the dataset to anndata method with how cell measurements are stored [@adam]
- fix requirements [@adam]

#### 0.6.3 (2020-4-01)

- bug in version for Louvian in setup.py [@adam]

#### 0.6.2 (2020-4-01)

- update highly variable gene selection to handle sparse matrices [@adam]
- update DE docstrings [@pierre]
- improve posterior save load to also handle subclasses [@pierre]
- Create NB and ZINB distributions with torch and refactor code accordingly [@pierre]
- typos in autozivae [@achille]
- bug in csc sparse matrices in anndata data loader [@adam]

#### 0.6.1 (2020-3-13)

- handles gene and cell attributes with the same name [@han-yuan]
- fixes anndata overwriting when loading [@adam], [@pierre]
- formatting in basic tutorial [@adam]

#### 0.6.0 (2020-2-28)

- updates on TotalVI and LDVAE [@adam]
- fix documentation, compatibility and diverse bugs [@adam], [@pierre] [@romain]
- fix for external module on scanpy [@galen]

#### 0.5.0 (2019-10-17)

- do not automatically upper case genes [@adam]
- AutoZI [@oscar]
- Made the intro tutorial more user friendly [@adam]
- Tests for LDVAE notebook [@adam]
- black codebase [@achille] [@gabriel] [@adam]
- fix compatibility issues with sklearn and numba [@romain]
- fix Anndata [@francesco-brundu]
- docstring, totalVI, totalVI notebook and CITE-seq data [@adam]
- fix type [@eduardo-beltrame]
- fixing installation guide [@jeff]
- improved error message for dispersion [@stephen-flemming]

#### 0.4.1 (2019-08-03)

- docstring [@achille]
- differential expression [@oscar] [@pierre]

#### 0.4.0 (2019-07-25)

- gimVI [@achille]
- synthetic correlated datasets, fixed bug in marginal log likelihood [@oscar]
- autotune, dataset enhancements [@gabriel]
- documentation [@jeff]
- more consistent posterior API, docstring, validation set [@adam]
- fix anndataset [@michael-raevsky]
- linearly decoded VAE [@valentine-svensson]
- support for scanpy, fixed bugs, dataset enhancements [@achille]
- fix filtering bug, synthetic correlated datasets, docstring, differential expression [@pierre]
- better docstring [@jamie-morton]
- classifier based on library size for doublet detection [@david-kelley]

#### 0.3.0 (2019-05-03)

- corrected notebook [@jules]
- added UMAP and updated harmonization code [@chenling] [@romain]
- support for batch indices in csvdataset [@primoz-godec]
- speeding up likelihood computations [@william-yang]
- better anndata interop [@casey-greene]
- early stopping based on classifier accuracy [@david-kelley]

#### 0.2.4 (2018-12-20)

- updated to torch v1 [@jules]
- added stress tests for harmonization [@chenling]
- fixed autograd breaking [@romain]
- make removal of empty cells more efficient [@john-reid]
- switch to os.path.join [@casey-greene]

#### 0.2.2 (2018-11-08)

- added baselines and datasets for sMFISH imputation [@jules]
- added harmonization content [@chenling]
- fixing bugs on DE [@romain]

#### 0.2.0 (2018-09-04)

- annotation notebook [@eddie]
- Memory footprint management [@jeff]
- updated early stopping [@max]
- docstring [@james-webber]

#### 0.1.6 (2018-08-08)

- MMD and adversarial inference wrapper [@eddie]
- Documentation [@jeff]
- smFISH data imputation [@max]

#### 0.1.5 (2018-07-24)

- Dataset additions [@eddie]
- Documentation [@yining]
- updated early stopping [@max]

#### 0.1.3 (2018-06-22)

- Notebook enhancement [@yining]
- Semi-supervision [@eddie]

#### 0.1.2 (2018-06-13)

- First release on PyPi
- Skeleton code & dependencies [@jeff]
- Unit tests [@max]
- PyTorch implementation of scVI [@eddie] [@max]
- Dataset preprocessing [@eddie] [@max] [@yining]

#### 0.1.0 (2017-09-05)

- First scVI TensorFlow version [@romain]

[#1001]: https://github.com/YosefLab/scvi-tools/pull/1001
[#1004]: https://github.com/YosefLab/scvi-tools/pull/1004
[#1005]: https://github.com/YosefLab/scvi-tools/pull/1005
[#1006]: https://github.com/YosefLab/scvi-tools/pull/1006
[#1009]: https://github.com/YosefLab/scvi-tools/pull/1009
[#1011]: https://github.com/YosefLab/scvi-tools/pull/1011
[#1016]: https://github.com/YosefLab/scvi-tools/pull/1016
[#1017]: https://github.com/YosefLab/scvi-tools/pull/1017
[#1019]: https://github.com/YosefLab/scvi-tools/pull/1019
[#1021]: https://github.com/YosefLab/scvi-tools/pull/1021
[#1024]: https://github.com/YosefLab/scvi-tools/pull/1025
[#1025]: https://github.com/YosefLab/scvi-tools/pull/1025
[#1028]: https://github.com/YosefLab/scvi-tools/pull/1028
[#1030]: https://github.com/YosefLab/scvi-tools/pull/1033
[#1033]: https://github.com/YosefLab/scvi-tools/pull/1033
[#1034]: https://github.com/YosefLab/scvi-tools/pull/1034
[#1037]: https://github.com/YosefLab/scvi-tools/pull/1037
[#1041]: https://github.com/YosefLab/scvi-tools/pull/1041
[#1043]: https://github.com/YosefLab/scvi-tools/pull/1043
[#1046]: https://github.com/YosefLab/scvi-tools/pull/1046
[#1054]: https://github.com/YosefLab/scvi-tools/pull/1054
[#1055]: https://github.com/YosefLab/scvi-tools/pull/1055
[#1059]: https://github.com/YosefLab/scvi-tools/pull/1059
[#1060]: https://github.com/YosefLab/scvi-tools/pull/1060
[#1061]: https://github.com/YosefLab/scvi-tools/pull/1061
[#1064]: https://github.com/YosefLab/scvi-tools/pull/1064
[#1066]: https://github.com/YosefLab/scvi-tools/pull/1066
[#1071]: https://github.com/YosefLab/scvi-tools/pull/1071
[#1072]: https://github.com/YosefLab/scvi-tools/pull/1072
[#1074]: https://github.com/YosefLab/scvi-tools/pull/1074
[#1076]: https://github.com/YosefLab/scvi-tools/pull/1076
[#1078]: https://github.com/YosefLab/scvi-tools/pull/1078
[#1079]: https://github.com/YosefLab/scvi-tools/pull/1079
[#1082]: https://github.com/YosefLab/scvi-tools/pull/1082
[#1085]: https://github.com/YosefLab/scvi-tools/pull/1085
[#1090]: https://github.com/YosefLab/scvi-tools/pull/1090
[#1098]: https://github.com/YosefLab/scvi-tools/pull/1098
[#1099]: https://github.com/YosefLab/scvi-tools/pull/1099
[#1100]: https://github.com/YosefLab/scvi-tools/pull/1100
[#1101]: https://github.com/YosefLab/scvi-tools/pull/1101
[#1103]: https://github.com/YosefLab/scvi-tools/pull/1103
[#1104]: https://github.com/YosefLab/scvi-tools/pull/1104
[#1114]: https://github.com/YosefLab/scvi-tools/pull/1114
[#1115]: https://github.com/YosefLab/scvi-tools/pull/1115
[#1116]: https://github.com/YosefLab/scvi-tools/pull/1116
[#1118]: https://github.com/YosefLab/scvi-tools/pull/1118
[#1122]: https://github.com/YosefLab/scvi-tools/pull/1122
[#1123]: https://github.com/YosefLab/scvi-tools/pull/1123
[#1127]: https://github.com/YosefLab/scvi-tools/pull/1127
[#1129]: https://github.com/YosefLab/scvi-tools/pull/1129
[#1132]: https://github.com/YosefLab/scvi-tools/pull/1132
[#1150]: https://github.com/YosefLab/scvi-tools/pull/1150
[#1151]: https://github.com/YosefLab/scvi-tools/pull/1151
[#1157]: https://github.com/YosefLab/scvi-tools/pull/1157
[#1158]: https://github.com/YosefLab/scvi-tools/pull/1158
[#1180]: https://github.com/YosefLab/scvi-tools/pull/1180
[#1182]: https://github.com/YosefLab/scvi-tools/pull/1182
[#1183]: https://github.com/YosefLab/scvi-tools/pull/1183
[#1193]: https://github.com/YosefLab/scvi-tools/pull/1193
[#1204]: https://github.com/YosefLab/scvi-tools/pull/1204
[#1208]: https://github.com/YosefLab/scvi-tools/pull/1208
[#1213]: https://github.com/YosefLab/scvi-tools/pull/1213
[#1216]: https://github.com/YosefLab/scvi-tools/pull/1216
[#1228]: https://github.com/YosefLab/scvi-tools/pull/1228
[#1231]: https://github.com/YosefLab/scvi-tools/pull/1231
[#1232]: https://github.com/YosefLab/scvi-tools/pull/1232
[#1235]: https://github.com/YosefLab/scvi-tools/pull/1235
[#1237]: https://github.com/YosefLab/scvi-tools/pull/1237
[#1242]: https://github.com/YosefLab/scvi-tools/pull/1242
[#1251]: https://github.com/YosefLab/scvi-tools/pull/1251
[#1253]: https://github.com/YosefLab/scvi-tools/pull/1253
[#1255]: https://github.com/YosefLab/scvi-tools/pull/1255
[#1257]: https://github.com/YosefLab/scvi-tools/pull/1257
[#1267]: https://github.com/YosefLab/scvi-tools/pull/1267
[#1269]: https://github.com/YosefLab/scvi-tools/pull/1269
[#1274]: https://github.com/YosefLab/scvi-tools/pull/1274
[#1282]: https://github.com/YosefLab/scvi-tools/pull/1282
[#1284]: https://github.com/YosefLab/scvi-tools/pull/1284
[#1290]: https://github.com/YosefLab/scvi-tools/pull/1290
[#1296]: https://github.com/YosefLab/scvi-tools/pull/1296
[#1301]: https://github.com/YosefLab/scvi-tools/pull/1301
[#1302]: https://github.com/YosefLab/scvi-tools/pull/1302
[#1309]: https://github.com/YosefLab/scvi-tools/pull/1309
[#1311]: https://github.com/YosefLab/scvi-tools/pull/1311
[#1324]: https://github.com/YosefLab/scvi-tools/pull/1324
[#1334]: https://github.com/YosefLab/scvi-tools/pull/1334
[#1338]: https://github.com/YosefLab/scvi-tools/pull/1338
[#1339]: https://github.com/YosefLab/scvi-tools/pull/1339
[#1342]: https://github.com/YosefLab/scvi-tools/pull/1342
[#1354]: https://github.com/YosefLab/scvi-tools/pull/1354
[#1356]: https://github.com/YosefLab/scvi-tools/pull/1356
[#1361]: https://github.com/YosefLab/scvi-tools/pull/1361
[#1364]: https://github.com/YosefLab/scvi-tools/pull/1364
[#1367]: https://github.com/YosefLab/scvi-tools/pull/1367
[#1369]: https://github.com/YosefLab/scvi-tools/pull/1369
[#1371]: https://github.com/YosefLab/scvi-tools/pull/1371
[#1372]: https://github.com/YosefLab/scvi-tools/pull/1372
[#1385]: https://github.com/YosefLab/scvi-tools/pull/1385
[#1386]: https://github.com/YosefLab/scvi-tools/pull/1386
[#1393]: https://github.com/YosefLab/scvi-tools/pull/1393
[#1403]: https://github.com/YosefLab/scvi-tools/pull/1403
[#1406]: https://github.com/YosefLab/scvi-tools/pull/1406
[#1411]: https://github.com/YosefLab/scvi-tools/pull/1411
[#1413]: https://github.com/YosefLab/scvi-tools/pull/1413
[#1415]: https://github.com/YosefLab/scvi-tools/pull/1415
[#1416]: https://github.com/YosefLab/scvi-tools/pull/1416
[#1417]: https://github.com/YosefLab/scvi-tools/pull/1417
[#1431]: https://github.com/YosefLab/scvi-tools/pull/1431
[#1435]: https://github.com/YosefLab/scvi-tools/pull/1435
[#1436]: https://github.com/YosefLab/scvi-tools/pull/1436
[#1438]: https://github.com/YosefLab/scvi-tools/pull/1438
[#1439]: https://github.com/YosefLab/scvi-tools/pull/1439
[#1441]: https://github.com/YosefLab/scvi-tools/pull/1441
[#1442]: https://github.com/YosefLab/scvi-tools/pull/1442
[#1445]: https://github.com/YosefLab/scvi-tools/pull/1445
[#1448]: https://github.com/YosefLab/scvi-tools/pull/1448
[#1451]: https://github.com/YosefLab/scvi-tools/pull/1451
[#1457]: https://github.com/YosefLab/scvi-tools/pull/1457
[#1458]: https://github.com/YosefLab/scvi-tools/pull/1458
[#1463]: https://github.com/YosefLab/scvi-tools/pull/1463
[#1466]: https://github.com/YosefLab/scvi-tools/pull/1466
[#1467]: https://github.com/YosefLab/scvi-tools/pull/1467
[#1469]: https://github.com/YosefLab/scvi-tools/pull/1469
[#1470]: https://github.com/YosefLab/scvi-tools/pull/1470
[#1473]: https://github.com/YosefLab/scvi-tools/pull/1473
[#1474]: https://github.com/YosefLab/scvi-tools/pull/1474
[#1475]: https://github.com/YosefLab/scvi-tools/pull/1475
[#1479]: https://github.com/YosefLab/scvi-tools/pull/1479
[#1498]: https://github.com/YosefLab/scvi-tools/pull/1498
[#1499]: https://github.com/YosefLab/scvi-tools/pull/1499
[#1501]: https://github.com/YosefLab/scvi-tools/pull/1501
[#1502]: https://github.com/YosefLab/scvi-tools/pull/1502
[#1504]: https://github.com/YosefLab/scvi-tools/pull/1504
[#1505]: https://github.com/YosefLab/scvi-tools/pull/1505
[#1506]: https://github.com/YosefLab/scvi-tools/pull/1506
[#1508]: https://github.com/YosefLab/scvi-tools/pull/1508
[#1515]: https://github.com/YosefLab/scvi-tools/pull/1515
[#1519]: https://github.com/YosefLab/scvi-tools/pull/1519
[#1520]: https://github.com/YosefLab/scvi-tools/pull/1520
[#1527]: https://github.com/YosefLab/scvi-tools/pull/1527
[#1529]: https://github.com/YosefLab/scvi-tools/pull/1529
[#1532]: https://github.com/YosefLab/scvi-tools/pull/1532
[#1542]: https://github.com/YosefLab/scvi-tools/pull/1542
[#1548]: https://github.com/YosefLab/scvi-tools/pull/1548
[#1555]: https://github.com/YosefLab/scvi-tools/pull/1555
[#1556]: https://github.com/YosefLab/scvi-tools/pull/1556
[#1566]: https://github.com/scverse/scvi-tools/issues/1566
[#1575]: https://github.com/YosefLab/scvi-tools/pull/1575
[#1580]: https://github.com/scverse/scvi-tools/pull/1580
[#1585]: https://github.com/YosefLab/scvi-tools/pull/1585
[#1595]: https://github.com/scverse/scvi-tools/pull/1595
[#1617]: https://github.com/scverse/scvi-tools/pull/1617
[#1618]: https://github.com/scverse/scvi-tools/pull/1618
[#1622]: https://github.com/scverse/scvi-tools/pull/1622
[#1629]: https://github.com/scverse/scvi-tools/pull/1629
[#1637]: https://github.com/scverse/scvi-tools/pull/1637
[#1639]: https://github.com/scverse/scvi-tools/pull/1639
[#1645]: https://github.com/scverse/scvi-tools/pull/1645
[#1657]: https://github.com/scverse/scvi-tools/pull/1657
[#1660]: https://github.com/scverse/scvi-tools/pull/1660
[#1665]: https://github.com/scverse/scvi-tools/pull/1665
[#1667]: https://github.com/scverse/scvi-tools/pull/1667
[#1671]: https://github.com/scverse/scvi-tools/pull/1671
[#1672]: https://github.com/YosefLab/scvi-tools/pull/1672
[#1674]: https://github.com/scverse/scvi-tools/pull/1674
[#1678]: https://github.com/scverse/scvi-tools/pull/1678
[#1683]: https://github.com/YosefLab/scvi-tools/pull/1683
[#1686]: https://github.com/scverse/scvi-tools/pull/1686
[#1689]: https://github.com/YosefLab/scvi-tools/pull/1689
[#1692]: https://github.com/scverse/scvi-tools/pull/1692
[#1695]: https://github.com/YosefLab/scvi-tools/pull/1695
[#1696]: https://github.com/YosefLab/scvi-tools/pull/1696
[#1697]: https://github.com/YosefLab/scvi-tools/pull/1697
[#1700]: https://github.com/scverse/scvi-tools/pull/1700
[#1702]: https://github.com/scverse/scvi-tools/pull/1702
[#1709]: https://github.com/YosefLab/scvi-tools/pull/1709
[#1710]: https://github.com/YosefLab/scvi-tools/pull/1710
[#1711]: https://github.com/YosefLab/scvi-tools/pull/1711
[#1719]: https://github.com/YosefLab/scvi-tools/pull/1719
[#1731]: https://github.com/YosefLab/scvi-tools/pull/1731
[#1732]: https://github.com/YosefLab/scvi-tools/pull/1732
[#1733]: https://github.com/YosefLab/scvi-tools/pull/1733
[#1737]: https://github.com/YosefLab/scvi-tools/pull/1737
[#1741]: https://github.com/YosefLab/scvi-tools/pull/1741
[#1743]: https://github.com/YosefLab/scvi-tools/pull/1743
[#1747]: https://github.com/YosefLab/scvi-tools/pull/1747
[#1749]: https://github.com/YosefLab/scvi-tools/pull/1749
[#1751]: https://github.com/YosefLab/scvi-tools/pull/1751
[#1773]: https://github.com/YosefLab/scvi-tools/pull/1773
[#877]: https://github.com/YosefLab/scvi-tools/pull/887
[#879]: https://github.com/YosefLab/scvi-tools/pull/879
[#885]: https://github.com/YosefLab/scvi-tools/pull/885
[#886]: https://github.com/YosefLab/scvi-tools/pull/886
[#887]: https://github.com/YosefLab/scvi-tools/pull/887
[#889]: https://github.com/YosefLab/scvi-tools/pull/889
[#895]: https://github.com/YosefLab/scvi-tools/pull/895
[#903]: https://github.com/YosefLab/scvi-tools/pull/903
[#905]: https://github.com/YosefLab/scvi-tools/pull/905
[#913]: https://github.com/YosefLab/scvi-tools/pull/913
[#921]: https://github.com/YosefLab/scvi-tools/pull/921
[#923]: https://github.com/YosefLab/scvi-tools/pull/923
[#924]: https://github.com/YosefLab/scvi-tools/pull/924
[#925]: https://github.com/YosefLab/scvi-tools/pull/925
[#927]: https://github.com/YosefLab/scvi-tools/pull/927
[#929]: https://github.com/YosefLab/scvi-tools/pull/929
[#931]: https://github.com/YosefLab/scvi-tools/pull/931
[#933]: https://github.com/YosefLab/scvi-tools/pull/933
[#934]: https://github.com/YosefLab/scvi-tools/pull/934
[#938]: https://github.com/YosefLab/scvi-tools/pull/938
[#940]: https://github.com/YosefLab/scvi-tools/pull/940
[#947]: https://github.com/YosefLab/scvi-tools/pull/947
[#949]: https://github.com/YosefLab/scvi-tools/pull/949
[#959]: https://github.com/YosefLab/scvi-tools/pull/959
[#966]: https://github.com/YosefLab/scvi-tools/pull/966
[#967]: https://github.com/YosefLab/scvi-tools/pull/967
[#971]: https://github.com/YosefLab/scvi-tools/pull/971
[#988]: https://github.com/YosefLab/scvi-tools/pull/988
[#989]: https://github.com/YosefLab/scvi-tools/pull/989
[#990]: https://github.com/YosefLab/scvi-tools/pull/990
[#999]: https://github.com/YosefLab/scvi-tools/pull/999
[@achille]: https://github.com/ANazaret
[@adam]: https://github.com/adamgayoso
[@adamgayoso]: https://github.com/adamgayoso
[@cane11]: https://github.com/cane11
[@casey-greene]: https://github.com/cgreene
[@cataclysmus]: https://github.com/cataclysmus
[@chenling]: https://github.com/chenlingantelope
[@david-kelley]: https://github.com/davek44
[@eddie]: https://github.com/Edouard360
[@eduardo-beltrame]: https://github.com/Munfred
[@florianbarkmann]: https://github.com/FlorianBarkmann
[@francesco-brundu]: https://github.com/fbrundu
[@gabriel]: https://github.com/gabmis
[@galen]: https://github.com/galenxing
[@galenxing]: https://github.com/galenxing
[@giovp]: https://github.com/giovp
[@gokcen-eraslan]: https://github.com/gokceneraslan
[@grst]: https://github.com/grst
[@han-yuan]: https://github.com/hy395
[@james-webber]: https://github.com/jamestwebber
[@jamie-morton]: https://github.com/mortonjt
[@jeff]: https://github.com/jeff-regier
[@jjhong922]: https://github.com/jjhong922
[@john-reid]: https://github.com/JohnReid
[@jules]: https://github.com/jules-samaran
[@marianogabitto]: https://github.com/marianogabitto
[@martinkim0]: https://github.com/martinkim0
[@max]: https://github.com/maxime1310
[@michael-raevsky]: https://github.com/raevskymichail
[@mjayasur]: https://github.com/mjayasur
[@mkarikom]: https://github.com/mkarikom
[@morris-frank]: https://github.com/morris-frank
[@munfred]: https://github.com/Munfred
[@njbernstein]: https://github.com/njbernstein
[@oscar]: https://github.com/oscarclivio
[@pierre]: https://github.com/PierreBoyeau
[@pierreboyeau]: https://github.com/PierreBoyeau
[@primoz-godec]: https://github.com/PrimozGodec
[@ricomnl]: https://github.com/ricomnl
[@rk900]: https://github.com/RK900
[@romain]: https://github.com/romain-lopez
[@romain-lopez]: https://github.com/romain-lopez
[@saketkc]: https://github.com/saketkc
[@stephen-flemming]: https://github.com/sjfleming
[@talashuach]: https://github.com/talashuach
[@tommycelsius]: https://github.com/tommycelsius
[@valentine-svensson]: https://github.com/vals
[@vitkl]: https://github.com/vitkl
[@watiss]: https://github.com/watiss
[@william-yang]: https://github.com/triyangle
[@wukathy]: https://github.com/wukathy
[@yining]: https://github.com/imyiningliu
[genomepy]: https://github.com/vanheeringen-lab/genomepy
[hatch]: https://hatch.pypa.io/latest/
[hugging face models]: https://huggingface.co/models
[keep a changelog]: https://keepachangelog.com/en/1.0.0/
[original scbasset model]: https://github.com/calico/scBasset
[poetry]: https://python-poetry.org/
[semantic versioning]: https://semver.org/spec/v2.0.0.html<|MERGE_RESOLUTION|>--- conflicted
+++ resolved
@@ -6,8 +6,6 @@
 
 ## Version 1.3
 
-<<<<<<< HEAD
-=======
 ### 1.3.2 (2025-XX-XX)
 
 #### Added
@@ -22,7 +20,6 @@
 
 #### Removed
 
->>>>>>> 416c0bcc
 ### 1.3.1 (2025-05-15)
 
 #### Added
