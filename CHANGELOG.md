--- conflicted
+++ resolved
@@ -13,6 +13,8 @@
 #### Fixed
 
 #### Changed
+
+- Update model {class}`scvi.model.DestVI` with fine cell-type classifier {pr}`3380`.
 
 #### Removed
 
@@ -55,11 +57,7 @@
 
 #### Changed
 
-<<<<<<< HEAD
-- Update model {class}`scvi.model.DestVI` with fine cell-type classifier {pr}`3380`.
-=======
 - Update Read the docs tutorials with one main preprocessing tutorial {pr}`3363`.
->>>>>>> 9e88eb16
 
 #### Removed
 
