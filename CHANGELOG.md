--- conflicted
+++ resolved
@@ -23,11 +23,8 @@
 
 #### Removed
 
-<<<<<<< HEAD
-=======
 - Remove the support for Python 3.10, {pr}`3441`.
 
->>>>>>> e2926f39
 ## Version 1.3
 
 ### 1.3.3 (2025-07-23)
