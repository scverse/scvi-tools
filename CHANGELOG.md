# Release notes

Starting from version 0.20.1, this format is based on [Keep a Changelog], and this project adheres
to [Semantic Versioning]. Full commit history is available in the
[commit logs](https://github.com/scverse/scvi-tools/commits/).

## Version 1.3

### 1.3.0 (2024-XX-XX)

#### Added

#### Fixed

#### Changed

#### Removed

- Add {class}`scvi.external.Decipher` for dimensionality reduction and interpretable
    representation learning in single-cell RNA sequencing data {pr}`3015`.

## Version 1.2

### 1.2.1 (2024-XX-XX)

#### Added

<<<<<<< HEAD
- Add MuData Minification option to {class}`~scvi.model.MULTIVI` and {class}`~scvi.model.TOTALVI` {pr}`3039`.
- Experimental MuData support for {class}`~scvi.model.MULTIVI` via the method
=======
- MuData support for {class}`~scvi.model.MULTIVI` via the method
>>>>>>> a9033592
    {meth}`~scvi.model.MULTIVI.setup_mudata` {pr}`3038`.

#### Fixed

- Breaking Change: Fix `get_outlier_cell_sample_pairs` function in {class}`scvi.external.MRVI`
    to correctly compute the maxmimum log-density across in-sample cells rather than the
    aggregated posterior log-density {pr}`3007`.

#### Changed

#### Removed

### 1.2.0 (2024-09-26)

#### Added

- Add support for Python 3.12 {pr}`2966`.
- Add support for categorial covariates in scArches in `scvi.model.archesmixin` {pr}`2936`.
- Add assertion error in cellAssign for checking duplicates in celltype markers {pr}`2951`.
- Add `scvi.external.poissonvi.get_region_factors` {pr}`2940`.
- {attr}`scvi.settings.dl_persistent_workers` allows using persistent workers in
    {class}`scvi.dataloaders.AnnDataLoader` {pr}`2924`.
- Add option for using external indexes in data splitting classes that are under `scvi.dataloaders`
    by passing `external_indexing=list[train_idx,valid_idx,test_idx]` as well as in all models
    available {pr}`2902`.
- Add warning if creating data splits in `scvi.dataloaders` that create last batch with less than 3
    cells {pr}`2916`.
- Add new experimental functional API for hyperparameter tuning with
    {func}`scvi.autotune.run_autotune` and {class}`scvi.autotune.AutotuneExperiment` to replace
    {class}`scvi.autotune.ModelTuner`, {class}`scvi.autotune.TunerManager`, and
    {class}`scvi.autotune.TuneAnalysis` {pr}`2561`.
- Add experimental class {class}`scvi.nn.Embedding` implementing methods for extending embeddings
    {pr}`2574`.
- Add experimental support for representing batches with continuously-valued embeddings by passing
    in `batch_representation="embedding"` to {class}`scvi.model.SCVI` {pr}`2576`.
- Add experimental mixin classes {class}`scvi.model.base.EmbeddingMixin` and
    {class}`scvi.module.base.EmbeddingModuleMixin` {pr}`2576`.
- Add option to generate synthetic spatial coordinates in {func}`scvi.data.synthetic_iid` with
    argument `generate_coordinates` {pr}`2603`.
- Add experimental support for using custom {class}`lightning.pytorch.core.LightningDataModule`s
    in {func}`scvi.autotune.run_autotune` {pr}`2605`.
- Add {class}`scvi.external.VELOVI` for RNA velocity estimation using variational inference
    {pr}`2611`.
- Add `unsigned` argument to {meth}`scvi.hub.HubModel.pull_from_s3` to allow for unsigned
    downloads of models from AWS S3 {pr}`2615`.
- Add support for `batch_key` in {meth}`scvi.model.CondSCVI.setup_anndata` {pr}`2626`.
- Add support for {meth}`scvi.model.base.RNASeqMixin` in {class}`scvi.model.CondSCVI` {pr}`2915`.
- Add `load_best_on_end` argument to {class}`scvi.train.SaveCheckpoint` to load the best model
    state at the end of training {pr}`2672`.
- Add experimental class {class}`scvi.distributions.BetaBinomial` implementing the Beta-Binomial
    distribution with mean-dispersion parameterization for modeling scBS-seq methylation data
    {pr}`2692`.
- Add support for custom dataloaders in {class}`scvi.model.base.VAEMixin` methods by specifying
    the `dataloader` argument {pr}`2748`.
- Add option to use a normal distribution in the generative model of {class}`scvi.model.SCVI` by
    passing in `gene_likelihood="normal"` {pr}`2780`.
- Add {class}`scvi.external.MRVI` for modeling sample-level heterogeneity in single-cell RNA-seq
    data {pr}`2756`.
- Add support for reference mapping with {class}`mudata.MuData` models to
    {class}`scvi.model.base.ArchesMixin` {pr}`2578`.
- Add {class}`scvi.external.METHYLVI` for modeling methylation data from single-cell
    bisulfite sequencing (scBS-seq) experiments {pr}`2834`.
- Add argument `return_mean` to {meth}`scvi.model.base.VAEMixin.get_reconstruction_error`
    and {meth}`scvi.model.base.VAEMixin.get_elbo` to allow computation
    without averaging across cells {pr}`2362`.
- Add support for setting `weights="importance"` in
    {meth}`scvi.model.SCANVI.differential_expression` {pr}`2362`.

#### Changed

- Deprecate {func}`scvi.data.cellxgene`, to be removed in v1.3. Please directly use the
    [cellxgene-census](https://chanzuckerberg.github.io/cellxgene-census/) instead {pr}`2542`.
- Deprecate {func}`scvi.nn.one_hot`, to be removed in v1.3. Please directly use the
    `one_hot` function in PyTorch instead {pr}`2608`.
- Deprecate {class}`scvi.train.SaveBestState`, to be removed in v1.3. Please use
    {class}`scvi.train.SaveCheckpoint` instead {pr}`2673`.
- Deprecate `save_best` argument in {meth}`scvi.model.PEAKVI.train` and
    {meth}`scvi.model.MULTIVI.train`, to be removed in v1.3. Please pass in `enable_checkpointing`
    or specify a custom checkpointing procedure with {class}`scvi.train.SaveCheckpoint` instead
    {pr}`2673`.
- Move {func}`scvi.model.base._utils._load_legacy_saved_files` to
    {func}`scvi.model.base._save_load._load_legacy_saved_files` {pr}`2731`.
- Move {func}`scvi.model.base._utils._load_saved_files` to
    {func}`scvi.model.base._save_load._load_saved_files` {pr}`2731`.
- Move {func}`scvi.model.base._utils._initialize_model` to
    {func}`scvi.model.base._save_load._initialize_model` {pr}`2731`.
- Move {func}`scvi.model.base._utils._validate_var_names` to
    {func}`scvi.model.base._save_load._validate_var_names` {pr}`2731`.
- Move {func}`scvi.model.base._utils._prepare_obs` to
    {func}`scvi.model.base._de_core._prepare_obs` {pr}`2731`.
- Move {func}`scvi.model.base._utils._de_core` to
    {func}`scvi.model.base._de_core._de_core` {pr}`2731`.
- Move {func}`scvi.model.base._utils._fdr_de_prediction` to
    {func}`scvi.model.base._de_core_._fdr_de_prediction` {pr}`2731`.
- {func}`scvi.data.synthetic_iid` now generates unique variable names for protein and
    accessibility data {pr}`2739`.
- The `data_module` argument in {meth}`scvi.model.base.UnsupervisedTrainingMixin.train` has been
    renamed to `datamodule` for consistency {pr}`2749`.
- Change the default saving method of variable names for {class}`mudata.MuData` based models
    (_e.g._ {class}`scvi.model.TOTALVI`) to a dictionary of per-mod variable names instead of a
    concatenated array of all variable names. Users may replicate the previous behavior by
    passing in `legacy_mudata_format=True` to {meth}`scvi.model.base.BaseModelClass.save`
    {pr}`2769`.
- Changed internal activation function in {class}`scvi.nn.DecoderTOTALVI` to Softplus to
    increase numerical stability. This is the new default for new models. Previously trained models
    will be loaded with exponential activation function {pr}`2913`.

#### Fixed

- Fix logging of accuracy for cases with 1 sample per class in scANVI {pr}`2938`.
- Disable adversarial classifier if training with a single batch.
    Previously this raised a None error {pr}`2914`.
- {meth}`~scvi.model.SCVI.get_normalized_expression` fixed for Poisson distribution and
    Negative Binomial with latent_library_size {pr}`2915`.
- Fix {meth}`scvi.module.VAE.marginal_ll` when `n_mc_samples_per_pass=1` {pr}`2362`.
- {meth}`scvi.module.VAE.marginal_ll` when `n_mc_samples_per_pass=1` {pr}`2362`.
- Enable option to drop_last minibatch during training by `datasplitter_kwargs={"drop_last": True}`
    {pr}`2926`.
- Fix JAX to be deterministic on CUDA when seed is manually set {pr}`2923`.

#### Removed

- Remove {class}`scvi.autotune.ModelTuner`, {class}`scvi.autotune.TunerManager`, and
    {class}`scvi.autotune.TuneAnalysis` in favor of new experimental functional API with
    {func}`scvi.autotune.run_autotune` and {class}`scvi.autotune.AutotuneExperiment` {pr}`2561`.
- Remove `feed_labels` argument and corresponding code paths in {meth}`scvi.module.SCANVAE.loss`
    {pr}`2644`.
- Remove {class}`scvi.train._callbacks.MetricsCallback` and argument `additional_val_metrics` in
    {class}`scvi.train.Trainer` {pr}`2646`.

## Version 1.1

### 1.1.6 (2024-08-19)

#### Fixed

- Breaking change: In `scvi.autotune._manager` we changed the parameter in RunConfig from
    `local_dir` to `storage_path` see issue `2908` {pr}`2689`.

### 1.1.5 (2024-06-30)

### 1.1.4 (2024-06-30)

#### Added

- Add argument `return_logits` to {meth}`scvi.external.SOLO.predict` that allows returning logits
    instead of probabilities when passing in `soft=True` to replicate the buggy behavior previous
    to v1.1.3 {pr}`2870`.

### 1.1.3 (2024-06-26)

#### Fixed

- Breaking change: Fix {meth}`scvi.external.SOLO.predict` to correctly return probabiities
    instead of logits when passing in `soft=True` (the default option) {pr}`2689`.
- Breaking change: Fix {class}`scvi.dataloaders.SemiSupervisedDataSplitter` to properly sample
    unlabeled observations without replacement {pr}`2816`.

### 1.1.2 (2024-03-01)

#### Changed

- Address AnnData >= 0.10 deprecation warning for {func}`anndata.read` by replacing instances with
    {func}`anndata.read_h5ad` {pr}`2531`.
- Address AnnData >= 0.10 deprecation warning for {class}`anndata._core.sparse_dataset.SparseDataset`
    by replacing instances with {class}`anndata.experimental.CSCDataset` and
    {class}`anndata.experimental.CSRDataset` {pr}`2531`.

### 1.1.1 (2024-02-19)

#### Fixed

- Correctly apply non-default user parameters in {class}`scvi.external.POISSONVI` {pr}`2522`.

### 1.1.0 (2024-02-13)

#### Added

- Add {class}`scvi.external.ContrastiveVI` for contrastiveVI {pr}`2242`.
- Add {class}`scvi.dataloaders.BatchDistributedSampler` for distributed training {pr}`2102`.
- Add `additional_val_metrics` argument to {class}`scvi.train.Trainer`, allowing to specify
    additional metrics to compute and log during the validation loop using
    {class}`scvi.train._callbacks.MetricsCallback` {pr}`2136`.
- Expose `accelerator` and `device` arguments in {meth}`scvi.hub.HubModel.load_model` `pr`{2166}.
- Add `load_sparse_tensor` argument in {class}`scvi.data.AnnTorchDataset` for directly loading
    SciPy CSR and CSC data structures to their PyTorch counterparts, leading to faster data loading
    depending on the sparsity of the data {pr}`2158`.
- Add per-group LFC information to
    {meth}`scvi.criticism.PosteriorPredictiveCheck.differential_expression`. `metrics["diff_exp"]`
    is now a dictionary where `summary` stores the summary dataframe, and `lfc_per_model_per_group`
    stores the per-group LFC {pr}`2173`.
- Expose {meth}`torch.save` keyword arguments in {class}`scvi.model.base.BaseModelClass.save`
    and {class}`scvi.external.GIMVI.save` {pr}`2200`.
- Add `model_kwargs` and `train_kwargs` arguments to {meth}`scvi.autotune.ModelTuner.fit`
    {pr}`2203`.
- Add `datasplitter_kwargs` to model `train` methods {pr}`2204`.
- Add `use_posterior_mean` argument to {meth}`scvi.model.SCANVI.predict` for stochastic prediction
    of celltype labels {pr}`2224`.
- Add support for Python 3.10+ type annotations in {class}`scvi.autotune.ModelTuner` {pr}`2239`.
- Add option to log device statistics in {meth}`scvi.autotune.ModelTuner.fit` with argument
    `monitor_device_stats` {pr}`2260`.
- Add option to pass in a random seed to {meth}`scvi.autotune.ModelTuner.fit` with argument `seed`
    {pr}`2260`.
- Automatically log the learning rate when `reduce_lr_on_plateau=True` in training plans
    {pr}`2280`.
- Add {class}`scvi.external.POISSONVI` to model scATAC-seq fragment counts with a Poisson
    distribution {pr}`2249`
- {class}`scvi.train.SemiSupervisedTrainingPlan` now logs the classifier calibration error
    {pr}`2299`.
- Passing `enable_checkpointing=True` into `train` methods is now compatible with our model saves.
    Additional options can be specified by initializing with {class}`scvi.train.SaveCheckpoint`
    {pr}`2317`.
- {attr}`scvi.settings.dl_num_workers` is now correctly applied as the default `num_workers` in
    {class}`scvi.dataloaders.AnnDataLoader` {pr}`2322`.
- Passing in `indices` to {class}`scvi.criticism.PosteriorPredictiveCheck` allows for running
    metrics on a subset of the data {pr}`2361`.
- Add `seed` argument to {func}`scvi.model.utils.mde` for reproducibility {pr}`2373`.
- Add {meth}`scvi.hub.HubModel.save` and {meth}`scvi.hub.HubMetadata.save` {pr}`2382`.
- Add support for Optax 0.1.8 by renaming instances of {func}`optax.additive_weight_decay` to
    {func}`optax.add_weight_decay` {pr}`2396`.
- Add support for hosting {class}`scvi.hub.HubModel` on AWS S3 via
    {meth}`scvi.hub.HubModel.pull_from_s3` and {meth}`scvi.hub.HubModel.push_to_s3` {pr}`2378`.
- Add clearer error message for {func}`scvi.data.poisson_gene_selection` when input data does not
    contain raw counts {pr}`2422`.
- Add API for using custom dataloaders with {class}`scvi.model.SCVI` by making `adata` argument
    optional on initialization and adding optional argument `data_module` to
    {meth}`scvi.model.base.UnsupervisedTrainingMixin.train` {pr}`2467`.
- Add support for Ray 2.8-2.9 in {class}`scvi.autotune.ModelTuner` {pr}`2478`.

#### Fixed

- Fix bug where `n_hidden` was not being passed into {class}`scvi.nn.Encoder` in
    {class}`scvi.model.AmortizedLDA` {pr}`2229`
- Fix bug in {class}`scvi.module.SCANVAE` where classifier probabilities were interpreted as
    logits. This is backwards compatible as loading older models will use the old code path
    {pr}`2301`.
- Fix bug in {class}`scvi.external.GIMVI` where `batch_size` was not properly used in inference
    methods {pr}`2366`.
- Fix error message formatting in {meth}`scvi.data.fields.LayerField.transfer_field` {pr}`2368`.
- Fix ambiguous error raised in {meth}`scvi.distributions.NegativeBinomial.log_prob` and
    {meth}`scvi.distributions.ZeroInflatedNegativeBinomial.log_prob` when `scale` not passed in
    and value not in support {pr}`2395`.
- Fix initialization of {class}`scvi.distributions.NegativeBinomial` and
    {class}`scvi.distributions.ZeroInflatedNegativeBinomial` when `validate_args=True` and
    optional parameters not passed in {pr}`2395`.
- Fix error when re-initializing {class}`scvi.external.GIMVI` with the same datasets {pr}`2446`.

#### Changed

- Replace `sparse` with `sparse_format` argument in {meth}`scvi.data.synthetic_iid` for increased
    flexibility over dataset format {pr}`2163`.
- Revalidate `devices` when automatically switching from MPS to CPU accelerator in
    {func}`scvi.model._utils.parse_device_args` {pr}`2247`.
- Refactor {class}`scvi.data.AnnTorchDataset`, now loads continuous data as {class}`numpy.float32`
    and categorical data as {class}`numpy.int64` by default {pr}`2250`.
- Support fractional GPU usage in {class}`scvi.autotune.ModelTuner` `pr`{2252}.
- Tensorboard is now the default logger in {class}`scvi.autotune.ModelTuner` `pr`{2260}.
- Match `momentum` and `epsilon` in {class}`scvi.module.JaxVAE` to the default values in PyTorch
    {pr}`2309`.
- Change {class}`scvi.train.SemiSupervisedTrainingPlan` and
    {class}`scvi.train.ClassifierTrainingPlan` accuracy and F1 score
    computations to use `"micro"` reduction rather than `"macro"` {pr}`2339`.
- Internal refactoring of {meth}`scvi.module.VAE.sample` and
    {meth}`scvi.model.base.RNASeqMixin.posterior_predictive_sample` {pr}`2377`.
- Change `xarray` and `sparse` from mandatory to optional dependencies {pr}`2480`.
- Use {class}`anndata.experimental.CSCDataset` and {class}`anndata.experimental.CSRDataset`
    instead of the deprecated {class}`anndata._core.sparse_dataset.SparseDataset` for type checks
    {pr}`2485`.
- Make `use_observed_lib_size` argument adjustable in {class}`scvi.module.LDVAE` `pr`{2494}.

#### Removed

- Remove deprecated `use_gpu` argument in favor of PyTorch Lightning arguments `accelerator` and
    `devices` {pr}`2114`.
- Remove deprecated `scvi._compat.Literal` class {pr}`2115`.
- Remove chex dependency {pr}`2482`.

## Version 1.0

### 1.0.4 (2023-10-13)

### Added

- Add support for AnnData 0.10.0 {pr}`2271`.

### 1.0.3 (2023-08-13)

#### Changed

- Disable the default selection of MPS when `accelerator="auto"` in Lightning {pr}`2167`.
- Change JAX models to use `dict` instead of {class}`flax.core.FrozenDict` according
    to the Flax migration guide <https://github.com/google/flax/discussions/3191> {pr}`2222`.

#### Fixed

- Fix bug in {class}`scvi.model.base.PyroSviTrainMixin` where `training_plan`
    argument is ignored {pr}`2162`.
- Fix missing docstring for `unlabeled_category` in
    {class}`scvi.model.SCANVI.setup_anndata` and reorder arguments {pr}`2189`.
- Fix Pandas 2.0 unpickling error in {meth}`scvi.model.base.BaseModelClas.convert_legacy_save`
    by switching to {func}`pandas.read_pickle` for the setup dictionary {pr}`2212`.

### 1.0.2 (2023-07-05)

#### Fixed

- Fix link to Scanpy preprocessing in introduction tutorial {pr}`2154`.
- Fix link to Ray Tune search API in autotune tutorial {pr}`2154`.

### 1.0.1 (2023-07-04)

#### Added

- Add support for Python 3.11 {pr}`1977`.

#### Changed

- Upper bound Chex dependency to 0.1.8 due to NumPy installation conflicts {pr}`2132`.

### 1.0.0 (2023-06-02)

#### Added

- Add {class}`scvi.criticism.PosteriorPredictiveCheck` for model evaluation {pr}`2058`.
- Add {func}`scvi.data.reads_to_fragments` for scATAC data {pr}`1946`
- Add default `stacklevel` for `warnings` in `scvi.settings` {pr}`1971`.
- Add scBasset motif injection procedure {pr}`2010`.
- Add importance sampling based differential expression procedure {pr}`1872`.
- Raise clearer error when initializing {class}`scvi.external.SOLO` from {class}`scvi.model.SCVI`
    with extra categorical or continuous covariates {pr}`2027`.
- Add option to generate {class}`mudata.MuData` in {meth}`scvi.data.synthetic_iid` {pr}`2028`.
- Add option for disabling shuffling prior to splitting data in
    {class}`scvi.dataloaders.DataSplitter` {pr}`2037`.
- Add {meth}`scvi.data.AnnDataManager.create_torch_dataset` and expose custom sampler ability
    {pr}`2036`.
- Log training loss through Lightning's progress bar {pr}`2043`.
- Filter Jax undetected GPU warnings {pr}`2044`.
- Raise warning if MPS backend is selected for PyTorch,
    see <https://github.com/pytorch/pytorch/issues/77764> {pr}`2045`.
- Add `deregister_manager` function to {class}`scvi.model.base.BaseModelClass`, allowing to clear
    {class}`scvi.data.AnnDataManager` instances from memory {pr}`2060`.
- Add option to use a linear classifier in {class}`scvi.model.SCANVI` {pr}`2063`.
- Add lower bound 0.12.1 for Numpyro dependency {pr}`2078`.
- Add new section in scBasset tutorial for motif scoring {pr}`2079`.

#### Fixed

- Fix creation of minified adata by copying original uns dict {pr}`2000`. This issue arises with
    anndata>=0.9.0.
- Fix {class}`scvi.model.TOTALVI` {class}`scvi.model.MULTIVI` handling of missing protein values
    {pr}`2009`.
- Fix bug in {meth}`scvi.distributions.NegativeBinomialMixture.sample` where `theta` and `mu`
    arguments were switched around {pr}`2024`.
- Fix bug in {meth}`scvi.dataloaders.SemiSupervisedDataLoader.resample_labels` where the labeled
    dataloader was not being reinitialized on subsample {pr}`2032`.
- Fix typo in {class}`scvi.model.JaxSCVI` example snippet {pr}`2075`.

#### Changed

- Use sphinx book theme for documentation {pr}`1673`.
- {meth}`scvi.model.base.RNASeqMixin.posterior_predictive_sample` now outputs 3-d
    {class}`sparse.GCXS` matrices {pr}`1902`.
- Add an option to specify `dropout_ratio` in {meth}`scvi.data.synthetic_iid` {pr}`1920`.
- Update to lightning 2.0 {pr}`1961`
- Hyperopt is new default searcher for tuner {pr}`1961`
- {class}`scvi.train.AdversarialTrainingPlan` no longer encodes data twice during a training step,
    instead uses same latent for both optimizers {pr}`1961`, {pr}`1980`
- Switch back to using sphinx autodoc typehints {pr}`1970`.
- Disable default seed, run `scvi.settings.seed` after import for reproducibility {pr}`1976`.
- Deprecate `use_gpu` in favor of PyTorch Lightning arguments `accelerator` and `devices`, to be
    removed in v1.1 {pr}`1978`.
- Docs organization {pr}`1983`.
- Validate training data and code URLs for {class}`scvi.hub.HubMetadata` and
    {class}`scvi.hub.HubModelCardHelper` {pr}`1985`.
- Keyword arguments for encoders and decoders can now be passed in from the model level {pr}`1986`.
- Expose `local_dir` as a public property in {class}`scvi.hub.HubModel` {pr}`1994`.
- Use {func}`anndata.concat` internally inside {meth}`scvi.external.SOLO.from_scvi_model` {pr}`2013`.
- {class}`scvi.train.SemiSupervisedTrainingPlan` and {class}`scvi.train.ClassifierTrainingPlan`
    now log accuracy, F1 score, and AUROC metrics {pr}`2023`.
- Switch to cellxgene census for backend for cellxgene data function {pr}`2030`.
- Change default `max_cells` and `truncation` in
    {meth}`scvi.model.base.RNASeqMixin._get_importance_weights` {pr}`2064`.
- Refactor heuristic for default `max_epochs` as a separate function
    {meth}`scvi.model._utils.get_max_epochs_heuristic` {pr}`2083`.

#### Removed

- Remove ability to set up ST data in {class}`~scvi.external.SpatialStereoscope.from_rna_model`,
    which was deprecated. ST data should be set up using
    {class}`~scvi.external.SpatialStereoscope.setup_anndata` {pr}`1949`.
- Remove custom reusable doc decorator which was used for de docs {pr}`1970`.
- Remove `drop_last` as an integer from {class}`~scvi.dataloaders.AnnDataLoader`, add typing and
    code cleanup {pr}`1975`.
- Remove seqfish and seqfish plus datasets {pr}`2017`.
- Remove support for Python 3.8 (NEP 29) {pr}`2021`.

## Version 0.20

### 0.20.3 (2023-03-21)

#### Fixed

- Fix totalVI differential expression when integer sequential protein names are automatically used
    {pr}`1951`.
- Fix peakVI scArches test case {pr}`1962`.

#### Changed

- Allow passing in `map_location` into {meth}`~scvi.hub.HubMetadata.from_dir` and
    {meth}`~scvi.hub.HubModelCardHelper.from_dir` and set default to `"cpu"` {pr}`1960`.
- Updated tutorials {pr}`1966`.

### 0.20.2 (2023-03-10)

#### Fixed

- Fix `return_dist` docstring of {meth}`scvi.model.base.VAEMixin.get_latent_representation`
    {pr}`1932`.
- Fix hyperlink to pymde docs {pr}`1944`

#### Changed

- Use ruff for fixing and linting {pr}`1921`, {pr}`1941`.
- Use sphinx autodoc instead of sphinx-autodoc-typehints {pr}`1941`.
- Remove .flake8 and .prospector files {pr}`1923`.
- Log individual loss terms in {meth}`scvi.module.MULTIVAE.loss` {pr}`1936`.
- Setting up ST data in {class}`~scvi.external.SpatialStereoscope.from_rna_model` is deprecated.
    ST data should be set up using {class}`~scvi.external.SpatialStereoscope.setup_anndata`
    {pr}`1803`.

### 0.20.1 (2023-02-21)

#### Fixed

- Fixed computation of ELBO during training plan logging when using global kl terms. {pr}`1895`
- Fixed usage of {class}`scvi.train.SaveBestState` callback, which affected
    {class}`scvi.model.PEAKVI` training. If using {class}`~scvi.model.PEAKVI`, please upgrade.
    {pr}`1913`
- Fixed original seed for jax-based models to work with jax 0.4.4. {pr}`1907`, {pr}`1909`

### New in 0.20.0 (2023-02-01)

#### Major changes

- Model hyperparameter tuning is available through {class}`~scvi.autotune.ModelTuner` (beta)
    {pr}`1785`,{pr}`1802`,{pr}`1831`.
- Pre-trained models can now be uploaded to and downloaded from [Hugging Face models] using the
    {mod}`~scvi.hub` module {pr}`1779`,{pr}`1812`,{pr}`1828`,{pr}`1841`, {pr}`1851`,{pr}`1862`.
- {class}`~anndata.AnnData` `.var` and `.varm` attributes can now be registered through new fields
    in {mod}`~scvi.data.fields` {pr}`1830`,{pr}`1839`.
- {class}`~scvi.external.SCBASSET`, a reimplementation of the [original scBasset model], is
    available for representation learning of scATAC-seq data (experimental) {pr}`1839`,{pr}`1844`,
    {pr}`1867`,{pr}`1874`,{pr}`1882`.
- {class}`~scvi.train.LowLevelPyroTrainingPlan` and {class}`~scvi.model.base.PyroModelGuideWarmup`
    added to allow the use of vanilla PyTorch optimization on Pyro models {pr}`1845`,{pr}`1847`.
- Add {meth}`scvi.data.cellxgene` function to download cellxgene datasets {pr}`1880`.

#### Minor changes

- Latent mode support changed so that user data is no longer edited in-place {pr}`1756`.
- Minimum supported PyTorch Lightning version is now 1.9 {pr}`1795`,{pr}`1833`,{pr}`1863`.
- Minimum supported Python version is now 3.8 {pr}`1819`.
- [Poetry] removed in favor of [Hatch] for builds and publishing {pr}`1823`.
- `setup_anndata` docstrings fixed, `setup_mudata` docstrings added {pr}`1834`,{pr}`1837`.
- {meth}`~scvi.data.add_dna_sequence` adds DNA sequences to {class}`~anndata.AnnData` objects using
    [genomepy] {pr}`1839`,{pr}`1842`.
- Update tutorial formatting with pre-commit {pr}`1850`
- Expose `accelerators` and `devices` arguments in {class}`~scvi.train.Trainer` {pr}`1864`.
- Development in GitHub Codespaces is now supported {pr}`1836`.

#### Breaking changes

- {class}`~scvi.module.base.LossRecorder` has been removed in favor of
    {class}`~scvi.module.base.LossOutput` {pr}`1869`.

#### Bug Fixes

- {class}`~scvi.train.JaxTrainingPlan` now correctly updates `global_step` through PyTorch
    Lightning by using a dummy optimizer. {pr}`1791`.
- CUDA compatibility issue fixed in {meth}`~scvi.distributions.ZeroInflatedNegativeBinomial.sample`
    {pr}`1813`.
- Device-backed {class}`~scvi.dataloaders.AnnTorchDataset` fixed to work with sparse data {pr}`1824`.
- Fix bug {meth}`~scvi.model.base._log_likelihood.compute_reconstruction_error` causing the first
    batch to be ignored, see more details in {issue}`1854` {pr}`1857`.

#### Contributors

- {ghuser}`adamgayoso`
- {ghuser}`eroell`
- {ghuser}`gokceneraslan`
- {ghuser}`macwiatrak`
- {ghuser}`martinkim0`
- {ghuser}`saroudant`
- {ghuser}`vitkl`
- {ghuser}`watiss`

## Version 0.19

### New in 0.19.0 (2022-10-31)

#### Major Changes

- {class}`~scvi.train.TrainingPlan` allows custom PyTorch optimizers [#1747].
- Improvements to {class}`~scvi.train.JaxTrainingPlan` [#1747] [#1749].
- {class}`~scvi.module.base.LossRecorder` is deprecated. Please substitute with
    {class}`~scvi.module.base.LossOutput` [#1749]
- All training plans require keyword args after the first positional argument [#1749]
- {class}`~scvi.module.base.JaxBaseModuleClass` absorbed features from the `JaxModuleWrapper`,
    rendering the `JaxModuleWrapper` obsolote, so it was removed. [#1751]
- Add {class}`scvi.external.Tangram` and {class}`scvi.external.tangram.TangramMapper` that
    implement Tangram for mapping scRNA-seq data to spatial data [#1743].

#### Minor changes

- Remove confusing warning about kl warmup, log kl weight instead [#1773]

#### Breaking changes

- {class}`~scvi.module.base.LossRecorder` no longer allows access to dictionaries of values if
    provided during initialization [#1749].
- `JaxModuleWrapper` removed. [#1751]

#### Bug Fixes

- Fix `n_proteins` usage in {class}`~scvi.model.MULTIVI` [#1737].
- Remove unused param in {class}`~scvi.model.MULTIVI` [#1741].
- Fix random seed handling for Jax models [#1751].

#### Contributors

- [@watiss]
- [@adamgayoso]
- [@martinkim0]
- [@marianogabitto]

## Version 0.18

### New in 0.18.0 (2022-10-12)

#### Major Changes

- Add latent mode support in {class}`~scvi.model.SCVI` [#1672]. This allows for loading a model
    using latent representations only (i.e. without the full counts). Not only does this speed up
    inference by using the cached latent distribution parameters (thus skipping the encoding step),
    but this also helps in scenarios where the full counts are not available but cached latent
    parameters are. We provide utility functions and methods to dynamically convert a model to
    latent mode.
- Added {class}`~scvi.external.SCAR` as an external model for ambient RNA removal [#1683].

#### Minor changes

- Faster inference in PyTorch with `torch.inference_mode` [#1695].
- Upgrade to Lightning 1.6 [#1719].
- Update CI workflow to separate static code checking from pytest [#1710].
- Add Python 3.10 to CI workflow [#1711].
- Add {meth}`~scvi.data.AnnDataManager.register_new_fields` [#1689].
- Use sphinxcontrib-bibtex for references [#1731].
- {meth}`~scvi.model.base.VAEMixin.get_latent_representation`: more explicit and better docstring
    [#1732].
- Replace custom attrdict with {class}`~ml_collections` implementation [#1696].

#### Breaking changes

- Add weight support to {class}`~scvi.model.MULTIVI` [#1697]. Old models can't be loaded anymore.

#### Bug Fixes

- Fix links for breast cancer and mouse datasets [#1709].
- fix quick start notebooks not showing [#1733].

#### Contributors

- [@watiss]
- [@adamgayoso]
- [@martinkim0]
- [@ricomnl]
- [@marianogabitto]

## Version 0.17

### New in 0.17.4 (2021-09-20)

#### Changes

- Support for PyTorch Lightning 1.7 [#1622].
- Allow `flax` to use any mutable states used by a model generically with
    {class}`~scvi.module.base.TrainStateWithState` [#1665], [#1700].
- Update publication links in `README` [#1667].
- Docs now include floating window cross references with `hoverxref`, external links with
    `linkcode`, and `grid` [#1678].

#### Bug Fixes

- Fix `get_likelihood_parameters()` failure when `gene_likelihood != "zinb"` in
    {class}`~scvi.model.base.RNASeqMixin` [#1618].
- Fix exception logic when not using the observed library size in {class}`~scvi.module.VAE`
    initialization [#1660].
- Replace instances of `super().__init__()` with an argument in `super()`, causing `autoreload`
    extension to throw errors [#1671].
- Change cell2location tutorial causing docs build to fail [#1674].
- Replace instances of `max_epochs` as `int`s for new PyTorch Lightning [#1686].
- Catch case when `torch.backends.mps` is not implemented [#1692].
- Fix Poisson sampling in {meth}`~scvi.module.VAE.sample` [#1702].

#### Contributors

- [@adamgayoso]
- [@watiss]
- [@mkarikom]
- [@tommycelsius]
- [@ricomnl]

### New in 0.17.3 (2022-08-26)

#### Changes

- Pin sphinx_gallery to fix tutorial cards on docs [#1657]
- Use latest tutorials in release [#1657]

#### Contributors

- [@watiss]
- [@adamgayoso]

### New in 0.17.2 (2022-08-26)

#### Changes

- Move `training` argument in {class}`~scvi.module.JaxVAE` constructor to a keyword argument into
    the call method. This simplifies the {class}`~scvi.module.base.JaxModuleWrapper` logic and
    avoids the reinstantiation of {class}`~scvi.module.JaxVAE` during evaluation [#1580].
- Add a static method on the BaseModelClass to return the AnnDataManger's full registry [#1617].
- Clarify docstrings for continuous and categorical covariate keys [#1637].
- Remove poetry lock, use newer build system [#1645].

#### Bug Fixes

- Fix CellAssign to accept extra categorical covariates [#1629].
- Fix an issue where `max_epochs` is never determined heuristically for totalvi, instead it would
    always default to 400 [#1639].

#### Breaking Changes

- Fix an issue where `max_epochs` is never determined heuristically for totalvi, instead it would
    always default to 400 [#1639].

#### Contributors

- [@watiss]
- [@RK900]
- [@adamgayoso]
- [@jjhong922]

### New in 0.17.1 (2022-07-14)

Make sure notebooks are up to date for real this time :).

#### Contributors

- [@jjhong922]
- [@adamgayoso]

### New in 0.17.0 (2022-07-14)

#### Major Changes

- Experimental MuData support for {class}`~scvi.model.TOTALVI` via the method
    {meth}`~scvi.model.TOTALVI.setup_mudata`. For several of the existing `AnnDataField` classes,
    there is now a MuData counterpart with an additional `mod_key` argument used to indicate the
    modality where the data lives (e.g. {class}`~scvi.data.fields.LayerField` to
    {class}`~scvi.data.fields.MuDataLayerField`). These modified classes are simply wrapped
    versions of the original `AnnDataField` code via the new
    {class}`scvi.data.fields.MuDataWrapper` method [#1474].

- Modification of the {meth}`~scvi.module.VAE.generative` method's outputs to return prior and
    likelihood properties as {class}`~torch.distributions.distribution.Distribution` objects.
    Concerned modules are {class}`~scvi.module.AmortizedLDAPyroModule`, {class}`AutoZIVAE`,
    {class}`~scvi.module.MULTIVAE`, {class}`~scvi.module.PEAKVAE`, {class}`~scvi.module.TOTALVAE`,
    {class}`~scvi.module.SCANVAE`, {class}`~scvi.module.VAE`, and {class}`~scvi.module.VAEC`. This
    allows facilitating the manipulation of these distributions for model training and inference
    [#1356].

- Major changes to Jax support for scvi-tools models to generalize beyond
    {class}`~scvi.model.JaxSCVI`. Support for Jax remains experimental and is subject to breaking
    changes:

    - Consistent module interface for Flax modules (Jax-backed) via
        {class}`~scvi.module.base.JaxModuleWrapper`, such that they are compatible with the
        existing {class}`~scvi.model.base.BaseModelClass` [#1506].
    - {class}`~scvi.train.JaxTrainingPlan` now leverages Pytorch Lightning to factor out
        Jax-specific training loop implementation [#1506].
    - Enable basic device management in Jax-backed modules [#1585].

#### Minor changes

- Add {meth}`~scvi.module.base.PyroBaseModuleClass.on_load` callback which is called on
    {meth}`~scvi.model.base.BaseModuleClass.load` prior to loading the module state dict [#1542].
- Refactor metrics code and use {class}`~torchmetrics.MetricCollection` to update metrics in bulk
    [#1529].
- Add `max_kl_weight` and `min_kl_weight` to {class}`~scvi.train.TrainingPlan` [#1595].
- Add a warning to {class}`~scvi.model.base.UnsupervisedTrainingMixin` that is raised if
    `max_kl_weight` is not reached during training [#1595].

#### Breaking changes

- Any methods relying on the output of `inference` and `generative` from existing scvi-tools models
    (e.g. {class}`~scvi.model.SCVI`, {class}`~scvi.model.SCANVI`) will need to be modified to
    accept `torch.Distribution` objects rather than tensors for each parameter (e.g. `px_m`,
    `px_v`) [#1356].
- The signature of {meth}`~scvi.train.TrainingPlan.compute_and_log_metrics` has changed to support
    the use of {class}`~torchmetrics.MetricCollection`. The typical modification required will look
    like changing `self.compute_and_log_metrics(scvi_loss, self.elbo_train)` to
    `self.compute_and_log_metrics(scvi_loss, self.train_metrics, "train")`. The same is necessary
    for validation metrics except with `self.val_metrics` and the mode `"validation"` [#1529].

#### Bug Fixes

- Fix issue with {meth}`~scvi.model.SCVI.get_normalized_expression` with multiple samples and
    additional continuous covariates. This bug originated from {meth}`~scvi.module.VAE.generative`
    failing to match the dimensions of the continuous covariates with the input when `n_samples>1`
    in {meth}`~scvi.module.VAE.inference` in multiple module classes [#1548].
- Add support for padding layers in {meth}`~scvi.model.SCVI.prepare_query_anndata` which is
    necessary to run {meth}`~scvi.model.SCVI.load_query_data` for a model setup with a layer
    instead of X [#1575].

#### Contributors

- [@jjhong922]
- [@adamgayoso]
- [@PierreBoyeau]
- [@RK900]
- [@FlorianBarkmann]

## Version 0.16

### New in 0.16.4 (2022-06-14)

Note: When applying any model using the {class}`~scvi.train.AdversarialTrainingPlan` (e.g.
{class}`~scvi.model.TOTALVI`, {class}`~scvi.model.MULTIVI`), you should make sure to use v0.16.4
instead of v0.16.3 or v0.16.2. This release fixes a critical bug in the training plan.

#### Changes

#### Breaking changes

#### Bug Fixes

- Fix critical issue in {class}`~scvi.train.AdversarialTrainingPlan` where `kl_weight` was
    overwritten to 0 at each step ([#1566]). Users should avoid using v0.16.2 and v0.16.3 which
    both include this bug.

#### Contributors

- [@jjhong922]
- [@adamgayoso]

### New in 0.16.3 (2022-06-04)

#### Changes

- Removes sphinx max version and removes jinja dependency ([#1555]).

#### Breaking changes

#### Bug Fixes

- Upper bounds protobuf due to pytorch lightning incompatibilities ([#1556]). Note that [#1556]
    has unique changes as PyTorch Lightning >=1.6.4 adds the upper bound in their requirements.

#### Contributors

- [@jjhong922]
- [@adamgayoso]

### New in 0.16.2 (2022-05-10)

#### Changes

#### Breaking changes

#### Bug Fixes

- Raise appropriate error when `backup_url` is not provided and file is missing on
    {meth}`~scvi.model.base.BaseModelClass.load` ([#1527]).
- Pipe `loss_kwargs` properly in {class}`~scvi.train.AdversarialTrainingPlan`, and fix incorrectly
    piped kwargs in {class}`~scvi.model.TOTALVI` and {class}`~scvi.model.MULTIVI` ([#1532]).

#### Contributors

- [@jjhong922]
- [@adamgayoso]

### New in 0.16.1 (2022-04-22)

#### Changes

- Update scArches Pancreas tutorial, DestVI tutorial ([#1520]).

#### Breaking changes

- {class}`~scvi.dataloaders.SemiSupervisedDataLoader` and
    {class}`~scvi.dataloaders.SemiSupervisedDataSplitter` no longer take `unlabeled_category` as an
    initial argument. Instead, the `unlabeled_category` is fetched from the labels state registry,
    assuming that the {class}`~scvi.data.AnnDataManager` object is registered with a
    {class}`~scvi.data.fields.LabelsWithUnlabeledObsField` ([#1515]).

#### Bug Fixes

- Bug fixed in {class}`~scvi.model.SCANVI` where `self._labeled_indices` was being improperly set
    ([#1515]).
- Fix issue where {class}`~scvi.model.SCANVI.load_query_data` would not properly add an obs column
    with the unlabeled category when the `labels_key` was not present in the query data.
- Disable extension of categories for labels in {class}`~scvi.model.SCANVI.load_query_data`
    ([#1519]).
- Fix an issue with {meth}`~scvi.model.SCANVI.prepare_query_data` to ensure it does nothing when
    genes are completely matched ([#1520]).

#### Contributors

- [@jjhong922]
- [@adamgayoso]

### New in 0.16.0 (2022-04-12)

This release features a refactor of {class}`~scvi.model.DestVI` ([#1457]):

1. Bug fix in cell type amortization, which leads to on par performance of cell type amortization
    `V_encoder` with free parameter for cell type proportions `V`.
1. Bug fix in library size in {class}`~scvi.model.CondSCVI`, that lead to downstream dependency
    between sum over cell type proportions `v_ind` and library size `library` in
    {class}`~scvi.model.DestVI`.
1. `neg_log_likelihood_prior` is not computed anymore on random subset of single cells but cell
    type specific subclustering using cluster variance `var_vprior`, cluster mean `mean_vprior` and
    cluster mixture proportion `mp_vprior` for computation. This leads to more stable results and
    faster computation time. Setting `vamp_prior_p` in {func}`~scvi.model.DestVI.from_rna_model` to
    the expected resolution is critical in this algorithm.
1. The new default is to also use dropout `dropout` during the decoder of
    {class}`~scvi.model.CondSCVI` and subsequently `dropout_decoder` in
    {class}`~scvi.model.DestVI`, we found this to be beneficial after bug fixes listed above.
1. We changed the weighting of the loss on the variances of beta and the prior of eta.

:::{note}
Due to bug fixes listed above this version of {class}`~scvi.model.DestVI` is not backwards
compatible. Despite instability in training in the outdated version, we were able to reproduce
results generated with this code. We therefore do not strictly encourage to rerun old experiments.
:::

We published a new tutorial. This new tutorial incorporates a new utility package
[destvi_utils](https://github.com/YosefLab/destvi_utils) that generates exploratory plots of the
results of {class}`~scvi.model.DestVI`. We refer to the manual of this package for further
documentation.

#### Changes

- Docs changes (installation [#1498], {class}`~scvi.model.DestVI` user guide [#1501] and [#1508],
    dark mode code cells [#1499]).
- Add `backup_url` to the {meth}`~scvi.model.base.BaseModelClass.load` method of each model class,
    enabling automatic downloading of model save file ([#1505]).

#### Breaking changes

- Support for loading legacy loading is removed from {meth}`~scvi.model.base.BaseModelClass.load`.
    Utility to convert old files to the new file as been added
    {meth}`~scvi.model.base.BaseModelClass.convert_legacy_save` ([#1505]).
- Breaking changes to {class}`~scvi.model.DestVI` as specified above ([#1457]).

#### Bug Fixes

- {meth}`~scvi.model.base.RNASeqMixin.get_likelihood_parameters` fix for `n_samples > 1` and
    `dispersion="gene_cell"` [#1504].
- Fix backwards compatibility for legacy TOTALVI models [#1502].

#### Contributors

- [@cane11]
- [@jjhong922]
- [@adamgayoso]
- [@romain-lopez]

## Version 0.15

### New in 0.15.5 (2022-04-06)

#### Changes

- Add common types file [#1467].
- New default is to not pin memory during training when using a GPU. This is much better for shared
    GPU environments without any performance regression [#1473].

#### Bug fixes

- Fix LDA user guide bugs [#1479].
- Fix unnecessary warnings, double logging [#1475].

#### Contributors

- [@jjhong922]
- [@adamgayoso]

### New in 0.15.4 (2022-03-28)

#### Changes

- Add peakVI publication reference [#1463].
- Update notebooks with new install functionality for Colab [#1466].
- Simplify changing the training plan for pyro [#1470].
- Optionally scale ELBO by a scalar in {class}`~scvi.train.PyroTrainingPlan` [#1469].

#### Bug fixes

#### Contributors

- [@jjhong922]
- [@adamgayoso]
- [@vitkl]

### New in 0.15.3 (2022-03-24)

#### Changes

#### Bug fixes

- Raise `NotImplementedError` when `categorical_covariate_keys` are used with
    {meth}`scvi.model.SCANVI.load_query_data`. ([#1458]).
- Fix behavior when `continuous_covariate_keys` are used with {meth}`scvi.model.SCANVI.classify`.
    ([#1458]).
- Unlabeled category values are automatically populated when
    {meth}`scvi.model.SCANVI.load_query_data` run on `adata_target` missing labels column.
    ([#1458]).
- Fix dataframe rendering in dark mode docs ([#1448])
- Fix variance constraint in {class}`~scvi.model.AmortizedLDA` that set an artifical bound on
    latent topic variance ([#1445]).
- Fix {meth}`scvi.model.base.ArchesMixin.prepare_query_data` to work cross device (e.g., model
    trained on cuda but method used on cpu; see [#1451]).

#### Contributors

- [@jjhong922]
- [@adamgayoso]

### New in 0.15.2 (2022-03-15)

#### Changes

- Remove setuptools pinned requirement due to new PyTorch 1.11 fix ([#1436]).
- Switch to myst-parsed markdown for docs ([#1435]).
- Add `prepare_query_data(adata, reference_model)` to {class}`~scvi.model.base.ArchesMixin` to
    enable query data cleaning prior to reference mapping ([#1441]).
- Add Human Lung Cell Atlas tutorial ([#1442]).

#### Bug fixes

- Errors when arbitrary kwargs are passed into `setup_anndata()` ([#1439]).
- Fix {class}`scvi.external.SOLO` to use `train_size=0.9` by default, which enables early stopping
    to work properly ([#1438]).
- Fix scArches version warning ([#1431]).
- Fix backwards compat for {class}`~scvi.model.SCANVI` loading ([#1441]).

#### Contributors

- [@jjhong922]
- [@adamgayoso]
- [@grst]

### New in 0.15.1 (2022-03-11)

#### Changes

- Remove `labels_key` from {class}`~scvi.model.MULTIVI` as it is not used in the model ([#1393]).
- Use scvi-tools mean/inv_disp parameterization of negative binomial for
    {class}`~scvi.model.JaxSCVI` likelihood ([#1386]).
- Use `setup` for Flax-based modules ([#1403]).
- Reimplement {class}`~scvi.module.JaxVAE` using inference/generative paradigm with
    {class}`~scvi.module.base.JaxBaseModuleClass` ([#1406]).
- Use multiple particles optionally in {class}`~scvi.model.JaxSCVI` ([#1385]).
- {class}`~scvi.external.SOLO` no longer warns about count data ([#1411]).
- Class docs are now one page on docs site ([#1415]).
- Copied AnnData objects are assigned a new uuid and transfer is attempted ([#1416]).

#### Bug fixes

- Fix an issue with using gene lists and proteins lists as well as `transform_batch` for
    {class}`~scvi.model.TOTALVI` ([#1413]).
- Error gracefully when NaNs present in {class}`~scvi.data.fields.CategoricalJointObsmField`
    ([#1417]).

#### Contributors

- [@jjhong922]
- [@adamgayoso]

### New in 0.15.0 (2022-02-28)

In this release, we have completely refactored the logic behind our data handling strategy (i.e.
`setup_anndata`) to allow for:

1. Readable data handling for existing models.
1. Modular code for easy addition of custom data fields to incorporate into models.
1. Avoidance of unexpected edge cases when more than one model is instantiated in one session.

**Important Note:** This change will not break pipelines for model users (with the exception of a
small change to {class}`~scvi.model.SCANVI`). However, there are several breaking changes for model
developers. The data handling tutorial goes over these changes in detail.

This refactor is centered around the new {class}`~scvi.data.AnnDataManager` class which
orchestrates any data processing necessary for scvi-tools and stores necessary information, rather
than adding additional fields to the AnnData input.

:::{figure} docs/\_static/img/anndata_manager_schematic.svg
:align: center
:alt: Schematic of data handling strategy with AnnDataManager
:class: img-fluid

Schematic of data handling strategy with {class}`~scvi.data.AnnDataManager`
:::

We also have an exciting new experimental Jax-based scVI implementation via
{class}`~scvi.model.JaxSCVI`. While this implementation has limited functionality, we have found it
to be substantially faster than the PyTorch-based implementation. For example, on a 10-core Intel
CPU, Jax on only a CPU can be as fast as PyTorch with a GPU (RTX3090). We will be planning further
Jax integrations in the next releases.

#### Changes

- Major refactor to data handling strategy with the introduction of
    {class}`~scvi.data.AnnDataManager` ([#1237]).
- Prevent clobbering between models using the same AnnData object with model instance specific
    {class}`~scvi.data.AnnDataManager` mappings ([#1342]).
- Add `size_factor_key` to {class}`~scvi.model.SCVI`, {class}`~scvi.model.MULTIVI`,
    {class}`~scvi.model.SCANVI`, and {class}`~scvi.model.TOTALVI` ([#1334]).
- Add references to the scvi-tools journal publication to the README ([#1338], [#1339]).
- Addition of {func}`scvi.model.utils.mde` ([#1372]) for accelerated visualization of scvi-tools
    embeddings.
- Documentation and user guide fixes ([#1364], [#1361])
- Fix for {class}`~scvi.external.SOLO` when {class}`~scvi.model.SCVI` was setup with a `labels_key`
    ([#1354])
- Updates to tutorials ([#1369], [#1371])
- Furo docs theme ([#1290])
- Add {class}`scvi.model.JaxSCVI` and {class}`scvi.module.JaxVAE`, drop Numba dependency for
    checking if data is count data ([#1367]).

#### Breaking changes

- The keyword argument `run_setup_anndata` has been removed from built-in datasets since there is
    no longer a model-agnostic `setup_anndata` method ([#1237]).

- The function `scvi.model._metrics.clustering_scores` has been removed due to incompatbility with
    new data handling ([#1237]).

- {class}`~scvi.model.SCANVI` now takes `unlabeled_category` as an argument to
    {meth}`~scvi.model.SCANVI.setup_anndata` rather than on initialization ([#1237]).

- `setup_anndata` is now a class method on model classes and requires specific function calls to
    ensure proper {class}`~scvi.data.AnnDataManager` setup and model save/load. Any model
    inheriting from {class}`~scvi.model.base.BaseModelClass` will need to re-implement this method
    ([#1237]).

    - To adapt existing custom models to v0.15.0, one can references the guidelines below. For
        some examples of how this was done for the existing models in the codebase, please
        reference the following PRs: ([#1301], [#1302]).
    - `scvi._CONSTANTS` has been changed to `scvi.REGISTRY_KEYS`.
    - `setup_anndata()` functions are now class functions and follow a specific structure. Please
        refer to {meth}`~scvi.model.SCVI.setup_anndata` for an example.
    - `scvi.data.get_from_registry()` has been removed. This method can be replaced by
        {meth}`scvi.data.AnnDataManager.get_from_registry`.
    - The setup dict stored directly on the AnnData object, `adata["_scvi"]`, has been deprecated.
        Instead, this information now lives in {attr}`scvi.data.AnnDataManager.registry`.
    - The data registry can be accessed at {attr}`scvi.data.AnnDataManager.data_registry`.
    - Summary stats can be accessed at {attr}`scvi.data.AnnDataManager.summary_stats`.
    - Any field-specific information (e.g. `adata.obs["categorical_mappings"]`) now lives in
        field-specific state registries. These can be retrieved via the function
        {meth}`~scvi.data.AnnDataManager.get_state_registry`.
    - `register_tensor_from_anndata()` has been removed. To register tensors with no relevant
        `AnnDataField` subclass, create a new a new subclass of
        {class}`~scvi.data.fields.BaseAnnDataField` and add it to appropriate model's
        `setup_anndata()` function.

#### Contributors

- [@jjhong922]
- [@adamgayoso]
- [@watiss]

## Version 0.14

### New in 0.14.6 (2021-02-05)

Bug fixes, minor improvements of docs, code formatting.

#### Changes

- Update black formatting to stable release ([#1324])
- Refresh readme, move tasks image to docs ([#1311]).
- Add 0.14.5 release note to index ([#1296]).
- Add test to ensure extra {class}`~scvi.model.SCANVI` training of a pre-trained
    {class}`~scvi.model.SCVI` model does not change original model weights ([#1284]).
- Fix issue in {class}`~scvi.model.TOTALVI` protein background prior initialization to not include
    protein measurements that are known to be missing ([#1282]).
- Upper bound setuptools due to PyTorch import bug ([#1309]).

#### Contributors

- [@adamgayoso]
- [@watiss]
- [@jjhong922]

### New in 0.14.5 (2021-11-22)

Bug fixes, new tutorials.

#### Changes

- Fix `kl_weight` floor for Pytorch-based models ([#1269]).
- Add support for more Pyro guides ([#1267]).
- Update scArches, harmonization tutorials, add basic R tutorial, tabula muris label transfer
    tutorial ([#1274]).

#### Contributors

- [@adamgayoso]
- [@jjhong922]
- [@watiss]
- [@vitkl]

### New in 0.14.4 (2021-11-16)

Bug fixes, some tutorial improvements.

#### Changes

- `kl_weight` handling for Pyro-based models ([#1242]).
- Allow override of missing protein inference in {class}`~scvi.model.TOTALVI` ([#1251]). This
    allows to treat all 0s in a particular batch for one protein as biologically valid.
- Fix load documentation (e.g., {meth}`~scvi.model.SCVI.load`, {meth}`~scvi.model.TOTALVI.load`)
    ([#1253]).
- Fix model history on load with Pyro-based models ([#1255]).
- Model construction tutorial uses new static setup anndata ([#1257]).
- Add codebase overview figure to docs ([#1231]).

#### Contributors

- [@adamgayoso]
- [@jjhong922]
- [@watiss]

### New in 0.14.3 (2021-10-19)

Bug fix.

#### Changes

- Bug fix to {func}`~scvi.model.base.BaseModelClass` to retain tensors registered by
    `register_tensor_from_anndata` ([#1235]).
- Expose an instance of our `DocstringProcessor` to aid in documenting derived implementations of
    `setup_anndata` method ([#1235]).

#### Contributors

- [@adamgayoso]
- [@jjhong922]
- [@watiss]

### New in 0.14.2 (2021-10-18)

Bug fix and new tutorial.

#### Changes

- Bug fix in {class}`~scvi.external.RNAStereoscope` where loss was computed with mean for a
    minibatch instead of sum. This ensures reproducibility with the original implementation ([#1228]).
- New Cell2location contributed tutorial ([#1232]).

#### Contributors

- [@adamgayoso]
- [@jjhong922]
- [@vitkl]
- [@watiss]

### New in 0.14.1 (2021-10-11)

Minor hotfixes.

#### Changes

- Filter out mitochrondrial genes as a preprocessing step in the Amortized LDA tutorial ([#1213])
- Remove `verbose=True` argument from early stopping callback ([#1216])

#### Contributors

- [@adamgayoso]
- [@jjhong922]
- [@watiss]

### New in 0.14.0 (2021-10-07)

In this release, we have completely revamped the scvi-tools documentation website by creating a
new set of user guides that provide:

1. The math behind each method (in a succinct, online methods-like way)
1. The relationship between the math and the functions associated with each model
1. The relationship between math variables and code variables

Our previous User Guide guide has been renamed to Tutorials and contains all of our existing
tutorials (including tutorials for developers).

Another noteworthy addition in this release is the implementation of the (amortized) Latent
Dirichlet Allocation (aka LDA) model applied to single-cell gene expression data. We have also
prepared a tutorial that demonstrates how to use this model, using a PBMC 10K dataset from 10x
Genomics as an example application.

Lastly, in this release we have made a change to reduce user and developer confusion by making the
previously global `setup_anndata` method a static class-specific method instead. This provides more
clarity on which parameters are applicable for this call, for each model class. Below is a
before/after for the DESTVI and TOTALVI model classes:

:::{figure} docs/\_static/img/setup_anndata_before_after.svg
:align: center
:alt: setup_anndata before and after
:class: img-fluid

`setup_anndata` before and after
:::

#### Changes

- Added fixes to support PyTorch Lightning 1.4 ([#1103])
- Simplified data handling in R tutorials with sceasy and addressed bugs in package installation
    ([#1122]).
- Moved library size distribution computation to model init ([#1123])
- Updated Contribution docs to describe how we backport patches ([#1129])
- Implemented Latent Dirichlet Allocation as a PyroModule ([#1132])
- Made `setup_anndata` a static method on model classes rather than one global function ([#1150])
- Used Pytorch Lightning's `seed_everything` method to set seed ([#1151])
- Fixed a bug in {class}`~scvi.model.base.PyroSampleMixin` for posterior sampling ([#1158])
- Added CITE-Seq datasets ([#1182])
- Added user guides to our documentation ([#1127], [#1157], [#1180], [#1193], [#1183], [#1204])
- Early stopping now prints the reason for stopping when applicable ([#1208])

#### Breaking changes

- `setup_anndata` is now an abstract method on model classes. Any model inheriting from
    {class}`~scvi.model.base.BaseModelClass` will need to implement this method ([#1150])

#### Contributors

- [@adamgayoso]
- [@PierreBoyeau]
- [@talashuach]
- [@jjhong922]
- [@watiss]
- [@mjayasur]
- [@vitkl]
- [@galenxing]

## Version 0.13

### New in 0.13.0 (2021-08-23)

#### Changes

- Added {class}`~scvi.model.MULTIVI` ([#1115], [#1118]).
- Documentation CSS tweaks ([#1116]).

#### Breaking changes

None!

#### Contributors

- [@adamgayoso]
- [@talashuach]
- [@jjhong922]

## Version 0.12

### New in 0.12.2 (2021-08-11)

#### Changes

- Updated `OrderedDict` typing import to support all Python 3.7 versions ([#1114]).

#### Breaking changes

None!

#### Contributors

- [@adamgayoso]
- [@galenxing]
- [@jjhong922]

### New in 0.12.1 (2021-07-29)

#### Changes

- Update Pytorch Lightning version dependency to `>=1.3,<1.4` ([#1104]).

#### Breaking changes

None!

#### Contributors

- [@adamgayoso]
- [@galenxing]

### New in 0.12.0 (2021-07-15)

This release adds features for tighter integration with Pyro for model development, fixes for
{class}`~scvi.external.SOLO`, and other enhancements. Users of {class}`~scvi.external.SOLO` are
strongly encouraged to upgrade as previous bugs will affect performance.

#### Enchancements

- Add {class}`scvi.model.base.PyroSampleMixin` for easier posterior sampling with Pyro ([#1059]).
- Add {class}`scvi.model.base.PyroSviTrainMixin` for automated training of Pyro models ([#1059]).
- Ability to pass kwargs to {class}`~scvi.module.Classifier` when using
    {class}`~scvi.external.SOLO` ([#1078]).
- Ability to get doublet predictions for simulated doublets in {class}`~scvi.external.SOLO`
    ([#1076]).
- Add "comparison" column to differential expression results ([#1074]).
- Clarify {class}`~scvi.external.CellAssign` size factor usage. See class docstring.

#### Changes

- Update minimum Python version to `3.7.2` ([#1082]).
- Slight interface changes to {class}`~scvi.train.PyroTrainingPlan`. `"elbo_train"` and
    `"elbo_test"` are now the average over minibatches as ELBO should be on scale of full data and
    `optim_kwargs` can be set on initialization of training plan ([#1059], [#1101]).
- Use pandas read pickle function for pbmc dataset metadata loading ([#1099]).
- Adds `n_samples_overall` parameter to functions for denoised expression/accesibility/etc. This is
    used in during differential expression ([#1090]).
- Ignore configure optimizers warning when training Pyro-based models ([#1064]).

#### Bug fixes

- Fix scale of library size for simulated doublets and expression in {class}`~scvi.external.SOLO`
    when using observed library size to train original {class}`~scvi.model.SCVI` model ([#1078],
    [#1085]). Currently, library sizes in this case are not appropriately put on the log scale.
- Fix issue where anndata setup with a layer led to errors in {class}`~scvi.external.SOLO`
    ([#1098]).
- Fix `adata` parameter of {func}`scvi.external.SOLO.from_scvi_model`, which previously did nothing
    ([#1078]).
- Fix default `max_epochs` of {class}`~scvi.model.SCANVI` when initializing using pre-trained model
    of {class}`~scvi.model.SCVI` ([#1079]).
- Fix bug in `predict()` function of {class}`~scvi.model.SCANVI`, which only occurred for soft
    predictions ([#1100]).

#### Breaking changes

None!

#### Contributors

- [@vitkl]
- [@adamgayoso]
- [@galenxing]
- [@PierreBoyeau]
- [@Munfred]
- [@njbernstein]
- [@mjayasur]

## Version 0.11

### New in 0.11.0 (2021-05-23)

From the user perspective, this release features the new differential expression functionality (to
be described in a manuscript). For now, it is accessible from
{func}`~scvi.model.SCVI.differential_expression`. From the developer perspective, we made changes
with respect to {class}`scvi.dataloaders.DataSplitter` and surrounding the Pyro backend. Finally,
we also made changes to adapt our code to PyTorch Lightning version 1.3.

#### Changes

- Pass `n_labels` to {class}`~scvi.module.VAE` from {class}`~scvi.model.SCVI` ([#1055]).
- Require PyTorch lightning > 1.3, add relevant fixes ([#1054]).
- Add DestVI reference ([#1060]).
- Add PeakVI links to README ([#1046]).
- Automatic delta and eps computation in differential expression ([#1043]).
- Allow doublet ratio parameter to be changed for used in SOLO ([#1066]).

#### Bug fixes

- Fix an issue where `transform_batch` options in {class}`~scvi.model.TOTALVI` was accidentally
    altering the batch encoding in the encoder, which leads to poor results ([#1072]). This bug was
    introduced in version 0.9.0.

#### Breaking changes

These breaking changes do not affect the user API; though will impact model developers.

- Use PyTorch Lightning data modules for {class}`scvi.dataloaders.DataSplitter` ([#1061]). This
    induces a breaking change in the way the data splitter is used. It is no longer callable and
    now has a `setup` method. See {class}`~scvi.train.TrainRunner` and its source code, which is
    straightforward.
- No longer require training plans to be initialized with `n_obs_training` argument ([#1061]).
    `n_obs_training` is now a property that can be set before actual training to rescale the loss.
- Log Pyro loss as `train_elbo` and sum over steps ([#1071])

#### Contributors

- [@adamgayoso]
- [@romain-lopez]
- [@PierreBoyeau]
- [@talashuach]
- [@cataclysmus]
- [@njbernstein]

## Version 0.10

### New in 0.10.1 (2021-05-04)

#### Changes

- Includes new optional variance parameterization for the `Encoder` module ([#1037]).
- Provides new way to select subpopulations for DE using Pandas queries ([#1041]).
- Update reference to peakVI ([#1046]).
- Pin Pytorch Lightning version to \<1.3

#### Contributors

- [@adamgayoso]
- [@PierreBoyeau]
- [@talashuach]

### New in 0.10.0 (2021-04-20)

#### Changes

- PeakVI minor enhancements to differential accessibility and fix scArches support ([#1019])
- Add DestVI to the codebase ([#1011])
- Versioned tutorial links ([#1005])
- Remove old VAEC ([#1006])
- Use `.numpy()` to convert torch tensors to numpy ndarrays ([#1016])
- Support backed AnnData ([#1017]), just load anndata with `scvi.data.read_h5ad(path, backed='r+')`
- Solo interface enhancements ([#1009])
- Updated README ([#1028])
- Use Python warnings instead of logger warnings ([#1021])
- Change totalVI protein background default to `False` is fewer than 10 proteins used ([#1034])

#### Bug fixes

- Fix `SaveBestState` warning ([#1024])
- New default SCANVI max epochs if loaded with pretrained SCVI model ([#1025]), restores old
    `<v0.9` behavior.
- Fix marginal log likelihood computation, which was only being computed on final minibatch of a
    dataloader. This bug was introduced in the `0.9.X` versions ([#1033]).
- Fix bug where extra categoricals were not properly extended in `transfer_anndata_setup` ([#1030]).

#### Contributors

- [@adamgayoso]
- [@romain-lopez]
- [@talashuach]
- [@mjayasur]
- [@wukathy]
- [@PierreBoyeau]
- [@morris-frank]

## Version 0.9

### New in 0.9.1 (2021-03-20)

#### Changes

- Update Pyro module backend to better enfore usage of `model` and `guide`, automate passing of
    number of training examples to Pyro modules ([#990])
- Minimum Pyro version bumped ([#988])
- Improve docs clarity ([#989])
- Add glossary to developer user guide ([#999])
- Add num threads config option to `scvi.settings` ([#1001])
- Add CellAssign tutorial ([#1004])

#### Contributors

- [@adamgayoso]
- [@galenxing]
- [@mjayasur]
- [@wukathy]

### New in 0.9.0 (2021-03-03)

This release features our new software development kit for building new probabilistic models. Our
hope is that others will be able to develop new models by importing scvi-tools into their own
packages.

#### Important changes

From the user perspective, there are two package-wide API breaking changes and one
{class}`~scvi.model.SCANVI` specific breaking change enumerated below. From the method developer
perspective, the entire model backend has been revamped using PyTorch Lightning, and no old code
will be compatible with this and future versions. Also, we dropped support for Python 3.6.

##### Breaking change: The `train` method

- `n_epochs` is now `max_epochs` for consistency with PytorchLightning and to better relect the
    functionality of the parameter.
- `use_cuda` is now `use_gpu` for consistency with PytorchLightning.
- `frequency` is now `check_val_every_n_epoch` for consistency with PytorchLightning.
- `train_fun_kwargs` and `kwargs` throughout the `train()` methods in the codebase have been
    removed and various arguments have been reorganized into `plan_kwargs` and `trainer_kwargs`.
    Generally speaking, `plan_kwargs` deal with model optimization like kl warmup, while
    `trainer_kwargs` deal with the actual training loop like early stopping.

##### Breaking change: GPU handling

- `use_cuda` was removed from the init of each model and was not replaced by `use_gpu`. By default
    every model is intialized on CPU but can be moved to a device via `model.to_device()`. If a
    model is trained with `use_gpu=True` the model will remain on the GPU after training.
- When loading saved models, scvi-tools will always attempt to load the model on GPU unless
    otherwise specified.
- We now support specifying which GPU device to use if there are multiple available GPUs.

##### Breaking change: {class}`~scvi.model.SCANVI`

- {class}`~scvi.model.SCANVI` no longer pretrains an {class}`~scvi.model.SCVI` model by default.
    This functionality however is preserved via the new {func}`~scvi.model.SCANVI.from_scvi_model`
    method.
- `n_epochs_unsupervised` and `n_epochs_semisupervised` have been removed from `train`. It has been
    replaced with `max_epochs` for semisupervised training.
- `n_samples_per_label` is a new argument which will subsample the number of labelled training
    examples to train on per label each epoch.

#### New Model Implementations

- {class}`~scvi.model.PEAKVI` implementation ([#877], [#921])
- {class}`~scvi.external.SOLO` implementation ([#923], [#933])
- {class}`~scvi.external.CellAssign` implementation ([#940])
- {class}`~scvi.external.RNAStereoscope` and {class}`~scvi.external.SpatialStereoscope`
    implementation ([#889], [#959])
- Pyro integration via {class}`~scvi.module.base.PyroBaseModuleClass` ([#895] [#903], [#927],
    [#931])

#### Enhancements

- {class}`~scvi.model.SCANVI` bug fixes ([#879])
- {class}`~scvi.external.GIMVI` moved to external api ([#885])
- {class}`~scvi.model.TOTALVI`, {class}`~scvi.model.SCVI`, and {class}`~scvi.model.SCANVI` now
    support multiple covariates ([#886])
- Added callback for saving the best state of a model ([#887])
- Option to disable progress bar ([#905])
- load() documentation improvements ([#913])
- updated tutorials, guides, documentation ([#924], [#925], [#929], [#934], [#947], [#971])
- track is now public ([#938])
- {class}`~scvi.model.SCANVI` now logs classficiation loss ([#966])
- get_likelihood_parameter() bug ([#967])
- model.history are now pandas DataFrames ([#949])

#### Contributors

- [@adamgayoso]
- [@galenxing]
- [@romain-lopez]
- [@wukathy]
- [@giovp]
- [@njbernstein]
- [@saketkc]

## Version 0.8

### New in 0.8.1 (2020-12-23)

#### Enhancements

- `freeze_classifier` option in {func}`~scvi.model.SCANVI.load_query_data` for the case when
- `weight_decay` passed to {func}`~scvi.model.SCANVI.train` also passes to `ClassifierTrainer`

### New in 0.8.0 (2020-12-17)

#### Enhancements

##### Online updates of {class}`~scvi.model.SCVI`, {class}`~scvi.model.SCANVI`, and {class}`~scvi.model.TOTALVI` with the scArches method  <!-- markdownlint-disable -->

It is now possible to iteratively update these models with new samples, without altering the model
for the "reference" population. Here we use the
[scArches method](https://github.com/theislab/scarches). For usage, please see the tutorial in the
user guide.

To enable scArches in our models, we added a few new options. The first is `encode_covariates`,
which is an `SCVI` option to encode the one-hotted batch covariate. We also allow users to exchange
batch norm in the encoder and decoder with layer norm, which can be though of as batch norm but per
cell. As the layer norm we use has no parameters, it's a bit faster than models with batch norm. We
don't find many differences between using batch norm or layer norm in our models, though we have
kept defaults the same in this case. To run scArches effectively, batch norm should be exhanged
with layer norm.

##### Empirical initialization of protein background parameters with totalVI

The learned prior parameters for the protein background were randomly initialized. Now, they can be
set with the `empirical_protein_background_prior` option in {class}`~scvi.model.TOTALVI`. This
option fits a two-component Gaussian mixture model per cell, separating those proteins that are
background for the cell and those that are foreground, and aggregates the learned mean and variance
of the smaller component across cells. This computation is done per batch, if the `batch_key` was
registered. We emphasize this is just for the initialization of a learned parameter in the model.

##### Use observed library size option

Many of our models like `SCVI`, `SCANVI`, and {class}`~scvi.model.TOTALVI` learn a latent library
size variable. The option `use_observed_lib_size` may now be passed on model initialization. We
have set this as `True` by default, as we see no regression in performance, and training is a bit
faster.

#### Important changes

- To facilitate these enhancements, saved {class}`~scvi.model.TOTALVI` models from previous
    versions will not load properly. This is due to an architecture change of the totalVI encoder,
    related to latent library size handling.
- The default latent distribtuion for {class}`~scvi.model.TOTALVI` is now `"normal"`.
- Autotune was removed from this release. We could not maintain the code given the new API changes
    and we will soon have alternative ways to tune hyperparameters.
- Protein names during `setup_anndata` are now stored in `adata.uns["_scvi"]["protein_names"]`,
    instead of `adata.uns["scvi_protein_names"]`.

#### Bug fixes

- Fixed an issue where the unlabeled category affected the SCANVI architecture prior distribution.
    Unfortunately, by fixing this bug, loading previously trained (\<v0.8.0)
    {class}`~scvi.model.SCANVI` models will fail.

## Version 0.7

### New in 0.7.1 (2020-10-20)

This small update provides access to our new Discourse forum from the documentation.

### New in 0.7.0 (2020-10-14)

scvi is now scvi-tools. Version 0.7 introduces many breaking changes. The best way to learn how to
use scvi-tools is with our documentation and tutorials.

- New high-level API and data loading, please see tutorials and examples for usage.
- `GeneExpressionDataset` and associated classes have been removed.
- Built-in datasets now return `AnnData` objects.
- `scvi-tools` now relies entirely on the \[AnnData\] format.
- `scvi.models` has been moved to `scvi.core.module`.
- `Posterior` classes have been reduced to wrappers on `DataLoaders`
- `scvi.inference` has been split to `scvi.core.data_loaders` for `AnnDataLoader` classes and
    `scvi.core.trainers` for trainer classes.
- Usage of classes like `Trainer` and `AnnDataLoader` now require the `AnnData` data object as
    input.

## Pre-Version 0.7

### scvi History

The scvi-tools package used to be scvi. This page commemorates all the hard work on the scvi
package by our numerous contributors.

#### Contributors

- [@romain]
- [@adam]
- [@eddie]
- [@jeff]
- [@pierre]
- [@max]
- [@yining]
- [@gabriel]
- [@achille]
- [@chenling]
- [@jules]
- [@david-kelley]
- [@william-yang]
- [@oscar]
- [@casey-greene]
- [@jamie-morton]
- [@valentine-svensson]
- [@stephen-flemming]
- [@michael-raevsky]
- [@james-webber]
- [@galen]
- [@francesco-brundu]
- [@primoz-godec]
- [@eduardo-beltrame]
- [@john-reid]
- [@han-yuan]
- [@gokcen-eraslan]

#### 0.6.7 (2020-8-05)

- downgrade anndata>=0.7 and scanpy>=1.4.6 [@galen]
- make loompy optional, raise sckmisc import error [@adam]
- fix PBMCDataset download bug [@galen]
- fix AnnDatasetFromAnnData \_X in adata.obs bug [@galen]

#### 0.6.6 (2020-7-08)

- add tqdm to within cluster DE genes [@adam]
- restore tqdm to use simple bar instead of ipywidget [@adam]
- move to numpydoc for doctstrings [@adam]
- update issues templates [@adam]
- Poisson variable gene selection [@valentine-svensson]
- BrainSmallDataset set defualt save_path_10X [@gokcen-eraslan]
- train_size must be float between 0.0 and 1.0 [@galen]
- bump dependency versions [@galen]
- remove reproducibility notebook [@galen]
- fix scanVI dataloading [@pierre]

#### 0.6.5 (2020-5-10)

- updates to totalVI posterior functions and notebooks [@adam]
- update seurat v3 HVG selection now using skmisc loess [@adam]

#### 0.6.4 (2020-4-14)

- add back Python 3.6 support [@adam]
- get_sample_scale() allows gene selection [@valentine-svensson]
- bug fix to the dataset to anndata method with how cell measurements are stored [@adam]
- fix requirements [@adam]

#### 0.6.3 (2020-4-01)

- bug in version for Louvian in setup.py [@adam]

#### 0.6.2 (2020-4-01)

- update highly variable gene selection to handle sparse matrices [@adam]
- update DE docstrings [@pierre]
- improve posterior save load to also handle subclasses [@pierre]
- Create NB and ZINB distributions with torch and refactor code accordingly [@pierre]
- typos in autozivae [@achille]
- bug in csc sparse matrices in anndata data loader [@adam]

#### 0.6.1 (2020-3-13)

- handles gene and cell attributes with the same name [@han-yuan]
- fixes anndata overwriting when loading [@adam], [@pierre]
- formatting in basic tutorial [@adam]

#### 0.6.0 (2020-2-28)

- updates on TotalVI and LDVAE [@adam]
- fix documentation, compatibility and diverse bugs [@adam], [@pierre] [@romain]
- fix for external module on scanpy [@galen]

#### 0.5.0 (2019-10-17)

- do not automatically upper case genes [@adam]
- AutoZI [@oscar]
- Made the intro tutorial more user friendly [@adam]
- Tests for LDVAE notebook [@adam]
- black codebase [@achille] [@gabriel] [@adam]
- fix compatibility issues with sklearn and numba [@romain]
- fix Anndata [@francesco-brundu]
- docstring, totalVI, totalVI notebook and CITE-seq data [@adam]
- fix type [@eduardo-beltrame]
- fixing installation guide [@jeff]
- improved error message for dispersion [@stephen-flemming]

#### 0.4.1 (2019-08-03)

- docstring [@achille]
- differential expression [@oscar] [@pierre]

#### 0.4.0 (2019-07-25)

- gimVI [@achille]
- synthetic correlated datasets, fixed bug in marginal log likelihood [@oscar]
- autotune, dataset enhancements [@gabriel]
- documentation [@jeff]
- more consistent posterior API, docstring, validation set [@adam]
- fix anndataset [@michael-raevsky]
- linearly decoded VAE [@valentine-svensson]
- support for scanpy, fixed bugs, dataset enhancements [@achille]
- fix filtering bug, synthetic correlated datasets, docstring, differential expression [@pierre]
- better docstring [@jamie-morton]
- classifier based on library size for doublet detection [@david-kelley]

#### 0.3.0 (2019-05-03)

- corrected notebook [@jules]
- added UMAP and updated harmonization code [@chenling] [@romain]
- support for batch indices in csvdataset [@primoz-godec]
- speeding up likelihood computations [@william-yang]
- better anndata interop [@casey-greene]
- early stopping based on classifier accuracy [@david-kelley]

#### 0.2.4 (2018-12-20)

- updated to torch v1 [@jules]
- added stress tests for harmonization [@chenling]
- fixed autograd breaking [@romain]
- make removal of empty cells more efficient [@john-reid]
- switch to os.path.join [@casey-greene]

#### 0.2.2 (2018-11-08)

- added baselines and datasets for sMFISH imputation [@jules]
- added harmonization content [@chenling]
- fixing bugs on DE [@romain]

#### 0.2.0 (2018-09-04)

- annotation notebook [@eddie]
- Memory footprint management [@jeff]
- updated early stopping [@max]
- docstring [@james-webber]

#### 0.1.6 (2018-08-08)

- MMD and adversarial inference wrapper [@eddie]
- Documentation [@jeff]
- smFISH data imputation [@max]

#### 0.1.5 (2018-07-24)

- Dataset additions [@eddie]
- Documentation [@yining]
- updated early stopping [@max]

#### 0.1.3 (2018-06-22)

- Notebook enhancement [@yining]
- Semi-supervision [@eddie]

#### 0.1.2 (2018-06-13)

- First release on PyPi
- Skeleton code & dependencies [@jeff]
- Unit tests [@max]
- PyTorch implementation of scVI [@eddie] [@max]
- Dataset preprocessing [@eddie] [@max] [@yining]

#### 0.1.0 (2017-09-05)

- First scVI TensorFlow version [@romain]

[#1001]: https://github.com/YosefLab/scvi-tools/pull/1001
[#1004]: https://github.com/YosefLab/scvi-tools/pull/1004
[#1005]: https://github.com/YosefLab/scvi-tools/pull/1005
[#1006]: https://github.com/YosefLab/scvi-tools/pull/1006
[#1009]: https://github.com/YosefLab/scvi-tools/pull/1009
[#1011]: https://github.com/YosefLab/scvi-tools/pull/1011
[#1016]: https://github.com/YosefLab/scvi-tools/pull/1016
[#1017]: https://github.com/YosefLab/scvi-tools/pull/1017
[#1019]: https://github.com/YosefLab/scvi-tools/pull/1019
[#1021]: https://github.com/YosefLab/scvi-tools/pull/1021
[#1024]: https://github.com/YosefLab/scvi-tools/pull/1025
[#1025]: https://github.com/YosefLab/scvi-tools/pull/1025
[#1028]: https://github.com/YosefLab/scvi-tools/pull/1028
[#1030]: https://github.com/YosefLab/scvi-tools/pull/1033
[#1033]: https://github.com/YosefLab/scvi-tools/pull/1033
[#1034]: https://github.com/YosefLab/scvi-tools/pull/1034
[#1037]: https://github.com/YosefLab/scvi-tools/pull/1037
[#1041]: https://github.com/YosefLab/scvi-tools/pull/1041
[#1043]: https://github.com/YosefLab/scvi-tools/pull/1043
[#1046]: https://github.com/YosefLab/scvi-tools/pull/1046
[#1054]: https://github.com/YosefLab/scvi-tools/pull/1054
[#1055]: https://github.com/YosefLab/scvi-tools/pull/1055
[#1059]: https://github.com/YosefLab/scvi-tools/pull/1059
[#1060]: https://github.com/YosefLab/scvi-tools/pull/1060
[#1061]: https://github.com/YosefLab/scvi-tools/pull/1061
[#1064]: https://github.com/YosefLab/scvi-tools/pull/1064
[#1066]: https://github.com/YosefLab/scvi-tools/pull/1066
[#1071]: https://github.com/YosefLab/scvi-tools/pull/1071
[#1072]: https://github.com/YosefLab/scvi-tools/pull/1072
[#1074]: https://github.com/YosefLab/scvi-tools/pull/1074
[#1076]: https://github.com/YosefLab/scvi-tools/pull/1076
[#1078]: https://github.com/YosefLab/scvi-tools/pull/1078
[#1079]: https://github.com/YosefLab/scvi-tools/pull/1079
[#1082]: https://github.com/YosefLab/scvi-tools/pull/1082
[#1085]: https://github.com/YosefLab/scvi-tools/pull/1085
[#1090]: https://github.com/YosefLab/scvi-tools/pull/1090
[#1098]: https://github.com/YosefLab/scvi-tools/pull/1098
[#1099]: https://github.com/YosefLab/scvi-tools/pull/1099
[#1100]: https://github.com/YosefLab/scvi-tools/pull/1100
[#1101]: https://github.com/YosefLab/scvi-tools/pull/1101
[#1103]: https://github.com/YosefLab/scvi-tools/pull/1103
[#1104]: https://github.com/YosefLab/scvi-tools/pull/1104
[#1114]: https://github.com/YosefLab/scvi-tools/pull/1114
[#1115]: https://github.com/YosefLab/scvi-tools/pull/1115
[#1116]: https://github.com/YosefLab/scvi-tools/pull/1116
[#1118]: https://github.com/YosefLab/scvi-tools/pull/1118
[#1122]: https://github.com/YosefLab/scvi-tools/pull/1122
[#1123]: https://github.com/YosefLab/scvi-tools/pull/1123
[#1127]: https://github.com/YosefLab/scvi-tools/pull/1127
[#1129]: https://github.com/YosefLab/scvi-tools/pull/1129
[#1132]: https://github.com/YosefLab/scvi-tools/pull/1132
[#1150]: https://github.com/YosefLab/scvi-tools/pull/1150
[#1151]: https://github.com/YosefLab/scvi-tools/pull/1151
[#1157]: https://github.com/YosefLab/scvi-tools/pull/1157
[#1158]: https://github.com/YosefLab/scvi-tools/pull/1158
[#1180]: https://github.com/YosefLab/scvi-tools/pull/1180
[#1182]: https://github.com/YosefLab/scvi-tools/pull/1182
[#1183]: https://github.com/YosefLab/scvi-tools/pull/1183
[#1193]: https://github.com/YosefLab/scvi-tools/pull/1193
[#1204]: https://github.com/YosefLab/scvi-tools/pull/1204
[#1208]: https://github.com/YosefLab/scvi-tools/pull/1208
[#1213]: https://github.com/YosefLab/scvi-tools/pull/1213
[#1216]: https://github.com/YosefLab/scvi-tools/pull/1216
[#1228]: https://github.com/YosefLab/scvi-tools/pull/1228
[#1231]: https://github.com/YosefLab/scvi-tools/pull/1231
[#1232]: https://github.com/YosefLab/scvi-tools/pull/1232
[#1235]: https://github.com/YosefLab/scvi-tools/pull/1235
[#1237]: https://github.com/YosefLab/scvi-tools/pull/1237
[#1242]: https://github.com/YosefLab/scvi-tools/pull/1242
[#1251]: https://github.com/YosefLab/scvi-tools/pull/1251
[#1253]: https://github.com/YosefLab/scvi-tools/pull/1253
[#1255]: https://github.com/YosefLab/scvi-tools/pull/1255
[#1257]: https://github.com/YosefLab/scvi-tools/pull/1257
[#1267]: https://github.com/YosefLab/scvi-tools/pull/1267
[#1269]: https://github.com/YosefLab/scvi-tools/pull/1269
[#1274]: https://github.com/YosefLab/scvi-tools/pull/1274
[#1282]: https://github.com/YosefLab/scvi-tools/pull/1282
[#1284]: https://github.com/YosefLab/scvi-tools/pull/1284
[#1290]: https://github.com/YosefLab/scvi-tools/pull/1290
[#1296]: https://github.com/YosefLab/scvi-tools/pull/1296
[#1301]: https://github.com/YosefLab/scvi-tools/pull/1301
[#1302]: https://github.com/YosefLab/scvi-tools/pull/1302
[#1309]: https://github.com/YosefLab/scvi-tools/pull/1309
[#1311]: https://github.com/YosefLab/scvi-tools/pull/1311
[#1324]: https://github.com/YosefLab/scvi-tools/pull/1324
[#1334]: https://github.com/YosefLab/scvi-tools/pull/1334
[#1338]: https://github.com/YosefLab/scvi-tools/pull/1338
[#1339]: https://github.com/YosefLab/scvi-tools/pull/1339
[#1342]: https://github.com/YosefLab/scvi-tools/pull/1342
[#1354]: https://github.com/YosefLab/scvi-tools/pull/1354
[#1356]: https://github.com/YosefLab/scvi-tools/pull/1356
[#1361]: https://github.com/YosefLab/scvi-tools/pull/1361
[#1364]: https://github.com/YosefLab/scvi-tools/pull/1364
[#1367]: https://github.com/YosefLab/scvi-tools/pull/1367
[#1369]: https://github.com/YosefLab/scvi-tools/pull/1369
[#1371]: https://github.com/YosefLab/scvi-tools/pull/1371
[#1372]: https://github.com/YosefLab/scvi-tools/pull/1372
[#1385]: https://github.com/YosefLab/scvi-tools/pull/1385
[#1386]: https://github.com/YosefLab/scvi-tools/pull/1386
[#1393]: https://github.com/YosefLab/scvi-tools/pull/1393
[#1403]: https://github.com/YosefLab/scvi-tools/pull/1403
[#1406]: https://github.com/YosefLab/scvi-tools/pull/1406
[#1411]: https://github.com/YosefLab/scvi-tools/pull/1411
[#1413]: https://github.com/YosefLab/scvi-tools/pull/1413
[#1415]: https://github.com/YosefLab/scvi-tools/pull/1415
[#1416]: https://github.com/YosefLab/scvi-tools/pull/1416
[#1417]: https://github.com/YosefLab/scvi-tools/pull/1417
[#1431]: https://github.com/YosefLab/scvi-tools/pull/1431
[#1435]: https://github.com/YosefLab/scvi-tools/pull/1435
[#1436]: https://github.com/YosefLab/scvi-tools/pull/1436
[#1438]: https://github.com/YosefLab/scvi-tools/pull/1438
[#1439]: https://github.com/YosefLab/scvi-tools/pull/1439
[#1441]: https://github.com/YosefLab/scvi-tools/pull/1441
[#1442]: https://github.com/YosefLab/scvi-tools/pull/1442
[#1445]: https://github.com/YosefLab/scvi-tools/pull/1445
[#1448]: https://github.com/YosefLab/scvi-tools/pull/1448
[#1451]: https://github.com/YosefLab/scvi-tools/pull/1451
[#1457]: https://github.com/YosefLab/scvi-tools/pull/1457
[#1458]: https://github.com/YosefLab/scvi-tools/pull/1458
[#1463]: https://github.com/YosefLab/scvi-tools/pull/1463
[#1466]: https://github.com/YosefLab/scvi-tools/pull/1466
[#1467]: https://github.com/YosefLab/scvi-tools/pull/1467
[#1469]: https://github.com/YosefLab/scvi-tools/pull/1469
[#1470]: https://github.com/YosefLab/scvi-tools/pull/1470
[#1473]: https://github.com/YosefLab/scvi-tools/pull/1473
[#1474]: https://github.com/YosefLab/scvi-tools/pull/1474
[#1475]: https://github.com/YosefLab/scvi-tools/pull/1475
[#1479]: https://github.com/YosefLab/scvi-tools/pull/1479
[#1498]: https://github.com/YosefLab/scvi-tools/pull/1498
[#1499]: https://github.com/YosefLab/scvi-tools/pull/1499
[#1501]: https://github.com/YosefLab/scvi-tools/pull/1501
[#1502]: https://github.com/YosefLab/scvi-tools/pull/1502
[#1504]: https://github.com/YosefLab/scvi-tools/pull/1504
[#1505]: https://github.com/YosefLab/scvi-tools/pull/1505
[#1506]: https://github.com/YosefLab/scvi-tools/pull/1506
[#1508]: https://github.com/YosefLab/scvi-tools/pull/1508
[#1515]: https://github.com/YosefLab/scvi-tools/pull/1515
[#1519]: https://github.com/YosefLab/scvi-tools/pull/1519
[#1520]: https://github.com/YosefLab/scvi-tools/pull/1520
[#1527]: https://github.com/YosefLab/scvi-tools/pull/1527
[#1529]: https://github.com/YosefLab/scvi-tools/pull/1529
[#1532]: https://github.com/YosefLab/scvi-tools/pull/1532
[#1542]: https://github.com/YosefLab/scvi-tools/pull/1542
[#1548]: https://github.com/YosefLab/scvi-tools/pull/1548
[#1555]: https://github.com/YosefLab/scvi-tools/pull/1555
[#1556]: https://github.com/YosefLab/scvi-tools/pull/1556
[#1566]: https://github.com/scverse/scvi-tools/issues/1566
[#1575]: https://github.com/YosefLab/scvi-tools/pull/1575
[#1580]: https://github.com/scverse/scvi-tools/pull/1580
[#1585]: https://github.com/YosefLab/scvi-tools/pull/1585
[#1595]: https://github.com/scverse/scvi-tools/pull/1595
[#1617]: https://github.com/scverse/scvi-tools/pull/1617
[#1618]: https://github.com/scverse/scvi-tools/pull/1618
[#1622]: https://github.com/scverse/scvi-tools/pull/1622
[#1629]: https://github.com/scverse/scvi-tools/pull/1629
[#1637]: https://github.com/scverse/scvi-tools/pull/1637
[#1639]: https://github.com/scverse/scvi-tools/pull/1639
[#1645]: https://github.com/scverse/scvi-tools/pull/1645
[#1657]: https://github.com/scverse/scvi-tools/pull/1657
[#1660]: https://github.com/scverse/scvi-tools/pull/1660
[#1665]: https://github.com/scverse/scvi-tools/pull/1665
[#1667]: https://github.com/scverse/scvi-tools/pull/1667
[#1671]: https://github.com/scverse/scvi-tools/pull/1671
[#1672]: https://github.com/YosefLab/scvi-tools/pull/1672
[#1674]: https://github.com/scverse/scvi-tools/pull/1674
[#1678]: https://github.com/scverse/scvi-tools/pull/1678
[#1683]: https://github.com/YosefLab/scvi-tools/pull/1683
[#1686]: https://github.com/scverse/scvi-tools/pull/1686
[#1689]: https://github.com/YosefLab/scvi-tools/pull/1689
[#1692]: https://github.com/scverse/scvi-tools/pull/1692
[#1695]: https://github.com/YosefLab/scvi-tools/pull/1695
[#1696]: https://github.com/YosefLab/scvi-tools/pull/1696
[#1697]: https://github.com/YosefLab/scvi-tools/pull/1697
[#1700]: https://github.com/scverse/scvi-tools/pull/1700
[#1702]: https://github.com/scverse/scvi-tools/pull/1702
[#1709]: https://github.com/YosefLab/scvi-tools/pull/1709
[#1710]: https://github.com/YosefLab/scvi-tools/pull/1710
[#1711]: https://github.com/YosefLab/scvi-tools/pull/1711
[#1719]: https://github.com/YosefLab/scvi-tools/pull/1719
[#1731]: https://github.com/YosefLab/scvi-tools/pull/1731
[#1732]: https://github.com/YosefLab/scvi-tools/pull/1732
[#1733]: https://github.com/YosefLab/scvi-tools/pull/1733
[#1737]: https://github.com/YosefLab/scvi-tools/pull/1737
[#1741]: https://github.com/YosefLab/scvi-tools/pull/1741
[#1743]: https://github.com/YosefLab/scvi-tools/pull/1743
[#1747]: https://github.com/YosefLab/scvi-tools/pull/1747
[#1749]: https://github.com/YosefLab/scvi-tools/pull/1749
[#1751]: https://github.com/YosefLab/scvi-tools/pull/1751
[#1773]: https://github.com/YosefLab/scvi-tools/pull/1773
[#877]: https://github.com/YosefLab/scvi-tools/pull/887
[#879]: https://github.com/YosefLab/scvi-tools/pull/879
[#885]: https://github.com/YosefLab/scvi-tools/pull/885
[#886]: https://github.com/YosefLab/scvi-tools/pull/886
[#887]: https://github.com/YosefLab/scvi-tools/pull/887
[#889]: https://github.com/YosefLab/scvi-tools/pull/889
[#895]: https://github.com/YosefLab/scvi-tools/pull/895
[#903]: https://github.com/YosefLab/scvi-tools/pull/903
[#905]: https://github.com/YosefLab/scvi-tools/pull/905
[#913]: https://github.com/YosefLab/scvi-tools/pull/913
[#921]: https://github.com/YosefLab/scvi-tools/pull/921
[#923]: https://github.com/YosefLab/scvi-tools/pull/923
[#924]: https://github.com/YosefLab/scvi-tools/pull/924
[#925]: https://github.com/YosefLab/scvi-tools/pull/925
[#927]: https://github.com/YosefLab/scvi-tools/pull/927
[#929]: https://github.com/YosefLab/scvi-tools/pull/929
[#931]: https://github.com/YosefLab/scvi-tools/pull/931
[#933]: https://github.com/YosefLab/scvi-tools/pull/933
[#934]: https://github.com/YosefLab/scvi-tools/pull/934
[#938]: https://github.com/YosefLab/scvi-tools/pull/938
[#940]: https://github.com/YosefLab/scvi-tools/pull/940
[#947]: https://github.com/YosefLab/scvi-tools/pull/947
[#949]: https://github.com/YosefLab/scvi-tools/pull/949
[#959]: https://github.com/YosefLab/scvi-tools/pull/959
[#966]: https://github.com/YosefLab/scvi-tools/pull/966
[#967]: https://github.com/YosefLab/scvi-tools/pull/967
[#971]: https://github.com/YosefLab/scvi-tools/pull/971
[#988]: https://github.com/YosefLab/scvi-tools/pull/988
[#989]: https://github.com/YosefLab/scvi-tools/pull/989
[#990]: https://github.com/YosefLab/scvi-tools/pull/990
[#999]: https://github.com/YosefLab/scvi-tools/pull/999
[@achille]: https://github.com/ANazaret
[@adam]: https://github.com/adamgayoso
[@adamgayoso]: https://github.com/adamgayoso
[@cane11]: https://github.com/cane11
[@casey-greene]: https://github.com/cgreene
[@cataclysmus]: https://github.com/cataclysmus
[@chenling]: https://github.com/chenlingantelope
[@david-kelley]: https://github.com/davek44
[@eddie]: https://github.com/Edouard360
[@eduardo-beltrame]: https://github.com/Munfred
[@florianbarkmann]: https://github.com/FlorianBarkmann
[@francesco-brundu]: https://github.com/fbrundu
[@gabriel]: https://github.com/gabmis
[@galen]: https://github.com/galenxing
[@galenxing]: https://github.com/galenxing
[@giovp]: https://github.com/giovp
[@gokcen-eraslan]: https://github.com/gokceneraslan
[@grst]: https://github.com/grst
[@han-yuan]: https://github.com/hy395
[@james-webber]: https://github.com/jamestwebber
[@jamie-morton]: https://github.com/mortonjt
[@jeff]: https://github.com/jeff-regier
[@jjhong922]: https://github.com/jjhong922
[@john-reid]: https://github.com/JohnReid
[@jules]: https://github.com/jules-samaran
[@marianogabitto]: https://github.com/marianogabitto
[@martinkim0]: https://github.com/martinkim0
[@max]: https://github.com/maxime1310
[@michael-raevsky]: https://github.com/raevskymichail
[@mjayasur]: https://github.com/mjayasur
[@mkarikom]: https://github.com/mkarikom
[@morris-frank]: https://github.com/morris-frank
[@munfred]: https://github.com/Munfred
[@njbernstein]: https://github.com/njbernstein
[@oscar]: https://github.com/oscarclivio
[@pierre]: https://github.com/PierreBoyeau
[@pierreboyeau]: https://github.com/PierreBoyeau
[@primoz-godec]: https://github.com/PrimozGodec
[@ricomnl]: https://github.com/ricomnl
[@rk900]: https://github.com/RK900
[@romain]: https://github.com/romain-lopez
[@romain-lopez]: https://github.com/romain-lopez
[@saketkc]: https://github.com/saketkc
[@stephen-flemming]: https://github.com/sjfleming
[@talashuach]: https://github.com/talashuach
[@tommycelsius]: https://github.com/tommycelsius
[@valentine-svensson]: https://github.com/vals
[@vitkl]: https://github.com/vitkl
[@watiss]: https://github.com/watiss
[@william-yang]: https://github.com/triyangle
[@wukathy]: https://github.com/wukathy
[@yining]: https://github.com/imyiningliu
[genomepy]: https://github.com/vanheeringen-lab/genomepy
[hatch]: https://hatch.pypa.io/latest/
[hugging face models]: https://huggingface.co/models
[keep a changelog]: https://keepachangelog.com/en/1.0.0/
[original scbasset model]: https://github.com/calico/scBasset
[poetry]: https://python-poetry.org/
[semantic versioning]: https://semver.org/spec/v2.0.0.html<|MERGE_RESOLUTION|>--- conflicted
+++ resolved
@@ -25,13 +25,8 @@
 
 #### Added
 
-<<<<<<< HEAD
+- MuData support for {class}`~scvi.model.MULTIVI` via the method
 - Add MuData Minification option to {class}`~scvi.model.MULTIVI` and {class}`~scvi.model.TOTALVI` {pr}`3039`.
-- Experimental MuData support for {class}`~scvi.model.MULTIVI` via the method
-=======
-- MuData support for {class}`~scvi.model.MULTIVI` via the method
->>>>>>> a9033592
-    {meth}`~scvi.model.MULTIVI.setup_mudata` {pr}`3038`.
 
 #### Fixed
 
