# Release notes

Starting from version 0.20.1, this format is based on [Keep a Changelog], and this project adheres
to [Semantic Versioning]. Full commit history is available in the
[commit logs](https://github.com/scverse/scvi-tools/commits/).

## Version 1.4

### 1.4.0 (2025-XX-XX)

#### Added

<<<<<<< HEAD
- Add a PyTorch implementation of {class}`scvi.external.MRVI`, {pr}`3304`.
=======
- Add checkpointing with autotune, {pr}`3452`.
>>>>>>> d2c1cfed

#### Fixed

- fix in library size calculation in totalvi, {pr}`3452`.

#### Changed

#### Removed

## Version 1.3

### 1.3.3 (2025-07-23)

#### Added

- Add support for using AnnCollection {class}`scvi.dataloaders.CollectionAdapter` dataloader for
    {class}`scvi.model.SCVI` and {class}`scvi.model.SCANVI`, {pr}`3362`.

#### Fixed

- Add a fix to {func}`~scvi.model.SCVI.differential_expression`, {pr}`3418`.
- Add SupervisedModuleClass to the classifier, {pr}`3430`.

#### Changed

- Temporary pinned Jax version to \<0.7.0 to be able to install numpyro.

#### Removed

- Removed a bad legacy code in scarchesmixin, {pr}`3417`.
- Removed Deprecated {class}`scvi.train.SaveBestState` from code {pr}`3420`.

### 1.3.2 (2025-06-22)

#### Added

- Added posterior predictive samples batch projection. {pr}`3369`.
- Added getting protein probabilities in {class}`~scvi.model.MULTIVI` {pr}`3341`.
- Add {class}`scvi.external.SCVIVA` for representation of cells and their environments in spatial
    transcriptomics {pr}`3172`.
- Add support for Python 3.13 {pr}`3247`.

#### Fixed

- Fix bug in {class}`scvi.external.TOTALANVI` scarches. {pr}`3355`.
- Fix bug in {class}`scvi.external.MRVI` down stream analysis use of external adata. {pr}`3324`.
- Fix bug in perplexity calculation in {class}`scvi.model.AmortizedLDA`. {pr}`3373`.

#### Changed

- Update Read the docs tutorials with one main preprocessing tutorial {pr}`3363`.

#### Removed

- Removed default arguments from test function parameters due to ruff pre-commit v0.12.0 with
    PT028 rule {pr}`3393`.

### 1.3.1 (2025-05-15)

#### Added

- Add {class}`scvi.external.METHYLANVI` for modeling methylation labelled data from single-cell
    bisulfite sequencing (scBS-seq) {pr}`3066`.
- Add supervised module class {class}`scvi.module.base.SupervisedModuleClass`. {pr}`3237`.
- Add get normalized function model property for any generative model {pr}`3238` and changed
    get_accessibility_estimates to get_normalized_accessibility, where needed.
- Add {class}`scvi.external.TOTALANVI`. {pr}`3259` for modeling of single-cell RNA and
    CITE-seq protein data that integrates semi-supervised cell type annotations to jointly infer
    both protein expression and cell states
- Add Custom Dataloaders registry support, {pr}`2932`.
- Add support for using Census and LaminAI custom dataloaders for {class}`scvi.model.SCVI`
    and {class}`scvi.model.SCANVI`, {pr}`2932`.
- Add Early stopping KL warmup steps. {pr}`3262`.
- Add Minification option to {class}`~scvi.model.LinearSCVI` {pr}`3294`.
- Update Read the docs tutorials index page with interactive filterable options {pr}`3276`.

#### Fixed

- Add consideration for missing monitor set during early stopping. {pr}`3226`.
- Fix bug in SysVI get_normalized_expression function. {pr}`3255`.
- Add support for IntegratedGradients for multimodal models. {pr}`3264`.
- Fix bug in resolVI get_normalized expression function. {pr}`3308`.
- Fix bug in resolVI gene-assay dispersion. {pr}`3308`.

#### Changed

- Updated Scvi-Tools AWS hub to Weizmann instead of Berkeley. {pr}`3246`.
- Updated resolVI to use rapids-singlecell. {pr}`3308`.

#### Removed

- Removed Jax version constraint for mrVI training. {pr}`3309`.

### 1.3.0 (2025-02-28)

#### Added

- Add {class}`scvi.external.Decipher` for dimensionality reduction and interpretable
    representation learning in single-cell RNA sequencing data {pr}`3015`, {pr}`3091`.
- Add multiGPU support for {class}`~scvi.model.SCVI`, {class}`~scvi.model.SCANVI`,
    {class}`~scvi.model.CondSCVI` and {class}`~scvi.model.LinearSCVI`, {class}`~scvi.model.TOTALVI`,
    {class}`~scvi.model.MULTIVI` and {class}`~scvi.model.PEAKVI`. {pr}`3125`.
- Add an exception callback to {class}`scvi.train._callbacks.SaveCheckpoint` in order to save
    optimal model during training, in case of failure because of Nan's in gradients. {pr}`3159`.
- Add {meth}`~scvi.model.SCVI.get_normalized_expression` for models: {class}`~scvi.model.PEAKVI`,
    {class}`~scvi.external.POISSONVI`, {class}`~scvi.model.CondSCVI`, {class}`~scvi.model.AUTOZI`,
    {class}`~scvi.external.CellAssign` and {class}`~scvi.external.GIMVI`. {pr}`3121`.
- Add {class}`scvi.external.RESOLVI` for bias correction in single-cell resolved spatial
    transcriptomics {pr}`3144`.
- Add semisupervised training mixin class
    {class}`scvi.model.base.SemisupervisedTrainingMixin`. {pr}`3164`.
- Add scib-metrics support for {class}`scvi.autotune.AutotuneExperiment` and
    {class}`scvi.train._callbacks.ScibCallback` for autotune for scib metrics {pr}`3168`.
- Add Support of dask arrays in AnnTorchDataset. {pr}`3193`.
- Add a common use cases section in the docs user guide. {pr}`3200`.
- Add {class}`scvi.external.SysVI` for cycle consistency loss and VampPrior {pr}`3195`.

#### Fixed

- Fixed bug in distributed {class}`scvi.dataloaders.ConcatDataLoader` {pr}`3053`.
- Fixed bug when loading Pyro-based models and scArches support for Pyro {pr}`3138`
- Fixed disable vmap in {class}`scvi.external.MRVI` for large sample sizes to avoid
    out-of-memory errors. Store distance matrices as numpy array in xarray to reduce
    memory usage {pr}`3146`.
- Fixed {class}`scvi.external.MRVI` MixtureSameFamily log probability calculation {pr}`3189`.

#### Changed

- Updated the CI workflow with multiGPU tests {pr}`3053`.
- Set `mode="change"` as default DE method. Compute positive and negative LFC separately
    by default (`test_mode="three"`). Corrected computation of pseudocounts and make if
    default to add a pseudocounts for genes not expressed (`pseudocount=None`). According to
    Eq. 10 of Boyeau _et al_, _PNAS_ 2023 {pr}`2826`

#### Removed

## Version 1.2

### 1.2.2 (2024-12-31)

#### Added

- Add MuData Minification option to {class}`~scvi.model.TOTALVI` {pr}`3061`.
- Add Support for MPS usage in mac {pr}`3100`.
- Add support for torch.compile before train (EXPERIMENTAL) {pr}`2931`.
- Add support for Numpy 2.0 {pr}`2842`.
- Changed scvi-hub ModelCard and add criticism metrics to the card {pr}`3078`.
- MuData support for {class}`~scvi.model.MULTIVI` via the method
    {meth}`~scvi.model.MULTIVI.setup_mudata` {pr}`3038`.

#### Fixed

- Fixed batch_size pop to get in {class}`scvi.dataloaders.DataSplitter` {pr}`3128`.

#### Changed

- Updated the CI workflow with internet, private and optional tests {pr}`3082`.
- Changed loompy stored files to anndata {pr}`2842`.
- Address AnnData >= 0.11 deprecation warning for {class}`anndata.experimental` by replacing
    instances to {class}`anndata.abc` and {class}`anndata.io` {pr}`3085`.

#### Removed

- Removed the support for loompy and local mde function {pr}`2842`.

### 1.2.1 (2024-12-04)

#### Added

- Added adaptive handling for last training minibatch of 1-2 cells in case of
    `datasplitter_kwargs={"drop_last": False}` and `train_size = None` by moving them into
    validation set, if available. {pr}`3036`.
- Add `batch_key` and `labels_key` to {meth}`scvi.external.SCAR.setup_anndata`. {pr}`3045`.
- Implemented variance of ZINB distribution. {pr}`3044`.
- Support for minified mode while retaining counts to skip the encoder.
- New Trainingplan argument `update_only_decoder` to use stored latent codes and skip training of
    the encoder.
- Refactored code for minified models. {pr}`2883`.
- Add {class}`scvi.external.METHYLVI` for modeling methylation data from single-cell
    bisulfite sequencing (scBS-seq) experiments {pr}`2834`.

#### Fixed

- Breaking Change: Fix `get_outlier_cell_sample_pairs` function in {class}`scvi.external.MRVI`
    to correctly compute the maxmimum log-density across in-sample cells rather than the
    aggregated posterior log-density {pr}`3007`.
- Fix references to `scvi.external` in {meth}`scvi.external.SCAR.setup_anndata`.
- Fix gimVI to append mini batches first into CPU during get_imputed and get_latent operations {pr}`3058`.

#### Changed

#### Removed

### 1.2.0 (2024-09-26)

#### Added

- Add support for Python 3.12 {pr}`2966`.
- Add support for categorial covariates in scArches in {class}`scvi.model.base.ArchesMixin` {pr}`2936`.
- Add assertion error in cellAssign for checking duplicates in celltype markers {pr}`2951`.
- Add {meth}`scvi.external.POISSONVI.get_region_factors` {pr}`2940`.
- {attr}`scvi.settings.dl_persistent_workers` allows using persistent workers in
    {class}`scvi.dataloaders.AnnDataLoader` {pr}`2924`.
- Add option for using external indexes in data splitting classes that are under `scvi.dataloaders`
    by passing `external_indexing=list[train_idx,valid_idx,test_idx]` as well as in all models
    available {pr}`2902`.
- Add warning if creating data splits in `scvi.dataloaders` that create last batch with less than 3
    cells {pr}`2916`.
- Add new experimental functional API for hyperparameter tuning with
    {func}`scvi.autotune.run_autotune` and {class}`scvi.autotune.AutotuneExperiment` to replace
    {class}`scvi.autotune.ModelTuner`, {class}`scvi.autotune.TunerManager`, and
    {class}`scvi.autotune.TuneAnalysis` {pr}`2561`.
- Add experimental class {class}`scvi.nn.Embedding` implementing methods for extending embeddings
    {pr}`2574`.
- Add experimental support for representing batches with continuously-valued embeddings by passing
    in `batch_representation="embedding"` to {class}`scvi.model.SCVI` {pr}`2576`.
- Add experimental mixin classes {class}`scvi.model.base.EmbeddingMixin` and
    {class}`scvi.module.base.EmbeddingModuleMixin` {pr}`2576`.
- Add option to generate synthetic spatial coordinates in {func}`scvi.data.synthetic_iid` with
    argument `generate_coordinates` {pr}`2603`.
- Add experimental support for using custom {class}`lightning.pytorch.core.LightningDataModule`s
    in {func}`scvi.autotune.run_autotune` {pr}`2605`.
- Add {class}`scvi.external.VELOVI` for RNA velocity estimation using variational inference
    {pr}`2611`.
- Add `unsigned` argument to {meth}`scvi.hub.HubModel.pull_from_s3` to allow for unsigned
    downloads of models from AWS S3 {pr}`2615`.
- Add support for `batch_key` in {meth}`scvi.model.CondSCVI.setup_anndata` {pr}`2626`.
- Add support for {meth}`scvi.model.base.RNASeqMixin` in {class}`scvi.model.CondSCVI` {pr}`2915`.
- Add `load_best_on_end` argument to {class}`scvi.train.SaveCheckpoint` to load the best model
    state at the end of training {pr}`2672`.
- Add experimental class {class}`scvi.distributions.BetaBinomial` implementing the Beta-Binomial
    distribution with mean-dispersion parameterization for modeling scBS-seq methylation data
    {pr}`2692`.
- Add support for custom dataloaders in {class}`scvi.model.base.VAEMixin` methods by specifying
    the `dataloader` argument {pr}`2748`.
- Add option to use a normal distribution in the generative model of {class}`scvi.model.SCVI` by
    passing in `gene_likelihood="normal"` {pr}`2780`.
- Add {class}`scvi.external.MRVI` for modeling sample-level heterogeneity in single-cell RNA-seq
    data {pr}`2756`.
- Add support for reference mapping with {class}`mudata.MuData` models to
    {class}`scvi.model.base.ArchesMixin` {pr}`2578`.
- Add argument `return_mean` to {meth}`scvi.model.base.VAEMixin.get_reconstruction_error`
    and {meth}`scvi.model.base.VAEMixin.get_elbo` to allow computation
    without averaging across cells {pr}`2362`.
- Add support for setting `weights="importance"` in
    {meth}`scvi.model.SCANVI.differential_expression` {pr}`2362`.

#### Changed

- Deprecate {func}`scvi.data.cellxgene`, to be removed in v1.3. Please directly use the
    [cellxgene-census](https://chanzuckerberg.github.io/cellxgene-census/) instead {pr}`2542`.
- Deprecate {func}`scvi.nn.one_hot`, to be removed in v1.3. Please directly use the
    `one_hot` function in PyTorch instead {pr}`2608`.
- Deprecate {class}`scvi.train.SaveBestState`, to be removed in v1.3. Please use
    {class}`scvi.train.SaveCheckpoint` instead {pr}`2673`.
- Deprecate `save_best` argument in {meth}`scvi.model.PEAKVI.train` and
    {meth}`scvi.model.MULTIVI.train`, to be removed in v1.3. Please pass in `enable_checkpointing`
    or specify a custom checkpointing procedure with {class}`scvi.train.SaveCheckpoint` instead
    {pr}`2673`.
- Move {func}`scvi.model.base._utils._load_legacy_saved_files` to
    {func}`scvi.model.base._save_load._load_legacy_saved_files` {pr}`2731`.
- Move {func}`scvi.model.base._utils._load_saved_files` to
    {func}`scvi.model.base._save_load._load_saved_files` {pr}`2731`.
- Move {func}`scvi.model.base._utils._initialize_model` to
    {func}`scvi.model.base._save_load._initialize_model` {pr}`2731`.
- Move {func}`scvi.model.base._utils._validate_var_names` to
    {func}`scvi.model.base._save_load._validate_var_names` {pr}`2731`.
- Move {func}`scvi.model.base._utils._prepare_obs` to
    {func}`scvi.model.base._de_core._prepare_obs` {pr}`2731`.
- Move {func}`scvi.model.base._utils._de_core` to
    {func}`scvi.model.base._de_core._de_core` {pr}`2731`.
- Move {func}`scvi.model.base._utils._fdr_de_prediction` to
    {func}`scvi.model.base._de_core_._fdr_de_prediction` {pr}`2731`.
- {func}`scvi.data.synthetic_iid` now generates unique variable names for protein and
    accessibility data {pr}`2739`.
- The `data_module` argument in {meth}`scvi.model.base.UnsupervisedTrainingMixin.train` has been
    renamed to `datamodule` for consistency {pr}`2749`.
- Change the default saving method of variable names for {class}`mudata.MuData` based models
    (_e.g._ {class}`scvi.model.TOTALVI`) to a dictionary of per-mod variable names instead of a
    concatenated array of all variable names. Users may replicate the previous behavior by
    passing in `legacy_mudata_format=True` to {meth}`scvi.model.base.BaseModelClass.save`
    {pr}`2769`.
- Changed internal activation function in {class}`scvi.nn.DecoderTOTALVI` to Softplus to
    increase numerical stability. This is the new default for new models. Previously trained models
    will be loaded with exponential activation function {pr}`2913`.

#### Fixed

- Fix logging of accuracy for cases with 1 sample per class in scANVI {pr}`2938`.
- Disable adversarial classifier if training with a single batch.
    Previously this raised a None error {pr}`2914`.
- {meth}`~scvi.model.SCVI.get_normalized_expression` fixed for Poisson distribution and
    Negative Binomial with latent_library_size {pr}`2915`.
- Fix {meth}`scvi.module.VAE.marginal_ll` when `n_mc_samples_per_pass=1` {pr}`2362`.
- {meth}`scvi.module.VAE.marginal_ll` when `n_mc_samples_per_pass=1` {pr}`2362`.
- Enable option to drop_last minibatch during training by `datasplitter_kwargs={"drop_last": True}`
    {pr}`2926`.
- Fix JAX to be deterministic on CUDA when seed is manually set {pr}`2923`.

#### Removed

- Remove {class}`scvi.autotune.ModelTuner`, {class}`scvi.autotune.TunerManager`, and
    {class}`scvi.autotune.TuneAnalysis` in favor of new experimental functional API with
    {func}`scvi.autotune.run_autotune` and {class}`scvi.autotune.AutotuneExperiment` {pr}`2561`.
- Remove `feed_labels` argument and corresponding code paths in {meth}`scvi.module.SCANVAE.loss`
    {pr}`2644`.
- Remove {class}`scvi.train._callbacks.MetricsCallback` and argument `additional_val_metrics` in
    {class}`scvi.train.Trainer` {pr}`2646`.

## Version 1.1

### 1.1.6 (2024-08-19)

#### Fixed

- Breaking change: In `scvi.autotune._manager` we changed the parameter in RunConfig from
    `local_dir` to `storage_path` see issue `2908` {pr}`2689`.

### 1.1.5 (2024-06-30)

### 1.1.4 (2024-06-30)

#### Added

- Add argument `return_logits` to {meth}`scvi.external.SOLO.predict` that allows returning logits
    instead of probabilities when passing in `soft=True` to replicate the buggy behavior previous
    to v1.1.3 {pr}`2870`.

### 1.1.3 (2024-06-26)

#### Fixed

- Breaking change: Fix {meth}`scvi.external.SOLO.predict` to correctly return probabiities
    instead of logits when passing in `soft=True` (the default option) {pr}`2689`.
- Breaking change: Fix {class}`scvi.dataloaders.SemiSupervisedDataSplitter` to properly sample
    unlabeled observations without replacement {pr}`2816`.

### 1.1.2 (2024-03-01)

#### Changed

- Address AnnData >= 0.10 deprecation warning for {func}`anndata.read` by replacing instances with
    {func}`anndata.read_h5ad` {pr}`2531`.
- Address AnnData >= 0.10 deprecation warning for {class}`anndata._core.sparse_dataset.SparseDataset`
    by replacing instances with {class}`anndata.experimental.CSCDataset` and
    {class}`anndata.experimental.CSRDataset` {pr}`2531`.

### 1.1.1 (2024-02-19)

#### Fixed

- Correctly apply non-default user parameters in {class}`scvi.external.POISSONVI` {pr}`2522`.

### 1.1.0 (2024-02-13)

#### Added

- Add {class}`scvi.external.ContrastiveVI` for contrastiveVI {pr}`2242`.
- Add {class}`scvi.dataloaders.BatchDistributedSampler` for distributed training {pr}`2102`.
- Add `additional_val_metrics` argument to {class}`scvi.train.Trainer`, allowing to specify
    additional metrics to compute and log during the validation loop using
    {class}`scvi.train._callbacks.MetricsCallback` {pr}`2136`.
- Expose `accelerator` and `device` arguments in {meth}`scvi.hub.HubModel.load_model` `pr`{2166}.
- Add `load_sparse_tensor` argument in {class}`scvi.data.AnnTorchDataset` for directly loading
    SciPy CSR and CSC data structures to their PyTorch counterparts, leading to faster data loading
    depending on the sparsity of the data {pr}`2158`.
- Add per-group LFC information to
    {meth}`scvi.criticism.PosteriorPredictiveCheck.differential_expression`. `metrics["diff_exp"]`
    is now a dictionary where `summary` stores the summary dataframe, and `lfc_per_model_per_group`
    stores the per-group LFC {pr}`2173`.
- Expose {meth}`torch.save` keyword arguments in {class}`scvi.model.base.BaseModelClass.save`
    and {class}`scvi.external.GIMVI.save` {pr}`2200`.
- Add `model_kwargs` and `train_kwargs` arguments to {meth}`scvi.autotune.ModelTuner.fit`
    {pr}`2203`.
- Add `datasplitter_kwargs` to model `train` methods {pr}`2204`.
- Add `use_posterior_mean` argument to {meth}`scvi.model.SCANVI.predict` for stochastic prediction
    of celltype labels {pr}`2224`.
- Add support for Python 3.10+ type annotations in {class}`scvi.autotune.ModelTuner` {pr}`2239`.
- Add option to log device statistics in {meth}`scvi.autotune.ModelTuner.fit` with argument
    `monitor_device_stats` {pr}`2260`.
- Add option to pass in a random seed to {meth}`scvi.autotune.ModelTuner.fit` with argument `seed`
    {pr}`2260`.
- Automatically log the learning rate when `reduce_lr_on_plateau=True` in training plans
    {pr}`2280`.
- Add {class}`scvi.external.POISSONVI` to model scATAC-seq fragment counts with a Poisson
    distribution {pr}`2249`
- {class}`scvi.train.SemiSupervisedTrainingPlan` now logs the classifier calibration error
    {pr}`2299`.
- Passing `enable_checkpointing=True` into `train` methods is now compatible with our model saves.
    Additional options can be specified by initializing with {class}`scvi.train.SaveCheckpoint`
    {pr}`2317`.
- {attr}`scvi.settings.dl_num_workers` is now correctly applied as the default `num_workers` in
    {class}`scvi.dataloaders.AnnDataLoader` {pr}`2322`.
- Passing in `indices` to {class}`scvi.criticism.PosteriorPredictiveCheck` allows for running
    metrics on a subset of the data {pr}`2361`.
- Add `seed` argument to {func}`scvi.model.utils.mde` for reproducibility {pr}`2373`.
- Add {meth}`scvi.hub.HubModel.save` and {meth}`scvi.hub.HubMetadata.save` {pr}`2382`.
- Add support for Optax 0.1.8 by renaming instances of {func}`optax.additive_weight_decay` to
    {func}`optax.add_weight_decay` {pr}`2396`.
- Add support for hosting {class}`scvi.hub.HubModel` on AWS S3 via
    {meth}`scvi.hub.HubModel.pull_from_s3` and {meth}`scvi.hub.HubModel.push_to_s3` {pr}`2378`.
- Add clearer error message for {func}`scvi.data.poisson_gene_selection` when input data does not
    contain raw counts {pr}`2422`.
- Add API for using custom dataloaders with {class}`scvi.model.SCVI` by making `adata` argument
    optional on initialization and adding optional argument `data_module` to
    {meth}`scvi.model.base.UnsupervisedTrainingMixin.train` {pr}`2467`.
- Add support for Ray 2.8-2.9 in {class}`scvi.autotune.ModelTuner` {pr}`2478`.

#### Fixed

- Fix bug where `n_hidden` was not being passed into {class}`scvi.nn.Encoder` in
    {class}`scvi.model.AmortizedLDA` {pr}`2229`
- Fix bug in {class}`scvi.module.SCANVAE` where classifier probabilities were interpreted as
    logits. This is backwards compatible as loading older models will use the old code path
    {pr}`2301`.
- Fix bug in {class}`scvi.external.GIMVI` where `batch_size` was not properly used in inference
    methods {pr}`2366`.
- Fix error message formatting in {meth}`scvi.data.fields.LayerField.transfer_field` {pr}`2368`.
- Fix ambiguous error raised in {meth}`scvi.distributions.NegativeBinomial.log_prob` and
    {meth}`scvi.distributions.ZeroInflatedNegativeBinomial.log_prob` when `scale` not passed in
    and value not in support {pr}`2395`.
- Fix initialization of {class}`scvi.distributions.NegativeBinomial` and
    {class}`scvi.distributions.ZeroInflatedNegativeBinomial` when `validate_args=True` and
    optional parameters not passed in {pr}`2395`.
- Fix error when re-initializing {class}`scvi.external.GIMVI` with the same datasets {pr}`2446`.

#### Changed

- Replace `sparse` with `sparse_format` argument in {meth}`scvi.data.synthetic_iid` for increased
    flexibility over dataset format {pr}`2163`.
- Revalidate `devices` when automatically switching from MPS to CPU accelerator in
    {func}`scvi.model._utils.parse_device_args` {pr}`2247`.
- Refactor {class}`scvi.data.AnnTorchDataset`, now loads continuous data as {class}`numpy.float32`
    and categorical data as {class}`numpy.int64` by default {pr}`2250`.
- Support fractional GPU usage in {class}`scvi.autotune.ModelTuner` `pr`{2252}.
- Tensorboard is now the default logger in {class}`scvi.autotune.ModelTuner` `pr`{2260}.
- Match `momentum` and `epsilon` in {class}`scvi.module.JaxVAE` to the default values in PyTorch
    {pr}`2309`.
- Change {class}`scvi.train.SemiSupervisedTrainingPlan` and
    {class}`scvi.train.ClassifierTrainingPlan` accuracy and F1 score
    computations to use `"micro"` reduction rather than `"macro"` {pr}`2339`.
- Internal refactoring of {meth}`scvi.module.VAE.sample` and
    {meth}`scvi.model.base.RNASeqMixin.posterior_predictive_sample` {pr}`2377`.
- Change `xarray` and `sparse` from mandatory to optional dependencies {pr}`2480`.
- Use {class}`anndata.experimental.CSCDataset` and {class}`anndata.experimental.CSRDataset`
    instead of the deprecated {class}`anndata._core.sparse_dataset.SparseDataset` for type checks
    {pr}`2485`.
- Make `use_observed_lib_size` argument adjustable in {class}`scvi.module.LDVAE` `pr`{2494}.

#### Removed

- Remove deprecated `use_gpu` argument in favor of PyTorch Lightning arguments `accelerator` and
    `devices` {pr}`2114`.
- Remove deprecated `scvi._compat.Literal` class {pr}`2115`.
- Remove chex dependency {pr}`2482`.

## Version 1.0

### 1.0.4 (2023-10-13)

### Added

- Add support for AnnData 0.10.0 {pr}`2271`.

### 1.0.3 (2023-08-13)

#### Changed

- Disable the default selection of MPS when `accelerator="auto"` in Lightning {pr}`2167`.
- Change JAX models to use `dict` instead of {class}`flax.core.FrozenDict` according
    to the Flax migration guide <https://github.com/google/flax/discussions/3191> {pr}`2222`.

#### Fixed

- Fix bug in {class}`scvi.model.base.PyroSviTrainMixin` where `training_plan`
    argument is ignored {pr}`2162`.
- Fix missing docstring for `unlabeled_category` in
    {class}`scvi.model.SCANVI.setup_anndata` and reorder arguments {pr}`2189`.
- Fix Pandas 2.0 unpickling error in {meth}`scvi.model.base.BaseModelClas.convert_legacy_save`
    by switching to {func}`pandas.read_pickle` for the setup dictionary {pr}`2212`.

### 1.0.2 (2023-07-05)

#### Fixed

- Fix link to Scanpy preprocessing in introduction tutorial {pr}`2154`.
- Fix link to Ray Tune search API in autotune tutorial {pr}`2154`.

### 1.0.1 (2023-07-04)

#### Added

- Add support for Python 3.11 {pr}`1977`.

#### Changed

- Upper bound Chex dependency to 0.1.8 due to NumPy installation conflicts {pr}`2132`.

### 1.0.0 (2023-06-02)

#### Added

- Add {class}`scvi.criticism.PosteriorPredictiveCheck` for model evaluation {pr}`2058`.
- Add {func}`scvi.data.reads_to_fragments` for scATAC data {pr}`1946`
- Add default `stacklevel` for `warnings` in `scvi.settings` {pr}`1971`.
- Add scBasset motif injection procedure {pr}`2010`.
- Add importance sampling based differential expression procedure {pr}`1872`.
- Raise clearer error when initializing {class}`scvi.external.SOLO` from {class}`scvi.model.SCVI`
    with extra categorical or continuous covariates {pr}`2027`.
- Add option to generate {class}`mudata.MuData` in {meth}`scvi.data.synthetic_iid` {pr}`2028`.
- Add option for disabling shuffling prior to splitting data in
    {class}`scvi.dataloaders.DataSplitter` {pr}`2037`.
- Add {meth}`scvi.data.AnnDataManager.create_torch_dataset` and expose custom sampler ability
    {pr}`2036`.
- Log training loss through Lightning's progress bar {pr}`2043`.
- Filter Jax undetected GPU warnings {pr}`2044`.
- Raise warning if MPS backend is selected for PyTorch,
    see <https://github.com/pytorch/pytorch/issues/77764> {pr}`2045`.
- Add `deregister_manager` function to {class}`scvi.model.base.BaseModelClass`, allowing to clear
    {class}`scvi.data.AnnDataManager` instances from memory {pr}`2060`.
- Add option to use a linear classifier in {class}`scvi.model.SCANVI` {pr}`2063`.
- Add lower bound 0.12.1 for Numpyro dependency {pr}`2078`.
- Add new section in scBasset tutorial for motif scoring {pr}`2079`.

#### Fixed

- Fix creation of minified adata by copying original uns dict {pr}`2000`. This issue arises with
    anndata>=0.9.0.
- Fix {class}`scvi.model.TOTALVI` {class}`scvi.model.MULTIVI` handling of missing protein values
    {pr}`2009`.
- Fix bug in {meth}`scvi.distributions.NegativeBinomialMixture.sample` where `theta` and `mu`
    arguments were switched around {pr}`2024`.
- Fix bug in {meth}`scvi.dataloaders.SemiSupervisedDataLoader.resample_labels` where the labeled
    dataloader was not being reinitialized on subsample {pr}`2032`.
- Fix typo in {class}`scvi.model.JaxSCVI` example snippet {pr}`2075`.

#### Changed

- Use sphinx book theme for documentation {pr}`1673`.
- {meth}`scvi.model.base.RNASeqMixin.posterior_predictive_sample` now outputs 3-d
    {class}`sparse.GCXS` matrices {pr}`1902`.
- Add an option to specify `dropout_ratio` in {meth}`scvi.data.synthetic_iid` {pr}`1920`.
- Update to lightning 2.0 {pr}`1961`
- Hyperopt is new default searcher for tuner {pr}`1961`
- {class}`scvi.train.AdversarialTrainingPlan` no longer encodes data twice during a training step,
    instead uses same latent for both optimizers {pr}`1961`, {pr}`1980`
- Switch back to using sphinx autodoc typehints {pr}`1970`.
- Disable default seed, run `scvi.settings.seed` after import for reproducibility {pr}`1976`.
- Deprecate `use_gpu` in favor of PyTorch Lightning arguments `accelerator` and `devices`, to be
    removed in v1.1 {pr}`1978`.
- Docs organization {pr}`1983`.
- Validate training data and code URLs for {class}`scvi.hub.HubMetadata` and
    {class}`scvi.hub.HubModelCardHelper` {pr}`1985`.
- Keyword arguments for encoders and decoders can now be passed in from the model level {pr}`1986`.
- Expose `local_dir` as a public property in {class}`scvi.hub.HubModel` {pr}`1994`.
- Use {func}`anndata.concat` internally inside {meth}`scvi.external.SOLO.from_scvi_model` {pr}`2013`.
- {class}`scvi.train.SemiSupervisedTrainingPlan` and {class}`scvi.train.ClassifierTrainingPlan`
    now log accuracy, F1 score, and AUROC metrics {pr}`2023`.
- Switch to cellxgene census for backend for cellxgene data function {pr}`2030`.
- Change default `max_cells` and `truncation` in
    {meth}`scvi.model.base.RNASeqMixin._get_importance_weights` {pr}`2064`.
- Refactor heuristic for default `max_epochs` as a separate function
    {meth}`scvi.model._utils.get_max_epochs_heuristic` {pr}`2083`.

#### Removed

- Remove ability to set up ST data in {class}`~scvi.external.SpatialStereoscope.from_rna_model`,
    which was deprecated. ST data should be set up using
    {class}`~scvi.external.SpatialStereoscope.setup_anndata` {pr}`1949`.
- Remove custom reusable doc decorator which was used for de docs {pr}`1970`.
- Remove `drop_last` as an integer from {class}`~scvi.dataloaders.AnnDataLoader`, add typing and
    code cleanup {pr}`1975`.
- Remove seqfish and seqfish plus datasets {pr}`2017`.
- Remove support for Python 3.8 (NEP 29) {pr}`2021`.

## Version 0.20

### 0.20.3 (2023-03-21)

#### Fixed

- Fix totalVI differential expression when integer sequential protein names are automatically used
    {pr}`1951`.
- Fix peakVI scArches test case {pr}`1962`.

#### Changed

- Allow passing in `map_location` into {meth}`~scvi.hub.HubMetadata.from_dir` and
    {meth}`~scvi.hub.HubModelCardHelper.from_dir` and set default to `"cpu"` {pr}`1960`.
- Updated tutorials {pr}`1966`.

### 0.20.2 (2023-03-10)

#### Fixed

- Fix `return_dist` docstring of {meth}`scvi.model.base.VAEMixin.get_latent_representation`
    {pr}`1932`.
- Fix hyperlink to pymde docs {pr}`1944`

#### Changed

- Use ruff for fixing and linting {pr}`1921`, {pr}`1941`.
- Use sphinx autodoc instead of sphinx-autodoc-typehints {pr}`1941`.
- Remove .flake8 and .prospector files {pr}`1923`.
- Log individual loss terms in {meth}`scvi.module.MULTIVAE.loss` {pr}`1936`.
- Setting up ST data in {class}`~scvi.external.SpatialStereoscope.from_rna_model` is deprecated.
    ST data should be set up using {class}`~scvi.external.SpatialStereoscope.setup_anndata`
    {pr}`1803`.

### 0.20.1 (2023-02-21)

#### Fixed

- Fixed computation of ELBO during training plan logging when using global kl terms. {pr}`1895`
- Fixed usage of {class}`scvi.train.SaveBestState` callback, which affected
    {class}`scvi.model.PEAKVI` training. If using {class}`~scvi.model.PEAKVI`, please upgrade.
    {pr}`1913`
- Fixed original seed for jax-based models to work with jax 0.4.4. {pr}`1907`, {pr}`1909`

### New in 0.20.0 (2023-02-01)

#### Major changes

- Model hyperparameter tuning is available through {class}`~scvi.autotune.ModelTuner` (beta)
    {pr}`1785`,{pr}`1802`,{pr}`1831`.
- Pre-trained models can now be uploaded to and downloaded from [Hugging Face models] using the
    {mod}`~scvi.hub` module {pr}`1779`,{pr}`1812`,{pr}`1828`,{pr}`1841`, {pr}`1851`,{pr}`1862`.
- {class}`~anndata.AnnData` `.var` and `.varm` attributes can now be registered through new fields
    in {mod}`~scvi.data.fields` {pr}`1830`,{pr}`1839`.
- {class}`~scvi.external.SCBASSET`, a reimplementation of the [original scBasset model], is
    available for representation learning of scATAC-seq data (experimental) {pr}`1839`,{pr}`1844`,
    {pr}`1867`,{pr}`1874`,{pr}`1882`.
- {class}`~scvi.train.LowLevelPyroTrainingPlan` and {class}`~scvi.model.base.PyroModelGuideWarmup`
    added to allow the use of vanilla PyTorch optimization on Pyro models {pr}`1845`,{pr}`1847`.
- Add {meth}`scvi.data.cellxgene` function to download cellxgene datasets {pr}`1880`.

#### Minor changes

- Latent mode support changed so that user data is no longer edited in-place {pr}`1756`.
- Minimum supported PyTorch Lightning version is now 1.9 {pr}`1795`,{pr}`1833`,{pr}`1863`.
- Minimum supported Python version is now 3.8 {pr}`1819`.
- [Poetry] removed in favor of [Hatch] for builds and publishing {pr}`1823`.
- `setup_anndata` docstrings fixed, `setup_mudata` docstrings added {pr}`1834`,{pr}`1837`.
- {meth}`~scvi.data.add_dna_sequence` adds DNA sequences to {class}`~anndata.AnnData` objects using
    [genomepy] {pr}`1839`,{pr}`1842`.
- Update tutorial formatting with pre-commit {pr}`1850`
- Expose `accelerators` and `devices` arguments in {class}`~scvi.train.Trainer` {pr}`1864`.
- Development in GitHub Codespaces is now supported {pr}`1836`.

#### Breaking changes

- {class}`~scvi.module.base.LossRecorder` has been removed in favor of
    {class}`~scvi.module.base.LossOutput` {pr}`1869`.

#### Bug Fixes

- {class}`~scvi.train.JaxTrainingPlan` now correctly updates `global_step` through PyTorch
    Lightning by using a dummy optimizer. {pr}`1791`.
- CUDA compatibility issue fixed in {meth}`~scvi.distributions.ZeroInflatedNegativeBinomial.sample`
    {pr}`1813`.
- Device-backed {class}`~scvi.dataloaders.AnnTorchDataset` fixed to work with sparse data {pr}`1824`.
- Fix bug {meth}`~scvi.model.base._log_likelihood.compute_reconstruction_error` causing the first
    batch to be ignored, see more details in {issue}`1854` {pr}`1857`.

#### Contributors

- {ghuser}`adamgayoso`
- {ghuser}`eroell`
- {ghuser}`gokceneraslan`
- {ghuser}`macwiatrak`
- {ghuser}`martinkim0`
- {ghuser}`saroudant`
- {ghuser}`vitkl`
- {ghuser}`watiss`

## Version 0.19

### New in 0.19.0 (2022-10-31)

#### Major Changes

- {class}`~scvi.train.TrainingPlan` allows custom PyTorch optimizers [#1747].
- Improvements to {class}`~scvi.train.JaxTrainingPlan` [#1747] [#1749].
- {class}`~scvi.module.base.LossRecorder` is deprecated. Please substitute with
    {class}`~scvi.module.base.LossOutput` [#1749]
- All training plans require keyword args after the first positional argument [#1749]
- {class}`~scvi.module.base.JaxBaseModuleClass` absorbed features from the `JaxModuleWrapper`,
    rendering the `JaxModuleWrapper` obsolote, so it was removed. [#1751]
- Add {class}`scvi.external.Tangram` and {class}`scvi.external.tangram.TangramMapper` that
    implement Tangram for mapping scRNA-seq data to spatial data [#1743].

#### Minor changes

- Remove confusing warning about kl warmup, log kl weight instead [#1773]

#### Breaking changes

- {class}`~scvi.module.base.LossRecorder` no longer allows access to dictionaries of values if
    provided during initialization [#1749].
- `JaxModuleWrapper` removed. [#1751]

#### Bug Fixes

- Fix `n_proteins` usage in {class}`~scvi.model.MULTIVI` [#1737].
- Remove unused param in {class}`~scvi.model.MULTIVI` [#1741].
- Fix random seed handling for Jax models [#1751].

#### Contributors

- [@watiss]
- [@adamgayoso]
- [@martinkim0]
- [@marianogabitto]

## Version 0.18

### New in 0.18.0 (2022-10-12)

#### Major Changes

- Add latent mode support in {class}`~scvi.model.SCVI` [#1672]. This allows for loading a model
    using latent representations only (i.e. without the full counts). Not only does this speed up
    inference by using the cached latent distribution parameters (thus skipping the encoding step),
    but this also helps in scenarios where the full counts are not available but cached latent
    parameters are. We provide utility functions and methods to dynamically convert a model to
    latent mode.
- Added {class}`~scvi.external.SCAR` as an external model for ambient RNA removal [#1683].

#### Minor changes

- Faster inference in PyTorch with `torch.inference_mode` [#1695].
- Upgrade to Lightning 1.6 [#1719].
- Update CI workflow to separate static code checking from pytest [#1710].
- Add Python 3.10 to CI workflow [#1711].
- Add {meth}`~scvi.data.AnnDataManager.register_new_fields` [#1689].
- Use sphinxcontrib-bibtex for references [#1731].
- {meth}`~scvi.model.base.VAEMixin.get_latent_representation`: more explicit and better docstring
    [#1732].
- Replace custom attrdict with {class}`~ml_collections` implementation [#1696].

#### Breaking changes

- Add weight support to {class}`~scvi.model.MULTIVI` [#1697]. Old models can't be loaded anymore.

#### Bug Fixes

- Fix links for breast cancer and mouse datasets [#1709].
- fix quick start notebooks not showing [#1733].

#### Contributors

- [@watiss]
- [@adamgayoso]
- [@martinkim0]
- [@ricomnl]
- [@marianogabitto]

## Version 0.17

### New in 0.17.4 (2021-09-20)

#### Changes

- Support for PyTorch Lightning 1.7 [#1622].
- Allow `flax` to use any mutable states used by a model generically with
    {class}`~scvi.module.base.TrainStateWithState` [#1665], [#1700].
- Update publication links in `README` [#1667].
- Docs now include floating window cross references with `hoverxref`, external links with
    `linkcode`, and `grid` [#1678].

#### Bug Fixes

- Fix `get_likelihood_parameters()` failure when `gene_likelihood != "zinb"` in
    {class}`~scvi.model.base.RNASeqMixin` [#1618].
- Fix exception logic when not using the observed library size in {class}`~scvi.module.VAE`
    initialization [#1660].
- Replace instances of `super().__init__()` with an argument in `super()`, causing `autoreload`
    extension to throw errors [#1671].
- Change cell2location tutorial causing docs build to fail [#1674].
- Replace instances of `max_epochs` as `int`s for new PyTorch Lightning [#1686].
- Catch case when `torch.backends.mps` is not implemented [#1692].
- Fix Poisson sampling in {meth}`~scvi.module.VAE.sample` [#1702].

#### Contributors

- [@adamgayoso]
- [@watiss]
- [@mkarikom]
- [@tommycelsius]
- [@ricomnl]

### New in 0.17.3 (2022-08-26)

#### Changes

- Pin sphinx_gallery to fix tutorial cards on docs [#1657]
- Use latest tutorials in release [#1657]

#### Contributors

- [@watiss]
- [@adamgayoso]

### New in 0.17.2 (2022-08-26)

#### Changes

- Move `training` argument in {class}`~scvi.module.JaxVAE` constructor to a keyword argument into
    the call method. This simplifies the {class}`~scvi.module.base.JaxModuleWrapper` logic and
    avoids the reinstantiation of {class}`~scvi.module.JaxVAE` during evaluation [#1580].
- Add a static method on the BaseModelClass to return the AnnDataManger's full registry [#1617].
- Clarify docstrings for continuous and categorical covariate keys [#1637].
- Remove poetry lock, use newer build system [#1645].

#### Bug Fixes

- Fix CellAssign to accept extra categorical covariates [#1629].
- Fix an issue where `max_epochs` is never determined heuristically for totalvi, instead it would
    always default to 400 [#1639].

#### Breaking Changes

- Fix an issue where `max_epochs` is never determined heuristically for totalvi, instead it would
    always default to 400 [#1639].

#### Contributors

- [@watiss]
- [@RK900]
- [@adamgayoso]
- [@jjhong922]

### New in 0.17.1 (2022-07-14)

Make sure notebooks are up to date for real this time :).

#### Contributors

- [@jjhong922]
- [@adamgayoso]

### New in 0.17.0 (2022-07-14)

#### Major Changes

- Experimental MuData support for {class}`~scvi.model.TOTALVI` via the method
    {meth}`~scvi.model.TOTALVI.setup_mudata`. For several of the existing `AnnDataField` classes,
    there is now a MuData counterpart with an additional `mod_key` argument used to indicate the
    modality where the data lives (e.g. {class}`~scvi.data.fields.LayerField` to
    {class}`~scvi.data.fields.MuDataLayerField`). These modified classes are simply wrapped
    versions of the original `AnnDataField` code via the new
    {class}`scvi.data.fields.MuDataWrapper` method [#1474].

- Modification of the {meth}`~scvi.module.VAE.generative` method's outputs to return prior and
    likelihood properties as {class}`~torch.distributions.distribution.Distribution` objects.
    Concerned modules are {class}`~scvi.module.AmortizedLDAPyroModule`, {class}`AutoZIVAE`,
    {class}`~scvi.module.MULTIVAE`, {class}`~scvi.module.PEAKVAE`, {class}`~scvi.module.TOTALVAE`,
    {class}`~scvi.module.SCANVAE`, {class}`~scvi.module.VAE`, and {class}`~scvi.module.VAEC`. This
    allows facilitating the manipulation of these distributions for model training and inference
    [#1356].

- Major changes to Jax support for scvi-tools models to generalize beyond
    {class}`~scvi.model.JaxSCVI`. Support for Jax remains experimental and is subject to breaking
    changes:

    - Consistent module interface for Flax modules (Jax-backed) via
        {class}`~scvi.module.base.JaxModuleWrapper`, such that they are compatible with the
        existing {class}`~scvi.model.base.BaseModelClass` [#1506].
    - {class}`~scvi.train.JaxTrainingPlan` now leverages Pytorch Lightning to factor out
        Jax-specific training loop implementation [#1506].
    - Enable basic device management in Jax-backed modules [#1585].

#### Minor changes

- Add {meth}`~scvi.module.base.PyroBaseModuleClass.on_load` callback which is called on
    {meth}`~scvi.model.base.BaseModuleClass.load` prior to loading the module state dict [#1542].
- Refactor metrics code and use {class}`~torchmetrics.MetricCollection` to update metrics in bulk
    [#1529].
- Add `max_kl_weight` and `min_kl_weight` to {class}`~scvi.train.TrainingPlan` [#1595].
- Add a warning to {class}`~scvi.model.base.UnsupervisedTrainingMixin` that is raised if
    `max_kl_weight` is not reached during training [#1595].

#### Breaking changes

- Any methods relying on the output of `inference` and `generative` from existing scvi-tools models
    (e.g. {class}`~scvi.model.SCVI`, {class}`~scvi.model.SCANVI`) will need to be modified to
    accept `torch.Distribution` objects rather than tensors for each parameter (e.g. `px_m`,
    `px_v`) [#1356].
- The signature of {meth}`~scvi.train.TrainingPlan.compute_and_log_metrics` has changed to support
    the use of {class}`~torchmetrics.MetricCollection`. The typical modification required will look
    like changing `self.compute_and_log_metrics(scvi_loss, self.elbo_train)` to
    `self.compute_and_log_metrics(scvi_loss, self.train_metrics, "train")`. The same is necessary
    for validation metrics except with `self.val_metrics` and the mode `"validation"` [#1529].

#### Bug Fixes

- Fix issue with {meth}`~scvi.model.SCVI.get_normalized_expression` with multiple samples and
    additional continuous covariates. This bug originated from {meth}`~scvi.module.VAE.generative`
    failing to match the dimensions of the continuous covariates with the input when `n_samples>1`
    in {meth}`~scvi.module.VAE.inference` in multiple module classes [#1548].
- Add support for padding layers in {meth}`~scvi.model.SCVI.prepare_query_anndata` which is
    necessary to run {meth}`~scvi.model.SCVI.load_query_data` for a model setup with a layer
    instead of X [#1575].

#### Contributors

- [@jjhong922]
- [@adamgayoso]
- [@PierreBoyeau]
- [@RK900]
- [@FlorianBarkmann]

## Version 0.16

### New in 0.16.4 (2022-06-14)

Note: When applying any model using the {class}`~scvi.train.AdversarialTrainingPlan` (e.g.
{class}`~scvi.model.TOTALVI`, {class}`~scvi.model.MULTIVI`), you should make sure to use v0.16.4
instead of v0.16.3 or v0.16.2. This release fixes a critical bug in the training plan.

#### Changes

#### Breaking changes

#### Bug Fixes

- Fix critical issue in {class}`~scvi.train.AdversarialTrainingPlan` where `kl_weight` was
    overwritten to 0 at each step ([#1566]). Users should avoid using v0.16.2 and v0.16.3 which
    both include this bug.

#### Contributors

- [@jjhong922]
- [@adamgayoso]

### New in 0.16.3 (2022-06-04)

#### Changes

- Removes sphinx max version and removes jinja dependency ([#1555]).

#### Breaking changes

#### Bug Fixes

- Upper bounds protobuf due to pytorch lightning incompatibilities ([#1556]). Note that [#1556]
    has unique changes as PyTorch Lightning >=1.6.4 adds the upper bound in their requirements.

#### Contributors

- [@jjhong922]
- [@adamgayoso]

### New in 0.16.2 (2022-05-10)

#### Changes

#### Breaking changes

#### Bug Fixes

- Raise appropriate error when `backup_url` is not provided and file is missing on
    {meth}`~scvi.model.base.BaseModelClass.load` ([#1527]).
- Pipe `loss_kwargs` properly in {class}`~scvi.train.AdversarialTrainingPlan`, and fix incorrectly
    piped kwargs in {class}`~scvi.model.TOTALVI` and {class}`~scvi.model.MULTIVI` ([#1532]).

#### Contributors

- [@jjhong922]
- [@adamgayoso]

### New in 0.16.1 (2022-04-22)

#### Changes

- Update scArches Pancreas tutorial, DestVI tutorial ([#1520]).

#### Breaking changes

- {class}`~scvi.dataloaders.SemiSupervisedDataLoader` and
    {class}`~scvi.dataloaders.SemiSupervisedDataSplitter` no longer take `unlabeled_category` as an
    initial argument. Instead, the `unlabeled_category` is fetched from the labels state registry,
    assuming that the {class}`~scvi.data.AnnDataManager` object is registered with a
    {class}`~scvi.data.fields.LabelsWithUnlabeledObsField` ([#1515]).

#### Bug Fixes

- Bug fixed in {class}`~scvi.model.SCANVI` where `self._labeled_indices` was being improperly set
    ([#1515]).
- Fix issue where {class}`~scvi.model.SCANVI.load_query_data` would not properly add an obs column
    with the unlabeled category when the `labels_key` was not present in the query data.
- Disable extension of categories for labels in {class}`~scvi.model.SCANVI.load_query_data`
    ([#1519]).
- Fix an issue with {meth}`~scvi.model.SCANVI.prepare_query_data` to ensure it does nothing when
    genes are completely matched ([#1520]).

#### Contributors

- [@jjhong922]
- [@adamgayoso]

### New in 0.16.0 (2022-04-12)

This release features a refactor of {class}`~scvi.model.DestVI` ([#1457]):

1. Bug fix in cell type amortization, which leads to on par performance of cell type amortization
    `V_encoder` with free parameter for cell type proportions `V`.
1. Bug fix in library size in {class}`~scvi.model.CondSCVI`, that lead to downstream dependency
    between sum over cell type proportions `v_ind` and library size `library` in
    {class}`~scvi.model.DestVI`.
1. `neg_log_likelihood_prior` is not computed anymore on random subset of single cells but cell
    type specific subclustering using cluster variance `var_vprior`, cluster mean `mean_vprior` and
    cluster mixture proportion `mp_vprior` for computation. This leads to more stable results and
    faster computation time. Setting `vamp_prior_p` in {func}`~scvi.model.DestVI.from_rna_model` to
    the expected resolution is critical in this algorithm.
1. The new default is to also use dropout `dropout` during the decoder of
    {class}`~scvi.model.CondSCVI` and subsequently `dropout_decoder` in
    {class}`~scvi.model.DestVI`, we found this to be beneficial after bug fixes listed above.
1. We changed the weighting of the loss on the variances of beta and the prior of eta.

:::{note}
Due to bug fixes listed above this version of {class}`~scvi.model.DestVI` is not backwards
compatible. Despite instability in training in the outdated version, we were able to reproduce
results generated with this code. We therefore do not strictly encourage to rerun old experiments.
:::

We published a new tutorial. This new tutorial incorporates a new utility package
[destvi_utils](https://github.com/YosefLab/destvi_utils) that generates exploratory plots of the
results of {class}`~scvi.model.DestVI`. We refer to the manual of this package for further
documentation.

#### Changes

- Docs changes (installation [#1498], {class}`~scvi.model.DestVI` user guide [#1501] and [#1508],
    dark mode code cells [#1499]).
- Add `backup_url` to the {meth}`~scvi.model.base.BaseModelClass.load` method of each model class,
    enabling automatic downloading of model save file ([#1505]).

#### Breaking changes

- Support for loading legacy loading is removed from {meth}`~scvi.model.base.BaseModelClass.load`.
    Utility to convert old files to the new file as been added
    {meth}`~scvi.model.base.BaseModelClass.convert_legacy_save` ([#1505]).
- Breaking changes to {class}`~scvi.model.DestVI` as specified above ([#1457]).

#### Bug Fixes

- {meth}`~scvi.model.base.RNASeqMixin.get_likelihood_parameters` fix for `n_samples > 1` and
    `dispersion="gene_cell"` [#1504].
- Fix backwards compatibility for legacy TOTALVI models [#1502].

#### Contributors

- [@cane11]
- [@jjhong922]
- [@adamgayoso]
- [@romain-lopez]

## Version 0.15

### New in 0.15.5 (2022-04-06)

#### Changes

- Add common types file [#1467].
- New default is to not pin memory during training when using a GPU. This is much better for shared
    GPU environments without any performance regression [#1473].

#### Bug fixes

- Fix LDA user guide bugs [#1479].
- Fix unnecessary warnings, double logging [#1475].

#### Contributors

- [@jjhong922]
- [@adamgayoso]

### New in 0.15.4 (2022-03-28)

#### Changes

- Add peakVI publication reference [#1463].
- Update notebooks with new install functionality for Colab [#1466].
- Simplify changing the training plan for pyro [#1470].
- Optionally scale ELBO by a scalar in {class}`~scvi.train.PyroTrainingPlan` [#1469].

#### Bug fixes

#### Contributors

- [@jjhong922]
- [@adamgayoso]
- [@vitkl]

### New in 0.15.3 (2022-03-24)

#### Changes

#### Bug fixes

- Raise `NotImplementedError` when `categorical_covariate_keys` are used with
    {meth}`scvi.model.SCANVI.load_query_data`. ([#1458]).
- Fix behavior when `continuous_covariate_keys` are used with {meth}`scvi.model.SCANVI.classify`.
    ([#1458]).
- Unlabeled category values are automatically populated when
    {meth}`scvi.model.SCANVI.load_query_data` run on `adata_target` missing labels column.
    ([#1458]).
- Fix dataframe rendering in dark mode docs ([#1448])
- Fix variance constraint in {class}`~scvi.model.AmortizedLDA` that set an artifical bound on
    latent topic variance ([#1445]).
- Fix {meth}`scvi.model.base.ArchesMixin.prepare_query_data` to work cross device (e.g., model
    trained on cuda but method used on cpu; see [#1451]).

#### Contributors

- [@jjhong922]
- [@adamgayoso]

### New in 0.15.2 (2022-03-15)

#### Changes

- Remove setuptools pinned requirement due to new PyTorch 1.11 fix ([#1436]).
- Switch to myst-parsed markdown for docs ([#1435]).
- Add `prepare_query_data(adata, reference_model)` to {class}`~scvi.model.base.ArchesMixin` to
    enable query data cleaning prior to reference mapping ([#1441]).
- Add Human Lung Cell Atlas tutorial ([#1442]).

#### Bug fixes

- Errors when arbitrary kwargs are passed into `setup_anndata()` ([#1439]).
- Fix {class}`scvi.external.SOLO` to use `train_size=0.9` by default, which enables early stopping
    to work properly ([#1438]).
- Fix scArches version warning ([#1431]).
- Fix backwards compat for {class}`~scvi.model.SCANVI` loading ([#1441]).

#### Contributors

- [@jjhong922]
- [@adamgayoso]
- [@grst]

### New in 0.15.1 (2022-03-11)

#### Changes

- Remove `labels_key` from {class}`~scvi.model.MULTIVI` as it is not used in the model ([#1393]).
- Use scvi-tools mean/inv_disp parameterization of negative binomial for
    {class}`~scvi.model.JaxSCVI` likelihood ([#1386]).
- Use `setup` for Flax-based modules ([#1403]).
- Reimplement {class}`~scvi.module.JaxVAE` using inference/generative paradigm with
    {class}`~scvi.module.base.JaxBaseModuleClass` ([#1406]).
- Use multiple particles optionally in {class}`~scvi.model.JaxSCVI` ([#1385]).
- {class}`~scvi.external.SOLO` no longer warns about count data ([#1411]).
- Class docs are now one page on docs site ([#1415]).
- Copied AnnData objects are assigned a new uuid and transfer is attempted ([#1416]).

#### Bug fixes

- Fix an issue with using gene lists and proteins lists as well as `transform_batch` for
    {class}`~scvi.model.TOTALVI` ([#1413]).
- Error gracefully when NaNs present in {class}`~scvi.data.fields.CategoricalJointObsmField`
    ([#1417]).

#### Contributors

- [@jjhong922]
- [@adamgayoso]

### New in 0.15.0 (2022-02-28)

In this release, we have completely refactored the logic behind our data handling strategy (i.e.
`setup_anndata`) to allow for:

1. Readable data handling for existing models.
1. Modular code for easy addition of custom data fields to incorporate into models.
1. Avoidance of unexpected edge cases when more than one model is instantiated in one session.

**Important Note:** This change will not break pipelines for model users (with the exception of a
small change to {class}`~scvi.model.SCANVI`). However, there are several breaking changes for model
developers. The data handling tutorial goes over these changes in detail.

This refactor is centered around the new {class}`~scvi.data.AnnDataManager` class which
orchestrates any data processing necessary for scvi-tools and stores necessary information, rather
than adding additional fields to the AnnData input.

:::{figure} docs/\_static/img/anndata_manager_schematic.svg
:align: center
:alt: Schematic of data handling strategy with AnnDataManager
:class: img-fluid

Schematic of data handling strategy with {class}`~scvi.data.AnnDataManager`
:::

We also have an exciting new experimental Jax-based scVI implementation via
{class}`~scvi.model.JaxSCVI`. While this implementation has limited functionality, we have found it
to be substantially faster than the PyTorch-based implementation. For example, on a 10-core Intel
CPU, Jax on only a CPU can be as fast as PyTorch with a GPU (RTX3090). We will be planning further
Jax integrations in the next releases.

#### Changes

- Major refactor to data handling strategy with the introduction of
    {class}`~scvi.data.AnnDataManager` ([#1237]).
- Prevent clobbering between models using the same AnnData object with model instance specific
    {class}`~scvi.data.AnnDataManager` mappings ([#1342]).
- Add `size_factor_key` to {class}`~scvi.model.SCVI`, {class}`~scvi.model.MULTIVI`,
    {class}`~scvi.model.SCANVI`, and {class}`~scvi.model.TOTALVI` ([#1334]).
- Add references to the scvi-tools journal publication to the README ([#1338], [#1339]).
- Addition of {func}`scvi.model.utils.mde` ([#1372]) for accelerated visualization of scvi-tools
    embeddings.
- Documentation and user guide fixes ([#1364], [#1361])
- Fix for {class}`~scvi.external.SOLO` when {class}`~scvi.model.SCVI` was setup with a `labels_key`
    ([#1354])
- Updates to tutorials ([#1369], [#1371])
- Furo docs theme ([#1290])
- Add {class}`scvi.model.JaxSCVI` and {class}`scvi.module.JaxVAE`, drop Numba dependency for
    checking if data is count data ([#1367]).

#### Breaking changes

- The keyword argument `run_setup_anndata` has been removed from built-in datasets since there is
    no longer a model-agnostic `setup_anndata` method ([#1237]).

- The function `scvi.model._metrics.clustering_scores` has been removed due to incompatbility with
    new data handling ([#1237]).

- {class}`~scvi.model.SCANVI` now takes `unlabeled_category` as an argument to
    {meth}`~scvi.model.SCANVI.setup_anndata` rather than on initialization ([#1237]).

- `setup_anndata` is now a class method on model classes and requires specific function calls to
    ensure proper {class}`~scvi.data.AnnDataManager` setup and model save/load. Any model
    inheriting from {class}`~scvi.model.base.BaseModelClass` will need to re-implement this method
    ([#1237]).

    - To adapt existing custom models to v0.15.0, one can references the guidelines below. For
        some examples of how this was done for the existing models in the codebase, please
        reference the following PRs: ([#1301], [#1302]).
    - `scvi._CONSTANTS` has been changed to `scvi.REGISTRY_KEYS`.
    - `setup_anndata()` functions are now class functions and follow a specific structure. Please
        refer to {meth}`~scvi.model.SCVI.setup_anndata` for an example.
    - `scvi.data.get_from_registry()` has been removed. This method can be replaced by
        {meth}`scvi.data.AnnDataManager.get_from_registry`.
    - The setup dict stored directly on the AnnData object, `adata["_scvi"]`, has been deprecated.
        Instead, this information now lives in {attr}`scvi.data.AnnDataManager.registry`.
    - The data registry can be accessed at {attr}`scvi.data.AnnDataManager.data_registry`.
    - Summary stats can be accessed at {attr}`scvi.data.AnnDataManager.summary_stats`.
    - Any field-specific information (e.g. `adata.obs["categorical_mappings"]`) now lives in
        field-specific state registries. These can be retrieved via the function
        {meth}`~scvi.data.AnnDataManager.get_state_registry`.
    - `register_tensor_from_anndata()` has been removed. To register tensors with no relevant
        `AnnDataField` subclass, create a new a new subclass of
        {class}`~scvi.data.fields.BaseAnnDataField` and add it to appropriate model's
        `setup_anndata()` function.

#### Contributors

- [@jjhong922]
- [@adamgayoso]
- [@watiss]

## Version 0.14

### New in 0.14.6 (2021-02-05)

Bug fixes, minor improvements of docs, code formatting.

#### Changes

- Update black formatting to stable release ([#1324])
- Refresh readme, move tasks image to docs ([#1311]).
- Add 0.14.5 release note to index ([#1296]).
- Add test to ensure extra {class}`~scvi.model.SCANVI` training of a pre-trained
    {class}`~scvi.model.SCVI` model does not change original model weights ([#1284]).
- Fix issue in {class}`~scvi.model.TOTALVI` protein background prior initialization to not include
    protein measurements that are known to be missing ([#1282]).
- Upper bound setuptools due to PyTorch import bug ([#1309]).

#### Contributors

- [@adamgayoso]
- [@watiss]
- [@jjhong922]

### New in 0.14.5 (2021-11-22)

Bug fixes, new tutorials.

#### Changes

- Fix `kl_weight` floor for Pytorch-based models ([#1269]).
- Add support for more Pyro guides ([#1267]).
- Update scArches, harmonization tutorials, add basic R tutorial, tabula muris label transfer
    tutorial ([#1274]).

#### Contributors

- [@adamgayoso]
- [@jjhong922]
- [@watiss]
- [@vitkl]

### New in 0.14.4 (2021-11-16)

Bug fixes, some tutorial improvements.

#### Changes

- `kl_weight` handling for Pyro-based models ([#1242]).
- Allow override of missing protein inference in {class}`~scvi.model.TOTALVI` ([#1251]). This
    allows to treat all 0s in a particular batch for one protein as biologically valid.
- Fix load documentation (e.g., {meth}`~scvi.model.SCVI.load`, {meth}`~scvi.model.TOTALVI.load`)
    ([#1253]).
- Fix model history on load with Pyro-based models ([#1255]).
- Model construction tutorial uses new static setup anndata ([#1257]).
- Add codebase overview figure to docs ([#1231]).

#### Contributors

- [@adamgayoso]
- [@jjhong922]
- [@watiss]

### New in 0.14.3 (2021-10-19)

Bug fix.

#### Changes

- Bug fix to {func}`~scvi.model.base.BaseModelClass` to retain tensors registered by
    `register_tensor_from_anndata` ([#1235]).
- Expose an instance of our `DocstringProcessor` to aid in documenting derived implementations of
    `setup_anndata` method ([#1235]).

#### Contributors

- [@adamgayoso]
- [@jjhong922]
- [@watiss]

### New in 0.14.2 (2021-10-18)

Bug fix and new tutorial.

#### Changes

- Bug fix in {class}`~scvi.external.RNAStereoscope` where loss was computed with mean for a
    minibatch instead of sum. This ensures reproducibility with the original implementation ([#1228]).
- New Cell2location contributed tutorial ([#1232]).

#### Contributors

- [@adamgayoso]
- [@jjhong922]
- [@vitkl]
- [@watiss]

### New in 0.14.1 (2021-10-11)

Minor hotfixes.

#### Changes

- Filter out mitochrondrial genes as a preprocessing step in the Amortized LDA tutorial ([#1213])
- Remove `verbose=True` argument from early stopping callback ([#1216])

#### Contributors

- [@adamgayoso]
- [@jjhong922]
- [@watiss]

### New in 0.14.0 (2021-10-07)

In this release, we have completely revamped the scvi-tools documentation website by creating a
new set of user guides that provide:

1. The math behind each method (in a succinct, online methods-like way)
1. The relationship between the math and the functions associated with each model
1. The relationship between math variables and code variables

Our previous User Guide guide has been renamed to Tutorials and contains all of our existing
tutorials (including tutorials for developers).

Another noteworthy addition in this release is the implementation of the (amortized) Latent
Dirichlet Allocation (aka LDA) model applied to single-cell gene expression data. We have also
prepared a tutorial that demonstrates how to use this model, using a PBMC 10K dataset from 10x
Genomics as an example application.

Lastly, in this release we have made a change to reduce user and developer confusion by making the
previously global `setup_anndata` method a static class-specific method instead. This provides more
clarity on which parameters are applicable for this call, for each model class. Below is a
before/after for the DESTVI and TOTALVI model classes:

:::{figure} docs/\_static/img/setup_anndata_before_after.svg
:align: center
:alt: setup_anndata before and after
:class: img-fluid

`setup_anndata` before and after
:::

#### Changes

- Added fixes to support PyTorch Lightning 1.4 ([#1103])
- Simplified data handling in R tutorials with sceasy and addressed bugs in package installation
    ([#1122]).
- Moved library size distribution computation to model init ([#1123])
- Updated Contribution docs to describe how we backport patches ([#1129])
- Implemented Latent Dirichlet Allocation as a PyroModule ([#1132])
- Made `setup_anndata` a static method on model classes rather than one global function ([#1150])
- Used Pytorch Lightning's `seed_everything` method to set seed ([#1151])
- Fixed a bug in {class}`~scvi.model.base.PyroSampleMixin` for posterior sampling ([#1158])
- Added CITE-Seq datasets ([#1182])
- Added user guides to our documentation ([#1127], [#1157], [#1180], [#1193], [#1183], [#1204])
- Early stopping now prints the reason for stopping when applicable ([#1208])

#### Breaking changes

- `setup_anndata` is now an abstract method on model classes. Any model inheriting from
    {class}`~scvi.model.base.BaseModelClass` will need to implement this method ([#1150])

#### Contributors

- [@adamgayoso]
- [@PierreBoyeau]
- [@talashuach]
- [@jjhong922]
- [@watiss]
- [@mjayasur]
- [@vitkl]
- [@galenxing]

## Version 0.13

### New in 0.13.0 (2021-08-23)

#### Changes

- Added {class}`~scvi.model.MULTIVI` ([#1115], [#1118]).
- Documentation CSS tweaks ([#1116]).

#### Breaking changes

None!

#### Contributors

- [@adamgayoso]
- [@talashuach]
- [@jjhong922]

## Version 0.12

### New in 0.12.2 (2021-08-11)

#### Changes

- Updated `OrderedDict` typing import to support all Python 3.7 versions ([#1114]).

#### Breaking changes

None!

#### Contributors

- [@adamgayoso]
- [@galenxing]
- [@jjhong922]

### New in 0.12.1 (2021-07-29)

#### Changes

- Update Pytorch Lightning version dependency to `>=1.3,<1.4` ([#1104]).

#### Breaking changes

None!

#### Contributors

- [@adamgayoso]
- [@galenxing]

### New in 0.12.0 (2021-07-15)

This release adds features for tighter integration with Pyro for model development, fixes for
{class}`~scvi.external.SOLO`, and other enhancements. Users of {class}`~scvi.external.SOLO` are
strongly encouraged to upgrade as previous bugs will affect performance.

#### Enchancements

- Add {class}`scvi.model.base.PyroSampleMixin` for easier posterior sampling with Pyro ([#1059]).
- Add {class}`scvi.model.base.PyroSviTrainMixin` for automated training of Pyro models ([#1059]).
- Ability to pass kwargs to {class}`~scvi.module.Classifier` when using
    {class}`~scvi.external.SOLO` ([#1078]).
- Ability to get doublet predictions for simulated doublets in {class}`~scvi.external.SOLO`
    ([#1076]).
- Add "comparison" column to differential expression results ([#1074]).
- Clarify {class}`~scvi.external.CellAssign` size factor usage. See class docstring.

#### Changes

- Update minimum Python version to `3.7.2` ([#1082]).
- Slight interface changes to {class}`~scvi.train.PyroTrainingPlan`. `"elbo_train"` and
    `"elbo_test"` are now the average over minibatches as ELBO should be on scale of full data and
    `optim_kwargs` can be set on initialization of training plan ([#1059], [#1101]).
- Use pandas read pickle function for pbmc dataset metadata loading ([#1099]).
- Adds `n_samples_overall` parameter to functions for denoised expression/accesibility/etc. This is
    used in during differential expression ([#1090]).
- Ignore configure optimizers warning when training Pyro-based models ([#1064]).

#### Bug fixes

- Fix scale of library size for simulated doublets and expression in {class}`~scvi.external.SOLO`
    when using observed library size to train original {class}`~scvi.model.SCVI` model ([#1078],
    [#1085]). Currently, library sizes in this case are not appropriately put on the log scale.
- Fix issue where anndata setup with a layer led to errors in {class}`~scvi.external.SOLO`
    ([#1098]).
- Fix `adata` parameter of {func}`scvi.external.SOLO.from_scvi_model`, which previously did nothing
    ([#1078]).
- Fix default `max_epochs` of {class}`~scvi.model.SCANVI` when initializing using pre-trained model
    of {class}`~scvi.model.SCVI` ([#1079]).
- Fix bug in `predict()` function of {class}`~scvi.model.SCANVI`, which only occurred for soft
    predictions ([#1100]).

#### Breaking changes

None!

#### Contributors

- [@vitkl]
- [@adamgayoso]
- [@galenxing]
- [@PierreBoyeau]
- [@Munfred]
- [@njbernstein]
- [@mjayasur]

## Version 0.11

### New in 0.11.0 (2021-05-23)

From the user perspective, this release features the new differential expression functionality (to
be described in a manuscript). For now, it is accessible from
{func}`~scvi.model.SCVI.differential_expression`. From the developer perspective, we made changes
with respect to {class}`scvi.dataloaders.DataSplitter` and surrounding the Pyro backend. Finally,
we also made changes to adapt our code to PyTorch Lightning version 1.3.

#### Changes

- Pass `n_labels` to {class}`~scvi.module.VAE` from {class}`~scvi.model.SCVI` ([#1055]).
- Require PyTorch lightning > 1.3, add relevant fixes ([#1054]).
- Add DestVI reference ([#1060]).
- Add PeakVI links to README ([#1046]).
- Automatic delta and eps computation in differential expression ([#1043]).
- Allow doublet ratio parameter to be changed for used in SOLO ([#1066]).

#### Bug fixes

- Fix an issue where `transform_batch` options in {class}`~scvi.model.TOTALVI` was accidentally
    altering the batch encoding in the encoder, which leads to poor results ([#1072]). This bug was
    introduced in version 0.9.0.

#### Breaking changes

These breaking changes do not affect the user API; though will impact model developers.

- Use PyTorch Lightning data modules for {class}`scvi.dataloaders.DataSplitter` ([#1061]). This
    induces a breaking change in the way the data splitter is used. It is no longer callable and
    now has a `setup` method. See {class}`~scvi.train.TrainRunner` and its source code, which is
    straightforward.
- No longer require training plans to be initialized with `n_obs_training` argument ([#1061]).
    `n_obs_training` is now a property that can be set before actual training to rescale the loss.
- Log Pyro loss as `train_elbo` and sum over steps ([#1071])

#### Contributors

- [@adamgayoso]
- [@romain-lopez]
- [@PierreBoyeau]
- [@talashuach]
- [@cataclysmus]
- [@njbernstein]

## Version 0.10

### New in 0.10.1 (2021-05-04)

#### Changes

- Includes new optional variance parameterization for the `Encoder` module ([#1037]).
- Provides new way to select subpopulations for DE using Pandas queries ([#1041]).
- Update reference to peakVI ([#1046]).
- Pin Pytorch Lightning version to \<1.3

#### Contributors

- [@adamgayoso]
- [@PierreBoyeau]
- [@talashuach]

### New in 0.10.0 (2021-04-20)

#### Changes

- PeakVI minor enhancements to differential accessibility and fix scArches support ([#1019])
- Add DestVI to the codebase ([#1011])
- Versioned tutorial links ([#1005])
- Remove old VAEC ([#1006])
- Use `.numpy()` to convert torch tensors to numpy ndarrays ([#1016])
- Support backed AnnData ([#1017]), just load anndata with `scvi.data.read_h5ad(path, backed='r+')`
- Solo interface enhancements ([#1009])
- Updated README ([#1028])
- Use Python warnings instead of logger warnings ([#1021])
- Change totalVI protein background default to `False` is fewer than 10 proteins used ([#1034])

#### Bug fixes

- Fix `SaveBestState` warning ([#1024])
- New default SCANVI max epochs if loaded with pretrained SCVI model ([#1025]), restores old
    `<v0.9` behavior.
- Fix marginal log likelihood computation, which was only being computed on final minibatch of a
    dataloader. This bug was introduced in the `0.9.X` versions ([#1033]).
- Fix bug where extra categoricals were not properly extended in `transfer_anndata_setup` ([#1030]).

#### Contributors

- [@adamgayoso]
- [@romain-lopez]
- [@talashuach]
- [@mjayasur]
- [@wukathy]
- [@PierreBoyeau]
- [@morris-frank]

## Version 0.9

### New in 0.9.1 (2021-03-20)

#### Changes

- Update Pyro module backend to better enfore usage of `model` and `guide`, automate passing of
    number of training examples to Pyro modules ([#990])
- Minimum Pyro version bumped ([#988])
- Improve docs clarity ([#989])
- Add glossary to developer user guide ([#999])
- Add num threads config option to `scvi.settings` ([#1001])
- Add CellAssign tutorial ([#1004])

#### Contributors

- [@adamgayoso]
- [@galenxing]
- [@mjayasur]
- [@wukathy]

### New in 0.9.0 (2021-03-03)

This release features our new software development kit for building new probabilistic models. Our
hope is that others will be able to develop new models by importing scvi-tools into their own
packages.

#### Important changes

From the user perspective, there are two package-wide API breaking changes and one
{class}`~scvi.model.SCANVI` specific breaking change enumerated below. From the method developer
perspective, the entire model backend has been revamped using PyTorch Lightning, and no old code
will be compatible with this and future versions. Also, we dropped support for Python 3.6.

##### Breaking change: The `train` method

- `n_epochs` is now `max_epochs` for consistency with PytorchLightning and to better relect the
    functionality of the parameter.
- `use_cuda` is now `use_gpu` for consistency with PytorchLightning.
- `frequency` is now `check_val_every_n_epoch` for consistency with PytorchLightning.
- `train_fun_kwargs` and `kwargs` throughout the `train()` methods in the codebase have been
    removed and various arguments have been reorganized into `plan_kwargs` and `trainer_kwargs`.
    Generally speaking, `plan_kwargs` deal with model optimization like kl warmup, while
    `trainer_kwargs` deal with the actual training loop like early stopping.

##### Breaking change: GPU handling

- `use_cuda` was removed from the init of each model and was not replaced by `use_gpu`. By default
    every model is intialized on CPU but can be moved to a device via `model.to_device()`. If a
    model is trained with `use_gpu=True` the model will remain on the GPU after training.
- When loading saved models, scvi-tools will always attempt to load the model on GPU unless
    otherwise specified.
- We now support specifying which GPU device to use if there are multiple available GPUs.

##### Breaking change: {class}`~scvi.model.SCANVI`

- {class}`~scvi.model.SCANVI` no longer pretrains an {class}`~scvi.model.SCVI` model by default.
    This functionality however is preserved via the new {func}`~scvi.model.SCANVI.from_scvi_model`
    method.
- `n_epochs_unsupervised` and `n_epochs_semisupervised` have been removed from `train`. It has been
    replaced with `max_epochs` for semisupervised training.
- `n_samples_per_label` is a new argument which will subsample the number of labelled training
    examples to train on per label each epoch.

#### New Model Implementations

- {class}`~scvi.model.PEAKVI` implementation ([#877], [#921])
- {class}`~scvi.external.SOLO` implementation ([#923], [#933])
- {class}`~scvi.external.CellAssign` implementation ([#940])
- {class}`~scvi.external.RNAStereoscope` and {class}`~scvi.external.SpatialStereoscope`
    implementation ([#889], [#959])
- Pyro integration via {class}`~scvi.module.base.PyroBaseModuleClass` ([#895] [#903], [#927],
    [#931])

#### Enhancements

- {class}`~scvi.model.SCANVI` bug fixes ([#879])
- {class}`~scvi.external.GIMVI` moved to external api ([#885])
- {class}`~scvi.model.TOTALVI`, {class}`~scvi.model.SCVI`, and {class}`~scvi.model.SCANVI` now
    support multiple covariates ([#886])
- Added callback for saving the best state of a model ([#887])
- Option to disable progress bar ([#905])
- load() documentation improvements ([#913])
- updated tutorials, guides, documentation ([#924], [#925], [#929], [#934], [#947], [#971])
- track is now public ([#938])
- {class}`~scvi.model.SCANVI` now logs classficiation loss ([#966])
- get_likelihood_parameter() bug ([#967])
- model.history are now pandas DataFrames ([#949])

#### Contributors

- [@adamgayoso]
- [@galenxing]
- [@romain-lopez]
- [@wukathy]
- [@giovp]
- [@njbernstein]
- [@saketkc]

## Version 0.8

### New in 0.8.1 (2020-12-23)

#### Enhancements

- `freeze_classifier` option in {func}`~scvi.model.SCANVI.load_query_data` for the case when
- `weight_decay` passed to {func}`~scvi.model.SCANVI.train` also passes to `ClassifierTrainer`

### New in 0.8.0 (2020-12-17)

#### Enhancements

##### Online updates of {class}`~scvi.model.SCVI`, {class}`~scvi.model.SCANVI`, and {class}`~scvi.model.TOTALVI` with the scArches method <!-- markdownlint-disable -->

It is now possible to iteratively update these models with new samples, without altering the model
for the "reference" population. Here we use the
[scArches method](https://github.com/theislab/scarches). For usage, please see the tutorial in the
user guide.

To enable scArches in our models, we added a few new options. The first is `encode_covariates`,
which is an `SCVI` option to encode the one-hotted batch covariate. We also allow users to exchange
batch norm in the encoder and decoder with layer norm, which can be though of as batch norm but per
cell. As the layer norm we use has no parameters, it's a bit faster than models with batch norm. We
don't find many differences between using batch norm or layer norm in our models, though we have
kept defaults the same in this case. To run scArches effectively, batch norm should be exhanged
with layer norm.

##### Empirical initialization of protein background parameters with totalVI

The learned prior parameters for the protein background were randomly initialized. Now, they can be
set with the `empirical_protein_background_prior` option in {class}`~scvi.model.TOTALVI`. This
option fits a two-component Gaussian mixture model per cell, separating those proteins that are
background for the cell and those that are foreground, and aggregates the learned mean and variance
of the smaller component across cells. This computation is done per batch, if the `batch_key` was
registered. We emphasize this is just for the initialization of a learned parameter in the model.

##### Use observed library size option

Many of our models like `SCVI`, `SCANVI`, and {class}`~scvi.model.TOTALVI` learn a latent library
size variable. The option `use_observed_lib_size` may now be passed on model initialization. We
have set this as `True` by default, as we see no regression in performance, and training is a bit
faster.

#### Important changes

- To facilitate these enhancements, saved {class}`~scvi.model.TOTALVI` models from previous
    versions will not load properly. This is due to an architecture change of the totalVI encoder,
    related to latent library size handling.
- The default latent distribtuion for {class}`~scvi.model.TOTALVI` is now `"normal"`.
- Autotune was removed from this release. We could not maintain the code given the new API changes
    and we will soon have alternative ways to tune hyperparameters.
- Protein names during `setup_anndata` are now stored in `adata.uns["_scvi"]["protein_names"]`,
    instead of `adata.uns["scvi_protein_names"]`.

#### Bug fixes

- Fixed an issue where the unlabeled category affected the SCANVI architecture prior distribution.
    Unfortunately, by fixing this bug, loading previously trained (\<v0.8.0)
    {class}`~scvi.model.SCANVI` models will fail.

## Version 0.7

### New in 0.7.1 (2020-10-20)

This small update provides access to our new Discourse forum from the documentation.

### New in 0.7.0 (2020-10-14)

scvi is now scvi-tools. Version 0.7 introduces many breaking changes. The best way to learn how to
use scvi-tools is with our documentation and tutorials.

- New high-level API and data loading, please see tutorials and examples for usage.
- `GeneExpressionDataset` and associated classes have been removed.
- Built-in datasets now return `AnnData` objects.
- `scvi-tools` now relies entirely on the [AnnData] format.
- `scvi.models` has been moved to `scvi.core.module`.
- `Posterior` classes have been reduced to wrappers on `DataLoaders`
- `scvi.inference` has been split to `scvi.core.data_loaders` for `AnnDataLoader` classes and
    `scvi.core.trainers` for trainer classes.
- Usage of classes like `Trainer` and `AnnDataLoader` now require the `AnnData` data object as
    input.

## Pre-Version 0.7

### scvi History

The scvi-tools package used to be scvi. This page commemorates all the hard work on the scvi
package by our numerous contributors.

#### Contributors

- [@romain]
- [@adam]
- [@eddie]
- [@jeff]
- [@pierre]
- [@max]
- [@yining]
- [@gabriel]
- [@achille]
- [@chenling]
- [@jules]
- [@david-kelley]
- [@william-yang]
- [@oscar]
- [@casey-greene]
- [@jamie-morton]
- [@valentine-svensson]
- [@stephen-flemming]
- [@michael-raevsky]
- [@james-webber]
- [@galen]
- [@francesco-brundu]
- [@primoz-godec]
- [@eduardo-beltrame]
- [@john-reid]
- [@han-yuan]
- [@gokcen-eraslan]

#### 0.6.7 (2020-8-05)

- downgrade anndata>=0.7 and scanpy>=1.4.6 [@galen]
- make loompy optional, raise sckmisc import error [@adam]
- fix PBMCDataset download bug [@galen]
- fix AnnDatasetFromAnnData \_X in adata.obs bug [@galen]

#### 0.6.6 (2020-7-08)

- add tqdm to within cluster DE genes [@adam]
- restore tqdm to use simple bar instead of ipywidget [@adam]
- move to numpydoc for doctstrings [@adam]
- update issues templates [@adam]
- Poisson variable gene selection [@valentine-svensson]
- BrainSmallDataset set defualt save_path_10X [@gokcen-eraslan]
- train_size must be float between 0.0 and 1.0 [@galen]
- bump dependency versions [@galen]
- remove reproducibility notebook [@galen]
- fix scanVI dataloading [@pierre]

#### 0.6.5 (2020-5-10)

- updates to totalVI posterior functions and notebooks [@adam]
- update seurat v3 HVG selection now using skmisc loess [@adam]

#### 0.6.4 (2020-4-14)

- add back Python 3.6 support [@adam]
- get_sample_scale() allows gene selection [@valentine-svensson]
- bug fix to the dataset to anndata method with how cell measurements are stored [@adam]
- fix requirements [@adam]

#### 0.6.3 (2020-4-01)

- bug in version for Louvian in setup.py [@adam]

#### 0.6.2 (2020-4-01)

- update highly variable gene selection to handle sparse matrices [@adam]
- update DE docstrings [@pierre]
- improve posterior save load to also handle subclasses [@pierre]
- Create NB and ZINB distributions with torch and refactor code accordingly [@pierre]
- typos in autozivae [@achille]
- bug in csc sparse matrices in anndata data loader [@adam]

#### 0.6.1 (2020-3-13)

- handles gene and cell attributes with the same name [@han-yuan]
- fixes anndata overwriting when loading [@adam], [@pierre]
- formatting in basic tutorial [@adam]

#### 0.6.0 (2020-2-28)

- updates on TotalVI and LDVAE [@adam]
- fix documentation, compatibility and diverse bugs [@adam], [@pierre] [@romain]
- fix for external module on scanpy [@galen]

#### 0.5.0 (2019-10-17)

- do not automatically upper case genes [@adam]
- AutoZI [@oscar]
- Made the intro tutorial more user friendly [@adam]
- Tests for LDVAE notebook [@adam]
- black codebase [@achille] [@gabriel] [@adam]
- fix compatibility issues with sklearn and numba [@romain]
- fix Anndata [@francesco-brundu]
- docstring, totalVI, totalVI notebook and CITE-seq data [@adam]
- fix type [@eduardo-beltrame]
- fixing installation guide [@jeff]
- improved error message for dispersion [@stephen-flemming]

#### 0.4.1 (2019-08-03)

- docstring [@achille]
- differential expression [@oscar] [@pierre]

#### 0.4.0 (2019-07-25)

- gimVI [@achille]
- synthetic correlated datasets, fixed bug in marginal log likelihood [@oscar]
- autotune, dataset enhancements [@gabriel]
- documentation [@jeff]
- more consistent posterior API, docstring, validation set [@adam]
- fix anndataset [@michael-raevsky]
- linearly decoded VAE [@valentine-svensson]
- support for scanpy, fixed bugs, dataset enhancements [@achille]
- fix filtering bug, synthetic correlated datasets, docstring, differential expression [@pierre]
- better docstring [@jamie-morton]
- classifier based on library size for doublet detection [@david-kelley]

#### 0.3.0 (2019-05-03)

- corrected notebook [@jules]
- added UMAP and updated harmonization code [@chenling] [@romain]
- support for batch indices in csvdataset [@primoz-godec]
- speeding up likelihood computations [@william-yang]
- better anndata interop [@casey-greene]
- early stopping based on classifier accuracy [@david-kelley]

#### 0.2.4 (2018-12-20)

- updated to torch v1 [@jules]
- added stress tests for harmonization [@chenling]
- fixed autograd breaking [@romain]
- make removal of empty cells more efficient [@john-reid]
- switch to os.path.join [@casey-greene]

#### 0.2.2 (2018-11-08)

- added baselines and datasets for sMFISH imputation [@jules]
- added harmonization content [@chenling]
- fixing bugs on DE [@romain]

#### 0.2.0 (2018-09-04)

- annotation notebook [@eddie]
- Memory footprint management [@jeff]
- updated early stopping [@max]
- docstring [@james-webber]

#### 0.1.6 (2018-08-08)

- MMD and adversarial inference wrapper [@eddie]
- Documentation [@jeff]
- smFISH data imputation [@max]

#### 0.1.5 (2018-07-24)

- Dataset additions [@eddie]
- Documentation [@yining]
- updated early stopping [@max]

#### 0.1.3 (2018-06-22)

- Notebook enhancement [@yining]
- Semi-supervision [@eddie]

#### 0.1.2 (2018-06-13)

- First release on PyPi
- Skeleton code & dependencies [@jeff]
- Unit tests [@max]
- PyTorch implementation of scVI [@eddie] [@max]
- Dataset preprocessing [@eddie] [@max] [@yining]

#### 0.1.0 (2017-09-05)

- First scVI TensorFlow version [@romain]

[#1001]: https://github.com/YosefLab/scvi-tools/pull/1001
[#1004]: https://github.com/YosefLab/scvi-tools/pull/1004
[#1005]: https://github.com/YosefLab/scvi-tools/pull/1005
[#1006]: https://github.com/YosefLab/scvi-tools/pull/1006
[#1009]: https://github.com/YosefLab/scvi-tools/pull/1009
[#1011]: https://github.com/YosefLab/scvi-tools/pull/1011
[#1016]: https://github.com/YosefLab/scvi-tools/pull/1016
[#1017]: https://github.com/YosefLab/scvi-tools/pull/1017
[#1019]: https://github.com/YosefLab/scvi-tools/pull/1019
[#1021]: https://github.com/YosefLab/scvi-tools/pull/1021
[#1024]: https://github.com/YosefLab/scvi-tools/pull/1025
[#1025]: https://github.com/YosefLab/scvi-tools/pull/1025
[#1028]: https://github.com/YosefLab/scvi-tools/pull/1028
[#1030]: https://github.com/YosefLab/scvi-tools/pull/1033
[#1033]: https://github.com/YosefLab/scvi-tools/pull/1033
[#1034]: https://github.com/YosefLab/scvi-tools/pull/1034
[#1037]: https://github.com/YosefLab/scvi-tools/pull/1037
[#1041]: https://github.com/YosefLab/scvi-tools/pull/1041
[#1043]: https://github.com/YosefLab/scvi-tools/pull/1043
[#1046]: https://github.com/YosefLab/scvi-tools/pull/1046
[#1054]: https://github.com/YosefLab/scvi-tools/pull/1054
[#1055]: https://github.com/YosefLab/scvi-tools/pull/1055
[#1059]: https://github.com/YosefLab/scvi-tools/pull/1059
[#1060]: https://github.com/YosefLab/scvi-tools/pull/1060
[#1061]: https://github.com/YosefLab/scvi-tools/pull/1061
[#1064]: https://github.com/YosefLab/scvi-tools/pull/1064
[#1066]: https://github.com/YosefLab/scvi-tools/pull/1066
[#1071]: https://github.com/YosefLab/scvi-tools/pull/1071
[#1072]: https://github.com/YosefLab/scvi-tools/pull/1072
[#1074]: https://github.com/YosefLab/scvi-tools/pull/1074
[#1076]: https://github.com/YosefLab/scvi-tools/pull/1076
[#1078]: https://github.com/YosefLab/scvi-tools/pull/1078
[#1079]: https://github.com/YosefLab/scvi-tools/pull/1079
[#1082]: https://github.com/YosefLab/scvi-tools/pull/1082
[#1085]: https://github.com/YosefLab/scvi-tools/pull/1085
[#1090]: https://github.com/YosefLab/scvi-tools/pull/1090
[#1098]: https://github.com/YosefLab/scvi-tools/pull/1098
[#1099]: https://github.com/YosefLab/scvi-tools/pull/1099
[#1100]: https://github.com/YosefLab/scvi-tools/pull/1100
[#1101]: https://github.com/YosefLab/scvi-tools/pull/1101
[#1103]: https://github.com/YosefLab/scvi-tools/pull/1103
[#1104]: https://github.com/YosefLab/scvi-tools/pull/1104
[#1114]: https://github.com/YosefLab/scvi-tools/pull/1114
[#1115]: https://github.com/YosefLab/scvi-tools/pull/1115
[#1116]: https://github.com/YosefLab/scvi-tools/pull/1116
[#1118]: https://github.com/YosefLab/scvi-tools/pull/1118
[#1122]: https://github.com/YosefLab/scvi-tools/pull/1122
[#1123]: https://github.com/YosefLab/scvi-tools/pull/1123
[#1127]: https://github.com/YosefLab/scvi-tools/pull/1127
[#1129]: https://github.com/YosefLab/scvi-tools/pull/1129
[#1132]: https://github.com/YosefLab/scvi-tools/pull/1132
[#1150]: https://github.com/YosefLab/scvi-tools/pull/1150
[#1151]: https://github.com/YosefLab/scvi-tools/pull/1151
[#1157]: https://github.com/YosefLab/scvi-tools/pull/1157
[#1158]: https://github.com/YosefLab/scvi-tools/pull/1158
[#1180]: https://github.com/YosefLab/scvi-tools/pull/1180
[#1182]: https://github.com/YosefLab/scvi-tools/pull/1182
[#1183]: https://github.com/YosefLab/scvi-tools/pull/1183
[#1193]: https://github.com/YosefLab/scvi-tools/pull/1193
[#1204]: https://github.com/YosefLab/scvi-tools/pull/1204
[#1208]: https://github.com/YosefLab/scvi-tools/pull/1208
[#1213]: https://github.com/YosefLab/scvi-tools/pull/1213
[#1216]: https://github.com/YosefLab/scvi-tools/pull/1216
[#1228]: https://github.com/YosefLab/scvi-tools/pull/1228
[#1231]: https://github.com/YosefLab/scvi-tools/pull/1231
[#1232]: https://github.com/YosefLab/scvi-tools/pull/1232
[#1235]: https://github.com/YosefLab/scvi-tools/pull/1235
[#1237]: https://github.com/YosefLab/scvi-tools/pull/1237
[#1242]: https://github.com/YosefLab/scvi-tools/pull/1242
[#1251]: https://github.com/YosefLab/scvi-tools/pull/1251
[#1253]: https://github.com/YosefLab/scvi-tools/pull/1253
[#1255]: https://github.com/YosefLab/scvi-tools/pull/1255
[#1257]: https://github.com/YosefLab/scvi-tools/pull/1257
[#1267]: https://github.com/YosefLab/scvi-tools/pull/1267
[#1269]: https://github.com/YosefLab/scvi-tools/pull/1269
[#1274]: https://github.com/YosefLab/scvi-tools/pull/1274
[#1282]: https://github.com/YosefLab/scvi-tools/pull/1282
[#1284]: https://github.com/YosefLab/scvi-tools/pull/1284
[#1290]: https://github.com/YosefLab/scvi-tools/pull/1290
[#1296]: https://github.com/YosefLab/scvi-tools/pull/1296
[#1301]: https://github.com/YosefLab/scvi-tools/pull/1301
[#1302]: https://github.com/YosefLab/scvi-tools/pull/1302
[#1309]: https://github.com/YosefLab/scvi-tools/pull/1309
[#1311]: https://github.com/YosefLab/scvi-tools/pull/1311
[#1324]: https://github.com/YosefLab/scvi-tools/pull/1324
[#1334]: https://github.com/YosefLab/scvi-tools/pull/1334
[#1338]: https://github.com/YosefLab/scvi-tools/pull/1338
[#1339]: https://github.com/YosefLab/scvi-tools/pull/1339
[#1342]: https://github.com/YosefLab/scvi-tools/pull/1342
[#1354]: https://github.com/YosefLab/scvi-tools/pull/1354
[#1356]: https://github.com/YosefLab/scvi-tools/pull/1356
[#1361]: https://github.com/YosefLab/scvi-tools/pull/1361
[#1364]: https://github.com/YosefLab/scvi-tools/pull/1364
[#1367]: https://github.com/YosefLab/scvi-tools/pull/1367
[#1369]: https://github.com/YosefLab/scvi-tools/pull/1369
[#1371]: https://github.com/YosefLab/scvi-tools/pull/1371
[#1372]: https://github.com/YosefLab/scvi-tools/pull/1372
[#1385]: https://github.com/YosefLab/scvi-tools/pull/1385
[#1386]: https://github.com/YosefLab/scvi-tools/pull/1386
[#1393]: https://github.com/YosefLab/scvi-tools/pull/1393
[#1403]: https://github.com/YosefLab/scvi-tools/pull/1403
[#1406]: https://github.com/YosefLab/scvi-tools/pull/1406
[#1411]: https://github.com/YosefLab/scvi-tools/pull/1411
[#1413]: https://github.com/YosefLab/scvi-tools/pull/1413
[#1415]: https://github.com/YosefLab/scvi-tools/pull/1415
[#1416]: https://github.com/YosefLab/scvi-tools/pull/1416
[#1417]: https://github.com/YosefLab/scvi-tools/pull/1417
[#1431]: https://github.com/YosefLab/scvi-tools/pull/1431
[#1435]: https://github.com/YosefLab/scvi-tools/pull/1435
[#1436]: https://github.com/YosefLab/scvi-tools/pull/1436
[#1438]: https://github.com/YosefLab/scvi-tools/pull/1438
[#1439]: https://github.com/YosefLab/scvi-tools/pull/1439
[#1441]: https://github.com/YosefLab/scvi-tools/pull/1441
[#1442]: https://github.com/YosefLab/scvi-tools/pull/1442
[#1445]: https://github.com/YosefLab/scvi-tools/pull/1445
[#1448]: https://github.com/YosefLab/scvi-tools/pull/1448
[#1451]: https://github.com/YosefLab/scvi-tools/pull/1451
[#1457]: https://github.com/YosefLab/scvi-tools/pull/1457
[#1458]: https://github.com/YosefLab/scvi-tools/pull/1458
[#1463]: https://github.com/YosefLab/scvi-tools/pull/1463
[#1466]: https://github.com/YosefLab/scvi-tools/pull/1466
[#1467]: https://github.com/YosefLab/scvi-tools/pull/1467
[#1469]: https://github.com/YosefLab/scvi-tools/pull/1469
[#1470]: https://github.com/YosefLab/scvi-tools/pull/1470
[#1473]: https://github.com/YosefLab/scvi-tools/pull/1473
[#1474]: https://github.com/YosefLab/scvi-tools/pull/1474
[#1475]: https://github.com/YosefLab/scvi-tools/pull/1475
[#1479]: https://github.com/YosefLab/scvi-tools/pull/1479
[#1498]: https://github.com/YosefLab/scvi-tools/pull/1498
[#1499]: https://github.com/YosefLab/scvi-tools/pull/1499
[#1501]: https://github.com/YosefLab/scvi-tools/pull/1501
[#1502]: https://github.com/YosefLab/scvi-tools/pull/1502
[#1504]: https://github.com/YosefLab/scvi-tools/pull/1504
[#1505]: https://github.com/YosefLab/scvi-tools/pull/1505
[#1506]: https://github.com/YosefLab/scvi-tools/pull/1506
[#1508]: https://github.com/YosefLab/scvi-tools/pull/1508
[#1515]: https://github.com/YosefLab/scvi-tools/pull/1515
[#1519]: https://github.com/YosefLab/scvi-tools/pull/1519
[#1520]: https://github.com/YosefLab/scvi-tools/pull/1520
[#1527]: https://github.com/YosefLab/scvi-tools/pull/1527
[#1529]: https://github.com/YosefLab/scvi-tools/pull/1529
[#1532]: https://github.com/YosefLab/scvi-tools/pull/1532
[#1542]: https://github.com/YosefLab/scvi-tools/pull/1542
[#1548]: https://github.com/YosefLab/scvi-tools/pull/1548
[#1555]: https://github.com/YosefLab/scvi-tools/pull/1555
[#1556]: https://github.com/YosefLab/scvi-tools/pull/1556
[#1566]: https://github.com/scverse/scvi-tools/issues/1566
[#1575]: https://github.com/YosefLab/scvi-tools/pull/1575
[#1580]: https://github.com/scverse/scvi-tools/pull/1580
[#1585]: https://github.com/YosefLab/scvi-tools/pull/1585
[#1595]: https://github.com/scverse/scvi-tools/pull/1595
[#1617]: https://github.com/scverse/scvi-tools/pull/1617
[#1618]: https://github.com/scverse/scvi-tools/pull/1618
[#1622]: https://github.com/scverse/scvi-tools/pull/1622
[#1629]: https://github.com/scverse/scvi-tools/pull/1629
[#1637]: https://github.com/scverse/scvi-tools/pull/1637
[#1639]: https://github.com/scverse/scvi-tools/pull/1639
[#1645]: https://github.com/scverse/scvi-tools/pull/1645
[#1657]: https://github.com/scverse/scvi-tools/pull/1657
[#1660]: https://github.com/scverse/scvi-tools/pull/1660
[#1665]: https://github.com/scverse/scvi-tools/pull/1665
[#1667]: https://github.com/scverse/scvi-tools/pull/1667
[#1671]: https://github.com/scverse/scvi-tools/pull/1671
[#1672]: https://github.com/YosefLab/scvi-tools/pull/1672
[#1674]: https://github.com/scverse/scvi-tools/pull/1674
[#1678]: https://github.com/scverse/scvi-tools/pull/1678
[#1683]: https://github.com/YosefLab/scvi-tools/pull/1683
[#1686]: https://github.com/scverse/scvi-tools/pull/1686
[#1689]: https://github.com/YosefLab/scvi-tools/pull/1689
[#1692]: https://github.com/scverse/scvi-tools/pull/1692
[#1695]: https://github.com/YosefLab/scvi-tools/pull/1695
[#1696]: https://github.com/YosefLab/scvi-tools/pull/1696
[#1697]: https://github.com/YosefLab/scvi-tools/pull/1697
[#1700]: https://github.com/scverse/scvi-tools/pull/1700
[#1702]: https://github.com/scverse/scvi-tools/pull/1702
[#1709]: https://github.com/YosefLab/scvi-tools/pull/1709
[#1710]: https://github.com/YosefLab/scvi-tools/pull/1710
[#1711]: https://github.com/YosefLab/scvi-tools/pull/1711
[#1719]: https://github.com/YosefLab/scvi-tools/pull/1719
[#1731]: https://github.com/YosefLab/scvi-tools/pull/1731
[#1732]: https://github.com/YosefLab/scvi-tools/pull/1732
[#1733]: https://github.com/YosefLab/scvi-tools/pull/1733
[#1737]: https://github.com/YosefLab/scvi-tools/pull/1737
[#1741]: https://github.com/YosefLab/scvi-tools/pull/1741
[#1743]: https://github.com/YosefLab/scvi-tools/pull/1743
[#1747]: https://github.com/YosefLab/scvi-tools/pull/1747
[#1749]: https://github.com/YosefLab/scvi-tools/pull/1749
[#1751]: https://github.com/YosefLab/scvi-tools/pull/1751
[#1773]: https://github.com/YosefLab/scvi-tools/pull/1773
[#877]: https://github.com/YosefLab/scvi-tools/pull/887
[#879]: https://github.com/YosefLab/scvi-tools/pull/879
[#885]: https://github.com/YosefLab/scvi-tools/pull/885
[#886]: https://github.com/YosefLab/scvi-tools/pull/886
[#887]: https://github.com/YosefLab/scvi-tools/pull/887
[#889]: https://github.com/YosefLab/scvi-tools/pull/889
[#895]: https://github.com/YosefLab/scvi-tools/pull/895
[#903]: https://github.com/YosefLab/scvi-tools/pull/903
[#905]: https://github.com/YosefLab/scvi-tools/pull/905
[#913]: https://github.com/YosefLab/scvi-tools/pull/913
[#921]: https://github.com/YosefLab/scvi-tools/pull/921
[#923]: https://github.com/YosefLab/scvi-tools/pull/923
[#924]: https://github.com/YosefLab/scvi-tools/pull/924
[#925]: https://github.com/YosefLab/scvi-tools/pull/925
[#927]: https://github.com/YosefLab/scvi-tools/pull/927
[#929]: https://github.com/YosefLab/scvi-tools/pull/929
[#931]: https://github.com/YosefLab/scvi-tools/pull/931
[#933]: https://github.com/YosefLab/scvi-tools/pull/933
[#934]: https://github.com/YosefLab/scvi-tools/pull/934
[#938]: https://github.com/YosefLab/scvi-tools/pull/938
[#940]: https://github.com/YosefLab/scvi-tools/pull/940
[#947]: https://github.com/YosefLab/scvi-tools/pull/947
[#949]: https://github.com/YosefLab/scvi-tools/pull/949
[#959]: https://github.com/YosefLab/scvi-tools/pull/959
[#966]: https://github.com/YosefLab/scvi-tools/pull/966
[#967]: https://github.com/YosefLab/scvi-tools/pull/967
[#971]: https://github.com/YosefLab/scvi-tools/pull/971
[#988]: https://github.com/YosefLab/scvi-tools/pull/988
[#989]: https://github.com/YosefLab/scvi-tools/pull/989
[#990]: https://github.com/YosefLab/scvi-tools/pull/990
[#999]: https://github.com/YosefLab/scvi-tools/pull/999
[@achille]: https://github.com/ANazaret
[@adam]: https://github.com/adamgayoso
[@adamgayoso]: https://github.com/adamgayoso
[@cane11]: https://github.com/cane11
[@casey-greene]: https://github.com/cgreene
[@cataclysmus]: https://github.com/cataclysmus
[@chenling]: https://github.com/chenlingantelope
[@david-kelley]: https://github.com/davek44
[@eddie]: https://github.com/Edouard360
[@eduardo-beltrame]: https://github.com/Munfred
[@florianbarkmann]: https://github.com/FlorianBarkmann
[@francesco-brundu]: https://github.com/fbrundu
[@gabriel]: https://github.com/gabmis
[@galen]: https://github.com/galenxing
[@galenxing]: https://github.com/galenxing
[@giovp]: https://github.com/giovp
[@gokcen-eraslan]: https://github.com/gokceneraslan
[@grst]: https://github.com/grst
[@han-yuan]: https://github.com/hy395
[@james-webber]: https://github.com/jamestwebber
[@jamie-morton]: https://github.com/mortonjt
[@jeff]: https://github.com/jeff-regier
[@jjhong922]: https://github.com/jjhong922
[@john-reid]: https://github.com/JohnReid
[@jules]: https://github.com/jules-samaran
[@marianogabitto]: https://github.com/marianogabitto
[@martinkim0]: https://github.com/martinkim0
[@max]: https://github.com/maxime1310
[@michael-raevsky]: https://github.com/raevskymichail
[@mjayasur]: https://github.com/mjayasur
[@mkarikom]: https://github.com/mkarikom
[@morris-frank]: https://github.com/morris-frank
[@munfred]: https://github.com/Munfred
[@njbernstein]: https://github.com/njbernstein
[@oscar]: https://github.com/oscarclivio
[@pierre]: https://github.com/PierreBoyeau
[@pierreboyeau]: https://github.com/PierreBoyeau
[@primoz-godec]: https://github.com/PrimozGodec
[@ricomnl]: https://github.com/ricomnl
[@rk900]: https://github.com/RK900
[@romain]: https://github.com/romain-lopez
[@romain-lopez]: https://github.com/romain-lopez
[@saketkc]: https://github.com/saketkc
[@stephen-flemming]: https://github.com/sjfleming
[@talashuach]: https://github.com/talashuach
[@tommycelsius]: https://github.com/tommycelsius
[@valentine-svensson]: https://github.com/vals
[@vitkl]: https://github.com/vitkl
[@watiss]: https://github.com/watiss
[@william-yang]: https://github.com/triyangle
[@wukathy]: https://github.com/wukathy
[@yining]: https://github.com/imyiningliu
[genomepy]: https://github.com/vanheeringen-lab/genomepy
[hatch]: https://hatch.pypa.io/latest/
[hugging face models]: https://huggingface.co/models
[keep a changelog]: https://keepachangelog.com/en/1.0.0/
[original scbasset model]: https://github.com/calico/scBasset
[poetry]: https://python-poetry.org/
[semantic versioning]: https://semver.org/spec/v2.0.0.html<|MERGE_RESOLUTION|>--- conflicted
+++ resolved
@@ -10,11 +10,8 @@
 
 #### Added
 
-<<<<<<< HEAD
 - Add a PyTorch implementation of {class}`scvi.external.MRVI`, {pr}`3304`.
-=======
 - Add checkpointing with autotune, {pr}`3452`.
->>>>>>> d2c1cfed
 
 #### Fixed
 
