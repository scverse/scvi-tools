# Release notes

Starting from version 0.20.1, this format is based on [Keep a Changelog], and this project adheres
to [Semantic Versioning]. Full commit history is available in the
[commit logs](https://github.com/scverse/scvi-tools/commits/).

## Version 1.2

### 1.3.0 (2024-XX-XX)

#### Added

#### Fixed

#### Changed

#### Removed

- Add {class}`scvi.external.Decipher` for dimensionality reduction and interpretable
    representation learning in single-cell RNA sequencing data {pr}`3015`.

### 1.2.1 (2024-XX-XX)

#### Added

- Added adaptive handling for last training minibatch of 1-2 cells in case of
    `datasplitter_kwargs={"drop_last": False}` and `train_size = None` by moving them into
    validation set, if available. {pr}`3036`.
- Add `batch_key` and `labels_key` to `scvi.external.SCAR.setup_anndata`.
- Implemented variance of ZINB distribution. {pr}`3044`.
<<<<<<< HEAD
- New Trainingplan argument `update_only_decoder` to use stored latent codes and skip training of
    the encoder.
- Refactored code for minified models.
- Support for minified mode while retaining counts to skip the encoder.
- Add MuData Minification option to {class}`~scvi.model.MULTIVI` and {class}`~scvi.model.TOTALVI` {pr}`3039`.
- MuData support for {class}`~scvi.model.MULTIVI` via the method
    {meth}`~scvi.model.MULTIVI.setup_mudata` {pr}`3038`.

=======
- Add {class}`scvi.external.METHYLVI` for modeling methylation data from single-cell
    bisulfite sequencing (scBS-seq) experiments {pr}`2834`.
  
>>>>>>> bcd7e672
#### Fixed

- Breaking Change: Fix `get_outlier_cell_sample_pairs` function in {class}`scvi.external.MRVI`
    to correctly compute the maxmimum log-density across in-sample cells rather than the
    aggregated posterior log-density {pr}`3007`.
- Fix references to `scvi.external` in `scvi.external.SCAR.setup_anndata`.

#### Changed

#### Removed

### 1.2.0 (2024-09-26)

#### Added

- Add support for Python 3.12 {pr}`2966`.
- Add support for categorial covariates in scArches in `scvi.model.archesmixin` {pr}`2936`.
- Add assertion error in cellAssign for checking duplicates in celltype markers {pr}`2951`.
- Add `scvi.external.poissonvi.get_region_factors` {pr}`2940`.
- {attr}`scvi.settings.dl_persistent_workers` allows using persistent workers in
    {class}`scvi.dataloaders.AnnDataLoader` {pr}`2924`.
- Add option for using external indexes in data splitting classes that are under `scvi.dataloaders`
    by passing `external_indexing=list[train_idx,valid_idx,test_idx]` as well as in all models
    available {pr}`2902`.
- Add warning if creating data splits in `scvi.dataloaders` that create last batch with less than 3
    cells {pr}`2916`.
- Add new experimental functional API for hyperparameter tuning with
    {func}`scvi.autotune.run_autotune` and {class}`scvi.autotune.AutotuneExperiment` to replace
    {class}`scvi.autotune.ModelTuner`, {class}`scvi.autotune.TunerManager`, and
    {class}`scvi.autotune.TuneAnalysis` {pr}`2561`.
- Add experimental class {class}`scvi.nn.Embedding` implementing methods for extending embeddings
    {pr}`2574`.
- Add experimental support for representing batches with continuously-valued embeddings by passing
    in `batch_representation="embedding"` to {class}`scvi.model.SCVI` {pr}`2576`.
- Add experimental mixin classes {class}`scvi.model.base.EmbeddingMixin` and
    {class}`scvi.module.base.EmbeddingModuleMixin` {pr}`2576`.
- Add option to generate synthetic spatial coordinates in {func}`scvi.data.synthetic_iid` with
    argument `generate_coordinates` {pr}`2603`.
- Add experimental support for using custom {class}`lightning.pytorch.core.LightningDataModule`s
    in {func}`scvi.autotune.run_autotune` {pr}`2605`.
- Add {class}`scvi.external.VELOVI` for RNA velocity estimation using variational inference
    {pr}`2611`.
- Add `unsigned` argument to {meth}`scvi.hub.HubModel.pull_from_s3` to allow for unsigned
    downloads of models from AWS S3 {pr}`2615`.
- Add support for `batch_key` in {meth}`scvi.model.CondSCVI.setup_anndata` {pr}`2626`.
- Add support for {meth}`scvi.model.base.RNASeqMixin` in {class}`scvi.model.CondSCVI` {pr}`2915`.
- Add `load_best_on_end` argument to {class}`scvi.train.SaveCheckpoint` to load the best model
    state at the end of training {pr}`2672`.
- Add experimental class {class}`scvi.distributions.BetaBinomial` implementing the Beta-Binomial
    distribution with mean-dispersion parameterization for modeling scBS-seq methylation data
    {pr}`2692`.
- Add support for custom dataloaders in {class}`scvi.model.base.VAEMixin` methods by specifying
    the `dataloader` argument {pr}`2748`.
- Add option to use a normal distribution in the generative model of {class}`scvi.model.SCVI` by
    passing in `gene_likelihood="normal"` {pr}`2780`.
- Add {class}`scvi.external.MRVI` for modeling sample-level heterogeneity in single-cell RNA-seq
    data {pr}`2756`.
- Add support for reference mapping with {class}`mudata.MuData` models to
    {class}`scvi.model.base.ArchesMixin` {pr}`2578`.
- Add argument `return_mean` to {meth}`scvi.model.base.VAEMixin.get_reconstruction_error`
    and {meth}`scvi.model.base.VAEMixin.get_elbo` to allow computation
    without averaging across cells {pr}`2362`.
- Add support for setting `weights="importance"` in
    {meth}`scvi.model.SCANVI.differential_expression` {pr}`2362`.

#### Changed

- Deprecate {func}`scvi.data.cellxgene`, to be removed in v1.3. Please directly use the
    [cellxgene-census](https://chanzuckerberg.github.io/cellxgene-census/) instead {pr}`2542`.
- Deprecate {func}`scvi.nn.one_hot`, to be removed in v1.3. Please directly use the
    `one_hot` function in PyTorch instead {pr}`2608`.
- Deprecate {class}`scvi.train.SaveBestState`, to be removed in v1.3. Please use
    {class}`scvi.train.SaveCheckpoint` instead {pr}`2673`.
- Deprecate `save_best` argument in {meth}`scvi.model.PEAKVI.train` and
    {meth}`scvi.model.MULTIVI.train`, to be removed in v1.3. Please pass in `enable_checkpointing`
    or specify a custom checkpointing procedure with {class}`scvi.train.SaveCheckpoint` instead
    {pr}`2673`.
- Move {func}`scvi.model.base._utils._load_legacy_saved_files` to
    {func}`scvi.model.base._save_load._load_legacy_saved_files` {pr}`2731`.
- Move {func}`scvi.model.base._utils._load_saved_files` to
    {func}`scvi.model.base._save_load._load_saved_files` {pr}`2731`.
- Move {func}`scvi.model.base._utils._initialize_model` to
    {func}`scvi.model.base._save_load._initialize_model` {pr}`2731`.
- Move {func}`scvi.model.base._utils._validate_var_names` to
    {func}`scvi.model.base._save_load._validate_var_names` {pr}`2731`.
- Move {func}`scvi.model.base._utils._prepare_obs` to
    {func}`scvi.model.base._de_core._prepare_obs` {pr}`2731`.
- Move {func}`scvi.model.base._utils._de_core` to
    {func}`scvi.model.base._de_core._de_core` {pr}`2731`.
- Move {func}`scvi.model.base._utils._fdr_de_prediction` to
    {func}`scvi.model.base._de_core_._fdr_de_prediction` {pr}`2731`.
- {func}`scvi.data.synthetic_iid` now generates unique variable names for protein and
    accessibility data {pr}`2739`.
- The `data_module` argument in {meth}`scvi.model.base.UnsupervisedTrainingMixin.train` has been
    renamed to `datamodule` for consistency {pr}`2749`.
- Change the default saving method of variable names for {class}`mudata.MuData` based models
    (_e.g._ {class}`scvi.model.TOTALVI`) to a dictionary of per-mod variable names instead of a
    concatenated array of all variable names. Users may replicate the previous behavior by
    passing in `legacy_mudata_format=True` to {meth}`scvi.model.base.BaseModelClass.save`
    {pr}`2769`.
- Changed internal activation function in {class}`scvi.nn.DecoderTOTALVI` to Softplus to
    increase numerical stability. This is the new default for new models. Previously trained models
    will be loaded with exponential activation function {pr}`2913`.

#### Fixed

- Fix logging of accuracy for cases with 1 sample per class in scANVI {pr}`2938`.
- Disable adversarial classifier if training with a single batch.
    Previously this raised a None error {pr}`2914`.
- {meth}`~scvi.model.SCVI.get_normalized_expression` fixed for Poisson distribution and
    Negative Binomial with latent_library_size {pr}`2915`.
- Fix {meth}`scvi.module.VAE.marginal_ll` when `n_mc_samples_per_pass=1` {pr}`2362`.
- {meth}`scvi.module.VAE.marginal_ll` when `n_mc_samples_per_pass=1` {pr}`2362`.
- Enable option to drop_last minibatch during training by `datasplitter_kwargs={"drop_last": True}`
    {pr}`2926`.
- Fix JAX to be deterministic on CUDA when seed is manually set {pr}`2923`.

#### Removed

- Remove {class}`scvi.autotune.ModelTuner`, {class}`scvi.autotune.TunerManager`, and
    {class}`scvi.autotune.TuneAnalysis` in favor of new experimental functional API with
    {func}`scvi.autotune.run_autotune` and {class}`scvi.autotune.AutotuneExperiment` {pr}`2561`.
- Remove `feed_labels` argument and corresponding code paths in {meth}`scvi.module.SCANVAE.loss`
    {pr}`2644`.
- Remove {class}`scvi.train._callbacks.MetricsCallback` and argument `additional_val_metrics` in
    {class}`scvi.train.Trainer` {pr}`2646`.

## Version 1.1

### 1.1.6 (2024-08-19)

#### Fixed

- Breaking change: In `scvi.autotune._manager` we changed the parameter in RunConfig from
    `local_dir` to `storage_path` see issue `2908` {pr}`2689`.

### 1.1.5 (2024-06-30)

### 1.1.4 (2024-06-30)

#### Added

- Add argument `return_logits` to {meth}`scvi.external.SOLO.predict` that allows returning logits
    instead of probabilities when passing in `soft=True` to replicate the buggy behavior previous
    to v1.1.3 {pr}`2870`.

### 1.1.3 (2024-06-26)

#### Fixed

- Breaking change: Fix {meth}`scvi.external.SOLO.predict` to correctly return probabiities
    instead of logits when passing in `soft=True` (the default option) {pr}`2689`.
- Breaking change: Fix {class}`scvi.dataloaders.SemiSupervisedDataSplitter` to properly sample
    unlabeled observations without replacement {pr}`2816`.

### 1.1.2 (2024-03-01)

#### Changed

- Address AnnData >= 0.10 deprecation warning for {func}`anndata.read` by replacing instances with
    {func}`anndata.read_h5ad` {pr}`2531`.
- Address AnnData >= 0.10 deprecation warning for {class}`anndata._core.sparse_dataset.SparseDataset`
    by replacing instances with {class}`anndata.experimental.CSCDataset` and
    {class}`anndata.experimental.CSRDataset` {pr}`2531`.

### 1.1.1 (2024-02-19)

#### Fixed

- Correctly apply non-default user parameters in {class}`scvi.external.POISSONVI` {pr}`2522`.

### 1.1.0 (2024-02-13)

#### Added

- Add {class}`scvi.external.ContrastiveVI` for contrastiveVI {pr}`2242`.
- Add {class}`scvi.dataloaders.BatchDistributedSampler` for distributed training {pr}`2102`.
- Add `additional_val_metrics` argument to {class}`scvi.train.Trainer`, allowing to specify
    additional metrics to compute and log during the validation loop using
    {class}`scvi.train._callbacks.MetricsCallback` {pr}`2136`.
- Expose `accelerator` and `device` arguments in {meth}`scvi.hub.HubModel.load_model` `pr`{2166}.
- Add `load_sparse_tensor` argument in {class}`scvi.data.AnnTorchDataset` for directly loading
    SciPy CSR and CSC data structures to their PyTorch counterparts, leading to faster data loading
    depending on the sparsity of the data {pr}`2158`.
- Add per-group LFC information to
    {meth}`scvi.criticism.PosteriorPredictiveCheck.differential_expression`. `metrics["diff_exp"]`
    is now a dictionary where `summary` stores the summary dataframe, and `lfc_per_model_per_group`
    stores the per-group LFC {pr}`2173`.
- Expose {meth}`torch.save` keyword arguments in {class}`scvi.model.base.BaseModelClass.save`
    and {class}`scvi.external.GIMVI.save` {pr}`2200`.
- Add `model_kwargs` and `train_kwargs` arguments to {meth}`scvi.autotune.ModelTuner.fit`
    {pr}`2203`.
- Add `datasplitter_kwargs` to model `train` methods {pr}`2204`.
- Add `use_posterior_mean` argument to {meth}`scvi.model.SCANVI.predict` for stochastic prediction
    of celltype labels {pr}`2224`.
- Add support for Python 3.10+ type annotations in {class}`scvi.autotune.ModelTuner` {pr}`2239`.
- Add option to log device statistics in {meth}`scvi.autotune.ModelTuner.fit` with argument
    `monitor_device_stats` {pr}`2260`.
- Add option to pass in a random seed to {meth}`scvi.autotune.ModelTuner.fit` with argument `seed`
    {pr}`2260`.
- Automatically log the learning rate when `reduce_lr_on_plateau=True` in training plans
    {pr}`2280`.
- Add {class}`scvi.external.POISSONVI` to model scATAC-seq fragment counts with a Poisson
    distribution {pr}`2249`
- {class}`scvi.train.SemiSupervisedTrainingPlan` now logs the classifier calibration error
    {pr}`2299`.
- Passing `enable_checkpointing=True` into `train` methods is now compatible with our model saves.
    Additional options can be specified by initializing with {class}`scvi.train.SaveCheckpoint`
    {pr}`2317`.
- {attr}`scvi.settings.dl_num_workers` is now correctly applied as the default `num_workers` in
    {class}`scvi.dataloaders.AnnDataLoader` {pr}`2322`.
- Passing in `indices` to {class}`scvi.criticism.PosteriorPredictiveCheck` allows for running
    metrics on a subset of the data {pr}`2361`.
- Add `seed` argument to {func}`scvi.model.utils.mde` for reproducibility {pr}`2373`.
- Add {meth}`scvi.hub.HubModel.save` and {meth}`scvi.hub.HubMetadata.save` {pr}`2382`.
- Add support for Optax 0.1.8 by renaming instances of {func}`optax.additive_weight_decay` to
    {func}`optax.add_weight_decay` {pr}`2396`.
- Add support for hosting {class}`scvi.hub.HubModel` on AWS S3 via
    {meth}`scvi.hub.HubModel.pull_from_s3` and {meth}`scvi.hub.HubModel.push_to_s3` {pr}`2378`.
- Add clearer error message for {func}`scvi.data.poisson_gene_selection` when input data does not
    contain raw counts {pr}`2422`.
- Add API for using custom dataloaders with {class}`scvi.model.SCVI` by making `adata` argument
    optional on initialization and adding optional argument `data_module` to
    {meth}`scvi.model.base.UnsupervisedTrainingMixin.train` {pr}`2467`.
- Add support for Ray 2.8-2.9 in {class}`scvi.autotune.ModelTuner` {pr}`2478`.

#### Fixed

- Fix bug where `n_hidden` was not being passed into {class}`scvi.nn.Encoder` in
    {class}`scvi.model.AmortizedLDA` {pr}`2229`
- Fix bug in {class}`scvi.module.SCANVAE` where classifier probabilities were interpreted as
    logits. This is backwards compatible as loading older models will use the old code path
    {pr}`2301`.
- Fix bug in {class}`scvi.external.GIMVI` where `batch_size` was not properly used in inference
    methods {pr}`2366`.
- Fix error message formatting in {meth}`scvi.data.fields.LayerField.transfer_field` {pr}`2368`.
- Fix ambiguous error raised in {meth}`scvi.distributions.NegativeBinomial.log_prob` and
    {meth}`scvi.distributions.ZeroInflatedNegativeBinomial.log_prob` when `scale` not passed in
    and value not in support {pr}`2395`.
- Fix initialization of {class}`scvi.distributions.NegativeBinomial` and
    {class}`scvi.distributions.ZeroInflatedNegativeBinomial` when `validate_args=True` and
    optional parameters not passed in {pr}`2395`.
- Fix error when re-initializing {class}`scvi.external.GIMVI` with the same datasets {pr}`2446`.

#### Changed

- Replace `sparse` with `sparse_format` argument in {meth}`scvi.data.synthetic_iid` for increased
    flexibility over dataset format {pr}`2163`.
- Revalidate `devices` when automatically switching from MPS to CPU accelerator in
    {func}`scvi.model._utils.parse_device_args` {pr}`2247`.
- Refactor {class}`scvi.data.AnnTorchDataset`, now loads continuous data as {class}`numpy.float32`
    and categorical data as {class}`numpy.int64` by default {pr}`2250`.
- Support fractional GPU usage in {class}`scvi.autotune.ModelTuner` `pr`{2252}.
- Tensorboard is now the default logger in {class}`scvi.autotune.ModelTuner` `pr`{2260}.
- Match `momentum` and `epsilon` in {class}`scvi.module.JaxVAE` to the default values in PyTorch
    {pr}`2309`.
- Change {class}`scvi.train.SemiSupervisedTrainingPlan` and
    {class}`scvi.train.ClassifierTrainingPlan` accuracy and F1 score
    computations to use `"micro"` reduction rather than `"macro"` {pr}`2339`.
- Internal refactoring of {meth}`scvi.module.VAE.sample` and
    {meth}`scvi.model.base.RNASeqMixin.posterior_predictive_sample` {pr}`2377`.
- Change `xarray` and `sparse` from mandatory to optional dependencies {pr}`2480`.
- Use {class}`anndata.experimental.CSCDataset` and {class}`anndata.experimental.CSRDataset`
    instead of the deprecated {class}`anndata._core.sparse_dataset.SparseDataset` for type checks
    {pr}`2485`.
- Make `use_observed_lib_size` argument adjustable in {class}`scvi.module.LDVAE` `pr`{2494}.

#### Removed

- Remove deprecated `use_gpu` argument in favor of PyTorch Lightning arguments `accelerator` and
    `devices` {pr}`2114`.
- Remove deprecated `scvi._compat.Literal` class {pr}`2115`.
- Remove chex dependency {pr}`2482`.

## Version 1.0

### 1.0.4 (2023-10-13)

### Added

- Add support for AnnData 0.10.0 {pr}`2271`.

### 1.0.3 (2023-08-13)

#### Changed

- Disable the default selection of MPS when `accelerator="auto"` in Lightning {pr}`2167`.
- Change JAX models to use `dict` instead of {class}`flax.core.FrozenDict` according
    to the Flax migration guide <https://github.com/google/flax/discussions/3191> {pr}`2222`.

#### Fixed

- Fix bug in {class}`scvi.model.base.PyroSviTrainMixin` where `training_plan`
    argument is ignored {pr}`2162`.
- Fix missing docstring for `unlabeled_category` in
    {class}`scvi.model.SCANVI.setup_anndata` and reorder arguments {pr}`2189`.
- Fix Pandas 2.0 unpickling error in {meth}`scvi.model.base.BaseModelClas.convert_legacy_save`
    by switching to {func}`pandas.read_pickle` for the setup dictionary {pr}`2212`.

### 1.0.2 (2023-07-05)

#### Fixed

- Fix link to Scanpy preprocessing in introduction tutorial {pr}`2154`.
- Fix link to Ray Tune search API in autotune tutorial {pr}`2154`.

### 1.0.1 (2023-07-04)

#### Added

- Add support for Python 3.11 {pr}`1977`.

#### Changed

- Upper bound Chex dependency to 0.1.8 due to NumPy installation conflicts {pr}`2132`.

### 1.0.0 (2023-06-02)

#### Added

- Add {class}`scvi.criticism.PosteriorPredictiveCheck` for model evaluation {pr}`2058`.
- Add {func}`scvi.data.reads_to_fragments` for scATAC data {pr}`1946`
- Add default `stacklevel` for `warnings` in `scvi.settings` {pr}`1971`.
- Add scBasset motif injection procedure {pr}`2010`.
- Add importance sampling based differential expression procedure {pr}`1872`.
- Raise clearer error when initializing {class}`scvi.external.SOLO` from {class}`scvi.model.SCVI`
    with extra categorical or continuous covariates {pr}`2027`.
- Add option to generate {class}`mudata.MuData` in {meth}`scvi.data.synthetic_iid` {pr}`2028`.
- Add option for disabling shuffling prior to splitting data in
    {class}`scvi.dataloaders.DataSplitter` {pr}`2037`.
- Add {meth}`scvi.data.AnnDataManager.create_torch_dataset` and expose custom sampler ability
    {pr}`2036`.
- Log training loss through Lightning's progress bar {pr}`2043`.
- Filter Jax undetected GPU warnings {pr}`2044`.
- Raise warning if MPS backend is selected for PyTorch,
    see <https://github.com/pytorch/pytorch/issues/77764> {pr}`2045`.
- Add `deregister_manager` function to {class}`scvi.model.base.BaseModelClass`, allowing to clear
    {class}`scvi.data.AnnDataManager` instances from memory {pr}`2060`.
- Add option to use a linear classifier in {class}`scvi.model.SCANVI` {pr}`2063`.
- Add lower bound 0.12.1 for Numpyro dependency {pr}`2078`.
- Add new section in scBasset tutorial for motif scoring {pr}`2079`.

#### Fixed

- Fix creation of minified adata by copying original uns dict {pr}`2000`. This issue arises with
    anndata>=0.9.0.
- Fix {class}`scvi.model.TOTALVI` {class}`scvi.model.MULTIVI` handling of missing protein values
    {pr}`2009`.
- Fix bug in {meth}`scvi.distributions.NegativeBinomialMixture.sample` where `theta` and `mu`
    arguments were switched around {pr}`2024`.
- Fix bug in {meth}`scvi.dataloaders.SemiSupervisedDataLoader.resample_labels` where the labeled
    dataloader was not being reinitialized on subsample {pr}`2032`.
- Fix typo in {class}`scvi.model.JaxSCVI` example snippet {pr}`2075`.

#### Changed

- Use sphinx book theme for documentation {pr}`1673`.
- {meth}`scvi.model.base.RNASeqMixin.posterior_predictive_sample` now outputs 3-d
    {class}`sparse.GCXS` matrices {pr}`1902`.
- Add an option to specify `dropout_ratio` in {meth}`scvi.data.synthetic_iid` {pr}`1920`.
- Update to lightning 2.0 {pr}`1961`
- Hyperopt is new default searcher for tuner {pr}`1961`
- {class}`scvi.train.AdversarialTrainingPlan` no longer encodes data twice during a training step,
    instead uses same latent for both optimizers {pr}`1961`, {pr}`1980`
- Switch back to using sphinx autodoc typehints {pr}`1970`.
- Disable default seed, run `scvi.settings.seed` after import for reproducibility {pr}`1976`.
- Deprecate `use_gpu` in favor of PyTorch Lightning arguments `accelerator` and `devices`, to be
    removed in v1.1 {pr}`1978`.
- Docs organization {pr}`1983`.
- Validate training data and code URLs for {class}`scvi.hub.HubMetadata` and
    {class}`scvi.hub.HubModelCardHelper` {pr}`1985`.
- Keyword arguments for encoders and decoders can now be passed in from the model level {pr}`1986`.
- Expose `local_dir` as a public property in {class}`scvi.hub.HubModel` {pr}`1994`.
- Use {func}`anndata.concat` internally inside {meth}`scvi.external.SOLO.from_scvi_model` {pr}`2013`.
- {class}`scvi.train.SemiSupervisedTrainingPlan` and {class}`scvi.train.ClassifierTrainingPlan`
    now log accuracy, F1 score, and AUROC metrics {pr}`2023`.
- Switch to cellxgene census for backend for cellxgene data function {pr}`2030`.
- Change default `max_cells` and `truncation` in
    {meth}`scvi.model.base.RNASeqMixin._get_importance_weights` {pr}`2064`.
- Refactor heuristic for default `max_epochs` as a separate function
    {meth}`scvi.model._utils.get_max_epochs_heuristic` {pr}`2083`.

#### Removed

- Remove ability to set up ST data in {class}`~scvi.external.SpatialStereoscope.from_rna_model`,
    which was deprecated. ST data should be set up using
    {class}`~scvi.external.SpatialStereoscope.setup_anndata` {pr}`1949`.
- Remove custom reusable doc decorator which was used for de docs {pr}`1970`.
- Remove `drop_last` as an integer from {class}`~scvi.dataloaders.AnnDataLoader`, add typing and
    code cleanup {pr}`1975`.
- Remove seqfish and seqfish plus datasets {pr}`2017`.
- Remove support for Python 3.8 (NEP 29) {pr}`2021`.

## Version 0.20

### 0.20.3 (2023-03-21)

#### Fixed

- Fix totalVI differential expression when integer sequential protein names are automatically used
    {pr}`1951`.
- Fix peakVI scArches test case {pr}`1962`.

#### Changed

- Allow passing in `map_location` into {meth}`~scvi.hub.HubMetadata.from_dir` and
    {meth}`~scvi.hub.HubModelCardHelper.from_dir` and set default to `"cpu"` {pr}`1960`.
- Updated tutorials {pr}`1966`.

### 0.20.2 (2023-03-10)

#### Fixed

- Fix `return_dist` docstring of {meth}`scvi.model.base.VAEMixin.get_latent_representation`
    {pr}`1932`.
- Fix hyperlink to pymde docs {pr}`1944`

#### Changed

- Use ruff for fixing and linting {pr}`1921`, {pr}`1941`.
- Use sphinx autodoc instead of sphinx-autodoc-typehints {pr}`1941`.
- Remove .flake8 and .prospector files {pr}`1923`.
- Log individual loss terms in {meth}`scvi.module.MULTIVAE.loss` {pr}`1936`.
- Setting up ST data in {class}`~scvi.external.SpatialStereoscope.from_rna_model` is deprecated.
    ST data should be set up using {class}`~scvi.external.SpatialStereoscope.setup_anndata`
    {pr}`1803`.

### 0.20.1 (2023-02-21)

#### Fixed

- Fixed computation of ELBO during training plan logging when using global kl terms. {pr}`1895`
- Fixed usage of {class}`scvi.train.SaveBestState` callback, which affected
    {class}`scvi.model.PEAKVI` training. If using {class}`~scvi.model.PEAKVI`, please upgrade.
    {pr}`1913`
- Fixed original seed for jax-based models to work with jax 0.4.4. {pr}`1907`, {pr}`1909`

### New in 0.20.0 (2023-02-01)

#### Major changes

- Model hyperparameter tuning is available through {class}`~scvi.autotune.ModelTuner` (beta)
    {pr}`1785`,{pr}`1802`,{pr}`1831`.
- Pre-trained models can now be uploaded to and downloaded from [Hugging Face models] using the
    {mod}`~scvi.hub` module {pr}`1779`,{pr}`1812`,{pr}`1828`,{pr}`1841`, {pr}`1851`,{pr}`1862`.
- {class}`~anndata.AnnData` `.var` and `.varm` attributes can now be registered through new fields
    in {mod}`~scvi.data.fields` {pr}`1830`,{pr}`1839`.
- {class}`~scvi.external.SCBASSET`, a reimplementation of the [original scBasset model], is
    available for representation learning of scATAC-seq data (experimental) {pr}`1839`,{pr}`1844`,
    {pr}`1867`,{pr}`1874`,{pr}`1882`.
- {class}`~scvi.train.LowLevelPyroTrainingPlan` and {class}`~scvi.model.base.PyroModelGuideWarmup`
    added to allow the use of vanilla PyTorch optimization on Pyro models {pr}`1845`,{pr}`1847`.
- Add {meth}`scvi.data.cellxgene` function to download cellxgene datasets {pr}`1880`.

#### Minor changes

- Latent mode support changed so that user data is no longer edited in-place {pr}`1756`.
- Minimum supported PyTorch Lightning version is now 1.9 {pr}`1795`,{pr}`1833`,{pr}`1863`.
- Minimum supported Python version is now 3.8 {pr}`1819`.
- [Poetry] removed in favor of [Hatch] for builds and publishing {pr}`1823`.
- `setup_anndata` docstrings fixed, `setup_mudata` docstrings added {pr}`1834`,{pr}`1837`.
- {meth}`~scvi.data.add_dna_sequence` adds DNA sequences to {class}`~anndata.AnnData` objects using
    [genomepy] {pr}`1839`,{pr}`1842`.
- Update tutorial formatting with pre-commit {pr}`1850`
- Expose `accelerators` and `devices` arguments in {class}`~scvi.train.Trainer` {pr}`1864`.
- Development in GitHub Codespaces is now supported {pr}`1836`.

#### Breaking changes

- {class}`~scvi.module.base.LossRecorder` has been removed in favor of
    {class}`~scvi.module.base.LossOutput` {pr}`1869`.

#### Bug Fixes

- {class}`~scvi.train.JaxTrainingPlan` now correctly updates `global_step` through PyTorch
    Lightning by using a dummy optimizer. {pr}`1791`.
- CUDA compatibility issue fixed in {meth}`~scvi.distributions.ZeroInflatedNegativeBinomial.sample`
    {pr}`1813`.
- Device-backed {class}`~scvi.dataloaders.AnnTorchDataset` fixed to work with sparse data {pr}`1824`.
- Fix bug {meth}`~scvi.model.base._log_likelihood.compute_reconstruction_error` causing the first
    batch to be ignored, see more details in {issue}`1854` {pr}`1857`.

#### Contributors

- {ghuser}`adamgayoso`
- {ghuser}`eroell`
- {ghuser}`gokceneraslan`
- {ghuser}`macwiatrak`
- {ghuser}`martinkim0`
- {ghuser}`saroudant`
- {ghuser}`vitkl`
- {ghuser}`watiss`

## Version 0.19

### New in 0.19.0 (2022-10-31)

#### Major Changes

- {class}`~scvi.train.TrainingPlan` allows custom PyTorch optimizers [#1747].
- Improvements to {class}`~scvi.train.JaxTrainingPlan` [#1747] [#1749].
- {class}`~scvi.module.base.LossRecorder` is deprecated. Please substitute with
    {class}`~scvi.module.base.LossOutput` [#1749]
- All training plans require keyword args after the first positional argument [#1749]
- {class}`~scvi.module.base.JaxBaseModuleClass` absorbed features from the `JaxModuleWrapper`,
    rendering the `JaxModuleWrapper` obsolote, so it was removed. [#1751]
- Add {class}`scvi.external.Tangram` and {class}`scvi.external.tangram.TangramMapper` that
    implement Tangram for mapping scRNA-seq data to spatial data [#1743].

#### Minor changes

- Remove confusing warning about kl warmup, log kl weight instead [#1773]

#### Breaking changes

- {class}`~scvi.module.base.LossRecorder` no longer allows access to dictionaries of values if
    provided during initialization [#1749].
- `JaxModuleWrapper` removed. [#1751]

#### Bug Fixes

- Fix `n_proteins` usage in {class}`~scvi.model.MULTIVI` [#1737].
- Remove unused param in {class}`~scvi.model.MULTIVI` [#1741].
- Fix random seed handling for Jax models [#1751].

#### Contributors

- [@watiss]
- [@adamgayoso]
- [@martinkim0]
- [@marianogabitto]

## Version 0.18

### New in 0.18.0 (2022-10-12)

#### Major Changes

- Add latent mode support in {class}`~scvi.model.SCVI` [#1672]. This allows for loading a model
    using latent representations only (i.e. without the full counts). Not only does this speed up
    inference by using the cached latent distribution parameters (thus skipping the encoding step),
    but this also helps in scenarios where the full counts are not available but cached latent
    parameters are. We provide utility functions and methods to dynamically convert a model to
    latent mode.
- Added {class}`~scvi.external.SCAR` as an external model for ambient RNA removal [#1683].

#### Minor changes

- Faster inference in PyTorch with `torch.inference_mode` [#1695].
- Upgrade to Lightning 1.6 [#1719].
- Update CI workflow to separate static code checking from pytest [#1710].
- Add Python 3.10 to CI workflow [#1711].
- Add {meth}`~scvi.data.AnnDataManager.register_new_fields` [#1689].
- Use sphinxcontrib-bibtex for references [#1731].
- {meth}`~scvi.model.base.VAEMixin.get_latent_representation`: more explicit and better docstring
    [#1732].
- Replace custom attrdict with {class}`~ml_collections` implementation [#1696].

#### Breaking changes

- Add weight support to {class}`~scvi.model.MULTIVI` [#1697]. Old models can't be loaded anymore.

#### Bug Fixes

- Fix links for breast cancer and mouse datasets [#1709].
- fix quick start notebooks not showing [#1733].

#### Contributors

- [@watiss]
- [@adamgayoso]
- [@martinkim0]
- [@ricomnl]
- [@marianogabitto]

## Version 0.17

### New in 0.17.4 (2021-09-20)

#### Changes

- Support for PyTorch Lightning 1.7 [#1622].
- Allow `flax` to use any mutable states used by a model generically with
    {class}`~scvi.module.base.TrainStateWithState` [#1665], [#1700].
- Update publication links in `README` [#1667].
- Docs now include floating window cross references with `hoverxref`, external links with
    `linkcode`, and `grid` [#1678].

#### Bug Fixes

- Fix `get_likelihood_parameters()` failure when `gene_likelihood != "zinb"` in
    {class}`~scvi.model.base.RNASeqMixin` [#1618].
- Fix exception logic when not using the observed library size in {class}`~scvi.module.VAE`
    initialization [#1660].
- Replace instances of `super().__init__()` with an argument in `super()`, causing `autoreload`
    extension to throw errors [#1671].
- Change cell2location tutorial causing docs build to fail [#1674].
- Replace instances of `max_epochs` as `int`s for new PyTorch Lightning [#1686].
- Catch case when `torch.backends.mps` is not implemented [#1692].
- Fix Poisson sampling in {meth}`~scvi.module.VAE.sample` [#1702].

#### Contributors

- [@adamgayoso]
- [@watiss]
- [@mkarikom]
- [@tommycelsius]
- [@ricomnl]

### New in 0.17.3 (2022-08-26)

#### Changes

- Pin sphinx_gallery to fix tutorial cards on docs [#1657]
- Use latest tutorials in release [#1657]

#### Contributors

- [@watiss]
- [@adamgayoso]

### New in 0.17.2 (2022-08-26)

#### Changes

- Move `training` argument in {class}`~scvi.module.JaxVAE` constructor to a keyword argument into
    the call method. This simplifies the {class}`~scvi.module.base.JaxModuleWrapper` logic and
    avoids the reinstantiation of {class}`~scvi.module.JaxVAE` during evaluation [#1580].
- Add a static method on the BaseModelClass to return the AnnDataManger's full registry [#1617].
- Clarify docstrings for continuous and categorical covariate keys [#1637].
- Remove poetry lock, use newer build system [#1645].

#### Bug Fixes

- Fix CellAssign to accept extra categorical covariates [#1629].
- Fix an issue where `max_epochs` is never determined heuristically for totalvi, instead it would
    always default to 400 [#1639].

#### Breaking Changes

- Fix an issue where `max_epochs` is never determined heuristically for totalvi, instead it would
    always default to 400 [#1639].

#### Contributors

- [@watiss]
- [@RK900]
- [@adamgayoso]
- [@jjhong922]

### New in 0.17.1 (2022-07-14)

Make sure notebooks are up to date for real this time :).

#### Contributors

- [@jjhong922]
- [@adamgayoso]

### New in 0.17.0 (2022-07-14)

#### Major Changes

- Experimental MuData support for {class}`~scvi.model.TOTALVI` via the method
    {meth}`~scvi.model.TOTALVI.setup_mudata`. For several of the existing `AnnDataField` classes,
    there is now a MuData counterpart with an additional `mod_key` argument used to indicate the
    modality where the data lives (e.g. {class}`~scvi.data.fields.LayerField` to
    {class}`~scvi.data.fields.MuDataLayerField`). These modified classes are simply wrapped
    versions of the original `AnnDataField` code via the new
    {class}`scvi.data.fields.MuDataWrapper` method [#1474].

- Modification of the {meth}`~scvi.module.VAE.generative` method's outputs to return prior and
    likelihood properties as {class}`~torch.distributions.distribution.Distribution` objects.
    Concerned modules are {class}`~scvi.module.AmortizedLDAPyroModule`, {class}`AutoZIVAE`,
    {class}`~scvi.module.MULTIVAE`, {class}`~scvi.module.PEAKVAE`, {class}`~scvi.module.TOTALVAE`,
    {class}`~scvi.module.SCANVAE`, {class}`~scvi.module.VAE`, and {class}`~scvi.module.VAEC`. This
    allows facilitating the manipulation of these distributions for model training and inference
    [#1356].

- Major changes to Jax support for scvi-tools models to generalize beyond
    {class}`~scvi.model.JaxSCVI`. Support for Jax remains experimental and is subject to breaking
    changes:

    - Consistent module interface for Flax modules (Jax-backed) via
        {class}`~scvi.module.base.JaxModuleWrapper`, such that they are compatible with the
        existing {class}`~scvi.model.base.BaseModelClass` [#1506].
    - {class}`~scvi.train.JaxTrainingPlan` now leverages Pytorch Lightning to factor out
        Jax-specific training loop implementation [#1506].
    - Enable basic device management in Jax-backed modules [#1585].

#### Minor changes

- Add {meth}`~scvi.module.base.PyroBaseModuleClass.on_load` callback which is called on
    {meth}`~scvi.model.base.BaseModuleClass.load` prior to loading the module state dict [#1542].
- Refactor metrics code and use {class}`~torchmetrics.MetricCollection` to update metrics in bulk
    [#1529].
- Add `max_kl_weight` and `min_kl_weight` to {class}`~scvi.train.TrainingPlan` [#1595].
- Add a warning to {class}`~scvi.model.base.UnsupervisedTrainingMixin` that is raised if
    `max_kl_weight` is not reached during training [#1595].

#### Breaking changes

- Any methods relying on the output of `inference` and `generative` from existing scvi-tools models
    (e.g. {class}`~scvi.model.SCVI`, {class}`~scvi.model.SCANVI`) will need to be modified to
    accept `torch.Distribution` objects rather than tensors for each parameter (e.g. `px_m`,
    `px_v`) [#1356].
- The signature of {meth}`~scvi.train.TrainingPlan.compute_and_log_metrics` has changed to support
    the use of {class}`~torchmetrics.MetricCollection`. The typical modification required will look
    like changing `self.compute_and_log_metrics(scvi_loss, self.elbo_train)` to
    `self.compute_and_log_metrics(scvi_loss, self.train_metrics, "train")`. The same is necessary
    for validation metrics except with `self.val_metrics` and the mode `"validation"` [#1529].

#### Bug Fixes

- Fix issue with {meth}`~scvi.model.SCVI.get_normalized_expression` with multiple samples and
    additional continuous covariates. This bug originated from {meth}`~scvi.module.VAE.generative`
    failing to match the dimensions of the continuous covariates with the input when `n_samples>1`
    in {meth}`~scvi.module.VAE.inference` in multiple module classes [#1548].
- Add support for padding layers in {meth}`~scvi.model.SCVI.prepare_query_anndata` which is
    necessary to run {meth}`~scvi.model.SCVI.load_query_data` for a model setup with a layer
    instead of X [#1575].

#### Contributors

- [@jjhong922]
- [@adamgayoso]
- [@PierreBoyeau]
- [@RK900]
- [@FlorianBarkmann]

## Version 0.16

### New in 0.16.4 (2022-06-14)

Note: When applying any model using the {class}`~scvi.train.AdversarialTrainingPlan` (e.g.
{class}`~scvi.model.TOTALVI`, {class}`~scvi.model.MULTIVI`), you should make sure to use v0.16.4
instead of v0.16.3 or v0.16.2. This release fixes a critical bug in the training plan.

#### Changes

#### Breaking changes

#### Bug Fixes

- Fix critical issue in {class}`~scvi.train.AdversarialTrainingPlan` where `kl_weight` was
    overwritten to 0 at each step ([#1566]). Users should avoid using v0.16.2 and v0.16.3 which
    both include this bug.

#### Contributors

- [@jjhong922]
- [@adamgayoso]

### New in 0.16.3 (2022-06-04)

#### Changes

- Removes sphinx max version and removes jinja dependency ([#1555]).

#### Breaking changes

#### Bug Fixes

- Upper bounds protobuf due to pytorch lightning incompatibilities ([#1556]). Note that [#1556]
    has unique changes as PyTorch Lightning >=1.6.4 adds the upper bound in their requirements.

#### Contributors

- [@jjhong922]
- [@adamgayoso]

### New in 0.16.2 (2022-05-10)

#### Changes

#### Breaking changes

#### Bug Fixes

- Raise appropriate error when `backup_url` is not provided and file is missing on
    {meth}`~scvi.model.base.BaseModelClass.load` ([#1527]).
- Pipe `loss_kwargs` properly in {class}`~scvi.train.AdversarialTrainingPlan`, and fix incorrectly
    piped kwargs in {class}`~scvi.model.TOTALVI` and {class}`~scvi.model.MULTIVI` ([#1532]).

#### Contributors

- [@jjhong922]
- [@adamgayoso]

### New in 0.16.1 (2022-04-22)

#### Changes

- Update scArches Pancreas tutorial, DestVI tutorial ([#1520]).

#### Breaking changes

- {class}`~scvi.dataloaders.SemiSupervisedDataLoader` and
    {class}`~scvi.dataloaders.SemiSupervisedDataSplitter` no longer take `unlabeled_category` as an
    initial argument. Instead, the `unlabeled_category` is fetched from the labels state registry,
    assuming that the {class}`~scvi.data.AnnDataManager` object is registered with a
    {class}`~scvi.data.fields.LabelsWithUnlabeledObsField` ([#1515]).

#### Bug Fixes

- Bug fixed in {class}`~scvi.model.SCANVI` where `self._labeled_indices` was being improperly set
    ([#1515]).
- Fix issue where {class}`~scvi.model.SCANVI.load_query_data` would not properly add an obs column
    with the unlabeled category when the `labels_key` was not present in the query data.
- Disable extension of categories for labels in {class}`~scvi.model.SCANVI.load_query_data`
    ([#1519]).
- Fix an issue with {meth}`~scvi.model.SCANVI.prepare_query_data` to ensure it does nothing when
    genes are completely matched ([#1520]).

#### Contributors

- [@jjhong922]
- [@adamgayoso]

### New in 0.16.0 (2022-04-12)

This release features a refactor of {class}`~scvi.model.DestVI` ([#1457]):

1. Bug fix in cell type amortization, which leads to on par performance of cell type amortization
    `V_encoder` with free parameter for cell type proportions `V`.
1. Bug fix in library size in {class}`~scvi.model.CondSCVI`, that lead to downstream dependency
    between sum over cell type proportions `v_ind` and library size `library` in
    {class}`~scvi.model.DestVI`.
1. `neg_log_likelihood_prior` is not computed anymore on random subset of single cells but cell
    type specific subclustering using cluster variance `var_vprior`, cluster mean `mean_vprior` and
    cluster mixture proportion `mp_vprior` for computation. This leads to more stable results and
    faster computation time. Setting `vamp_prior_p` in {func}`~scvi.model.DestVI.from_rna_model` to
    the expected resolution is critical in this algorithm.
1. The new default is to also use dropout `dropout` during the decoder of
    {class}`~scvi.model.CondSCVI` and subsequently `dropout_decoder` in
    {class}`~scvi.model.DestVI`, we found this to be beneficial after bug fixes listed above.
1. We changed the weighting of the loss on the variances of beta and the prior of eta.

:::{note}
Due to bug fixes listed above this version of {class}`~scvi.model.DestVI` is not backwards
compatible. Despite instability in training in the outdated version, we were able to reproduce
results generated with this code. We therefore do not strictly encourage to rerun old experiments.
:::

We published a new tutorial. This new tutorial incorporates a new utility package
[destvi_utils](https://github.com/YosefLab/destvi_utils) that generates exploratory plots of the
results of {class}`~scvi.model.DestVI`. We refer to the manual of this package for further
documentation.

#### Changes

- Docs changes (installation [#1498], {class}`~scvi.model.DestVI` user guide [#1501] and [#1508],
    dark mode code cells [#1499]).
- Add `backup_url` to the {meth}`~scvi.model.base.BaseModelClass.load` method of each model class,
    enabling automatic downloading of model save file ([#1505]).

#### Breaking changes

- Support for loading legacy loading is removed from {meth}`~scvi.model.base.BaseModelClass.load`.
    Utility to convert old files to the new file as been added
    {meth}`~scvi.model.base.BaseModelClass.convert_legacy_save` ([#1505]).
- Breaking changes to {class}`~scvi.model.DestVI` as specified above ([#1457]).

#### Bug Fixes

- {meth}`~scvi.model.base.RNASeqMixin.get_likelihood_parameters` fix for `n_samples > 1` and
    `dispersion="gene_cell"` [#1504].
- Fix backwards compatibility for legacy TOTALVI models [#1502].

#### Contributors

- [@cane11]
- [@jjhong922]
- [@adamgayoso]
- [@romain-lopez]

## Version 0.15

### New in 0.15.5 (2022-04-06)

#### Changes

- Add common types file [#1467].
- New default is to not pin memory during training when using a GPU. This is much better for shared
    GPU environments without any performance regression [#1473].

#### Bug fixes

- Fix LDA user guide bugs [#1479].
- Fix unnecessary warnings, double logging [#1475].

#### Contributors

- [@jjhong922]
- [@adamgayoso]

### New in 0.15.4 (2022-03-28)

#### Changes

- Add peakVI publication reference [#1463].
- Update notebooks with new install functionality for Colab [#1466].
- Simplify changing the training plan for pyro [#1470].
- Optionally scale ELBO by a scalar in {class}`~scvi.train.PyroTrainingPlan` [#1469].

#### Bug fixes

#### Contributors

- [@jjhong922]
- [@adamgayoso]
- [@vitkl]

### New in 0.15.3 (2022-03-24)

#### Changes

#### Bug fixes

- Raise `NotImplementedError` when `categorical_covariate_keys` are used with
    {meth}`scvi.model.SCANVI.load_query_data`. ([#1458]).
- Fix behavior when `continuous_covariate_keys` are used with {meth}`scvi.model.SCANVI.classify`.
    ([#1458]).
- Unlabeled category values are automatically populated when
    {meth}`scvi.model.SCANVI.load_query_data` run on `adata_target` missing labels column.
    ([#1458]).
- Fix dataframe rendering in dark mode docs ([#1448])
- Fix variance constraint in {class}`~scvi.model.AmortizedLDA` that set an artifical bound on
    latent topic variance ([#1445]).
- Fix {meth}`scvi.model.base.ArchesMixin.prepare_query_data` to work cross device (e.g., model
    trained on cuda but method used on cpu; see [#1451]).

#### Contributors

- [@jjhong922]
- [@adamgayoso]

### New in 0.15.2 (2022-03-15)

#### Changes

- Remove setuptools pinned requirement due to new PyTorch 1.11 fix ([#1436]).
- Switch to myst-parsed markdown for docs ([#1435]).
- Add `prepare_query_data(adata, reference_model)` to {class}`~scvi.model.base.ArchesMixin` to
    enable query data cleaning prior to reference mapping ([#1441]).
- Add Human Lung Cell Atlas tutorial ([#1442]).

#### Bug fixes

- Errors when arbitrary kwargs are passed into `setup_anndata()` ([#1439]).
- Fix {class}`scvi.external.SOLO` to use `train_size=0.9` by default, which enables early stopping
    to work properly ([#1438]).
- Fix scArches version warning ([#1431]).
- Fix backwards compat for {class}`~scvi.model.SCANVI` loading ([#1441]).

#### Contributors

- [@jjhong922]
- [@adamgayoso]
- [@grst]

### New in 0.15.1 (2022-03-11)

#### Changes

- Remove `labels_key` from {class}`~scvi.model.MULTIVI` as it is not used in the model ([#1393]).
- Use scvi-tools mean/inv_disp parameterization of negative binomial for
    {class}`~scvi.model.JaxSCVI` likelihood ([#1386]).
- Use `setup` for Flax-based modules ([#1403]).
- Reimplement {class}`~scvi.module.JaxVAE` using inference/generative paradigm with
    {class}`~scvi.module.base.JaxBaseModuleClass` ([#1406]).
- Use multiple particles optionally in {class}`~scvi.model.JaxSCVI` ([#1385]).
- {class}`~scvi.external.SOLO` no longer warns about count data ([#1411]).
- Class docs are now one page on docs site ([#1415]).
- Copied AnnData objects are assigned a new uuid and transfer is attempted ([#1416]).

#### Bug fixes

- Fix an issue with using gene lists and proteins lists as well as `transform_batch` for
    {class}`~scvi.model.TOTALVI` ([#1413]).
- Error gracefully when NaNs present in {class}`~scvi.data.fields.CategoricalJointObsmField`
    ([#1417]).

#### Contributors

- [@jjhong922]
- [@adamgayoso]

### New in 0.15.0 (2022-02-28)

In this release, we have completely refactored the logic behind our data handling strategy (i.e.
`setup_anndata`) to allow for:

1. Readable data handling for existing models.
1. Modular code for easy addition of custom data fields to incorporate into models.
1. Avoidance of unexpected edge cases when more than one model is instantiated in one session.

**Important Note:** This change will not break pipelines for model users (with the exception of a
small change to {class}`~scvi.model.SCANVI`). However, there are several breaking changes for model
developers. The data handling tutorial goes over these changes in detail.

This refactor is centered around the new {class}`~scvi.data.AnnDataManager` class which
orchestrates any data processing necessary for scvi-tools and stores necessary information, rather
than adding additional fields to the AnnData input.

:::{figure} docs/\_static/img/anndata_manager_schematic.svg
:align: center
:alt: Schematic of data handling strategy with AnnDataManager
:class: img-fluid

Schematic of data handling strategy with {class}`~scvi.data.AnnDataManager`
:::

We also have an exciting new experimental Jax-based scVI implementation via
{class}`~scvi.model.JaxSCVI`. While this implementation has limited functionality, we have found it
to be substantially faster than the PyTorch-based implementation. For example, on a 10-core Intel
CPU, Jax on only a CPU can be as fast as PyTorch with a GPU (RTX3090). We will be planning further
Jax integrations in the next releases.

#### Changes

- Major refactor to data handling strategy with the introduction of
    {class}`~scvi.data.AnnDataManager` ([#1237]).
- Prevent clobbering between models using the same AnnData object with model instance specific
    {class}`~scvi.data.AnnDataManager` mappings ([#1342]).
- Add `size_factor_key` to {class}`~scvi.model.SCVI`, {class}`~scvi.model.MULTIVI`,
    {class}`~scvi.model.SCANVI`, and {class}`~scvi.model.TOTALVI` ([#1334]).
- Add references to the scvi-tools journal publication to the README ([#1338], [#1339]).
- Addition of {func}`scvi.model.utils.mde` ([#1372]) for accelerated visualization of scvi-tools
    embeddings.
- Documentation and user guide fixes ([#1364], [#1361])
- Fix for {class}`~scvi.external.SOLO` when {class}`~scvi.model.SCVI` was setup with a `labels_key`
    ([#1354])
- Updates to tutorials ([#1369], [#1371])
- Furo docs theme ([#1290])
- Add {class}`scvi.model.JaxSCVI` and {class}`scvi.module.JaxVAE`, drop Numba dependency for
    checking if data is count data ([#1367]).

#### Breaking changes

- The keyword argument `run_setup_anndata` has been removed from built-in datasets since there is
    no longer a model-agnostic `setup_anndata` method ([#1237]).

- The function `scvi.model._metrics.clustering_scores` has been removed due to incompatbility with
    new data handling ([#1237]).

- {class}`~scvi.model.SCANVI` now takes `unlabeled_category` as an argument to
    {meth}`~scvi.model.SCANVI.setup_anndata` rather than on initialization ([#1237]).

- `setup_anndata` is now a class method on model classes and requires specific function calls to
    ensure proper {class}`~scvi.data.AnnDataManager` setup and model save/load. Any model
    inheriting from {class}`~scvi.model.base.BaseModelClass` will need to re-implement this method
    ([#1237]).

    - To adapt existing custom models to v0.15.0, one can references the guidelines below. For
        some examples of how this was done for the existing models in the codebase, please
        reference the following PRs: ([#1301], [#1302]).
    - `scvi._CONSTANTS` has been changed to `scvi.REGISTRY_KEYS`.
    - `setup_anndata()` functions are now class functions and follow a specific structure. Please
        refer to {meth}`~scvi.model.SCVI.setup_anndata` for an example.
    - `scvi.data.get_from_registry()` has been removed. This method can be replaced by
        {meth}`scvi.data.AnnDataManager.get_from_registry`.
    - The setup dict stored directly on the AnnData object, `adata["_scvi"]`, has been deprecated.
        Instead, this information now lives in {attr}`scvi.data.AnnDataManager.registry`.
    - The data registry can be accessed at {attr}`scvi.data.AnnDataManager.data_registry`.
    - Summary stats can be accessed at {attr}`scvi.data.AnnDataManager.summary_stats`.
    - Any field-specific information (e.g. `adata.obs["categorical_mappings"]`) now lives in
        field-specific state registries. These can be retrieved via the function
        {meth}`~scvi.data.AnnDataManager.get_state_registry`.
    - `register_tensor_from_anndata()` has been removed. To register tensors with no relevant
        `AnnDataField` subclass, create a new a new subclass of
        {class}`~scvi.data.fields.BaseAnnDataField` and add it to appropriate model's
        `setup_anndata()` function.

#### Contributors

- [@jjhong922]
- [@adamgayoso]
- [@watiss]

## Version 0.14

### New in 0.14.6 (2021-02-05)

Bug fixes, minor improvements of docs, code formatting.

#### Changes

- Update black formatting to stable release ([#1324])
- Refresh readme, move tasks image to docs ([#1311]).
- Add 0.14.5 release note to index ([#1296]).
- Add test to ensure extra {class}`~scvi.model.SCANVI` training of a pre-trained
    {class}`~scvi.model.SCVI` model does not change original model weights ([#1284]).
- Fix issue in {class}`~scvi.model.TOTALVI` protein background prior initialization to not include
    protein measurements that are known to be missing ([#1282]).
- Upper bound setuptools due to PyTorch import bug ([#1309]).

#### Contributors

- [@adamgayoso]
- [@watiss]
- [@jjhong922]

### New in 0.14.5 (2021-11-22)

Bug fixes, new tutorials.

#### Changes

- Fix `kl_weight` floor for Pytorch-based models ([#1269]).
- Add support for more Pyro guides ([#1267]).
- Update scArches, harmonization tutorials, add basic R tutorial, tabula muris label transfer
    tutorial ([#1274]).

#### Contributors

- [@adamgayoso]
- [@jjhong922]
- [@watiss]
- [@vitkl]

### New in 0.14.4 (2021-11-16)

Bug fixes, some tutorial improvements.

#### Changes

- `kl_weight` handling for Pyro-based models ([#1242]).
- Allow override of missing protein inference in {class}`~scvi.model.TOTALVI` ([#1251]). This
    allows to treat all 0s in a particular batch for one protein as biologically valid.
- Fix load documentation (e.g., {meth}`~scvi.model.SCVI.load`, {meth}`~scvi.model.TOTALVI.load`)
    ([#1253]).
- Fix model history on load with Pyro-based models ([#1255]).
- Model construction tutorial uses new static setup anndata ([#1257]).
- Add codebase overview figure to docs ([#1231]).

#### Contributors

- [@adamgayoso]
- [@jjhong922]
- [@watiss]

### New in 0.14.3 (2021-10-19)

Bug fix.

#### Changes

- Bug fix to {func}`~scvi.model.base.BaseModelClass` to retain tensors registered by
    `register_tensor_from_anndata` ([#1235]).
- Expose an instance of our `DocstringProcessor` to aid in documenting derived implementations of
    `setup_anndata` method ([#1235]).

#### Contributors

- [@adamgayoso]
- [@jjhong922]
- [@watiss]

### New in 0.14.2 (2021-10-18)

Bug fix and new tutorial.

#### Changes

- Bug fix in {class}`~scvi.external.RNAStereoscope` where loss was computed with mean for a
    minibatch instead of sum. This ensures reproducibility with the original implementation ([#1228]).
- New Cell2location contributed tutorial ([#1232]).

#### Contributors

- [@adamgayoso]
- [@jjhong922]
- [@vitkl]
- [@watiss]

### New in 0.14.1 (2021-10-11)

Minor hotfixes.

#### Changes

- Filter out mitochrondrial genes as a preprocessing step in the Amortized LDA tutorial ([#1213])
- Remove `verbose=True` argument from early stopping callback ([#1216])

#### Contributors

- [@adamgayoso]
- [@jjhong922]
- [@watiss]

### New in 0.14.0 (2021-10-07)

In this release, we have completely revamped the scvi-tools documentation website by creating a
new set of user guides that provide:

1. The math behind each method (in a succinct, online methods-like way)
1. The relationship between the math and the functions associated with each model
1. The relationship between math variables and code variables

Our previous User Guide guide has been renamed to Tutorials and contains all of our existing
tutorials (including tutorials for developers).

Another noteworthy addition in this release is the implementation of the (amortized) Latent
Dirichlet Allocation (aka LDA) model applied to single-cell gene expression data. We have also
prepared a tutorial that demonstrates how to use this model, using a PBMC 10K dataset from 10x
Genomics as an example application.

Lastly, in this release we have made a change to reduce user and developer confusion by making the
previously global `setup_anndata` method a static class-specific method instead. This provides more
clarity on which parameters are applicable for this call, for each model class. Below is a
before/after for the DESTVI and TOTALVI model classes:

:::{figure} docs/\_static/img/setup_anndata_before_after.svg
:align: center
:alt: setup_anndata before and after
:class: img-fluid

`setup_anndata` before and after
:::

#### Changes

- Added fixes to support PyTorch Lightning 1.4 ([#1103])
- Simplified data handling in R tutorials with sceasy and addressed bugs in package installation
    ([#1122]).
- Moved library size distribution computation to model init ([#1123])
- Updated Contribution docs to describe how we backport patches ([#1129])
- Implemented Latent Dirichlet Allocation as a PyroModule ([#1132])
- Made `setup_anndata` a static method on model classes rather than one global function ([#1150])
- Used Pytorch Lightning's `seed_everything` method to set seed ([#1151])
- Fixed a bug in {class}`~scvi.model.base.PyroSampleMixin` for posterior sampling ([#1158])
- Added CITE-Seq datasets ([#1182])
- Added user guides to our documentation ([#1127], [#1157], [#1180], [#1193], [#1183], [#1204])
- Early stopping now prints the reason for stopping when applicable ([#1208])

#### Breaking changes

- `setup_anndata` is now an abstract method on model classes. Any model inheriting from
    {class}`~scvi.model.base.BaseModelClass` will need to implement this method ([#1150])

#### Contributors

- [@adamgayoso]
- [@PierreBoyeau]
- [@talashuach]
- [@jjhong922]
- [@watiss]
- [@mjayasur]
- [@vitkl]
- [@galenxing]

## Version 0.13

### New in 0.13.0 (2021-08-23)

#### Changes

- Added {class}`~scvi.model.MULTIVI` ([#1115], [#1118]).
- Documentation CSS tweaks ([#1116]).

#### Breaking changes

None!

#### Contributors

- [@adamgayoso]
- [@talashuach]
- [@jjhong922]

## Version 0.12

### New in 0.12.2 (2021-08-11)

#### Changes

- Updated `OrderedDict` typing import to support all Python 3.7 versions ([#1114]).

#### Breaking changes

None!

#### Contributors

- [@adamgayoso]
- [@galenxing]
- [@jjhong922]

### New in 0.12.1 (2021-07-29)

#### Changes

- Update Pytorch Lightning version dependency to `>=1.3,<1.4` ([#1104]).

#### Breaking changes

None!

#### Contributors

- [@adamgayoso]
- [@galenxing]

### New in 0.12.0 (2021-07-15)

This release adds features for tighter integration with Pyro for model development, fixes for
{class}`~scvi.external.SOLO`, and other enhancements. Users of {class}`~scvi.external.SOLO` are
strongly encouraged to upgrade as previous bugs will affect performance.

#### Enchancements

- Add {class}`scvi.model.base.PyroSampleMixin` for easier posterior sampling with Pyro ([#1059]).
- Add {class}`scvi.model.base.PyroSviTrainMixin` for automated training of Pyro models ([#1059]).
- Ability to pass kwargs to {class}`~scvi.module.Classifier` when using
    {class}`~scvi.external.SOLO` ([#1078]).
- Ability to get doublet predictions for simulated doublets in {class}`~scvi.external.SOLO`
    ([#1076]).
- Add "comparison" column to differential expression results ([#1074]).
- Clarify {class}`~scvi.external.CellAssign` size factor usage. See class docstring.

#### Changes

- Update minimum Python version to `3.7.2` ([#1082]).
- Slight interface changes to {class}`~scvi.train.PyroTrainingPlan`. `"elbo_train"` and
    `"elbo_test"` are now the average over minibatches as ELBO should be on scale of full data and
    `optim_kwargs` can be set on initialization of training plan ([#1059], [#1101]).
- Use pandas read pickle function for pbmc dataset metadata loading ([#1099]).
- Adds `n_samples_overall` parameter to functions for denoised expression/accesibility/etc. This is
    used in during differential expression ([#1090]).
- Ignore configure optimizers warning when training Pyro-based models ([#1064]).

#### Bug fixes

- Fix scale of library size for simulated doublets and expression in {class}`~scvi.external.SOLO`
    when using observed library size to train original {class}`~scvi.model.SCVI` model ([#1078],
    [#1085]). Currently, library sizes in this case are not appropriately put on the log scale.
- Fix issue where anndata setup with a layer led to errors in {class}`~scvi.external.SOLO`
    ([#1098]).
- Fix `adata` parameter of {func}`scvi.external.SOLO.from_scvi_model`, which previously did nothing
    ([#1078]).
- Fix default `max_epochs` of {class}`~scvi.model.SCANVI` when initializing using pre-trained model
    of {class}`~scvi.model.SCVI` ([#1079]).
- Fix bug in `predict()` function of {class}`~scvi.model.SCANVI`, which only occurred for soft
    predictions ([#1100]).

#### Breaking changes

None!

#### Contributors

- [@vitkl]
- [@adamgayoso]
- [@galenxing]
- [@PierreBoyeau]
- [@Munfred]
- [@njbernstein]
- [@mjayasur]

## Version 0.11

### New in 0.11.0 (2021-05-23)

From the user perspective, this release features the new differential expression functionality (to
be described in a manuscript). For now, it is accessible from
{func}`~scvi.model.SCVI.differential_expression`. From the developer perspective, we made changes
with respect to {class}`scvi.dataloaders.DataSplitter` and surrounding the Pyro backend. Finally,
we also made changes to adapt our code to PyTorch Lightning version 1.3.

#### Changes

- Pass `n_labels` to {class}`~scvi.module.VAE` from {class}`~scvi.model.SCVI` ([#1055]).
- Require PyTorch lightning > 1.3, add relevant fixes ([#1054]).
- Add DestVI reference ([#1060]).
- Add PeakVI links to README ([#1046]).
- Automatic delta and eps computation in differential expression ([#1043]).
- Allow doublet ratio parameter to be changed for used in SOLO ([#1066]).

#### Bug fixes

- Fix an issue where `transform_batch` options in {class}`~scvi.model.TOTALVI` was accidentally
    altering the batch encoding in the encoder, which leads to poor results ([#1072]). This bug was
    introduced in version 0.9.0.

#### Breaking changes

These breaking changes do not affect the user API; though will impact model developers.

- Use PyTorch Lightning data modules for {class}`scvi.dataloaders.DataSplitter` ([#1061]). This
    induces a breaking change in the way the data splitter is used. It is no longer callable and
    now has a `setup` method. See {class}`~scvi.train.TrainRunner` and its source code, which is
    straightforward.
- No longer require training plans to be initialized with `n_obs_training` argument ([#1061]).
    `n_obs_training` is now a property that can be set before actual training to rescale the loss.
- Log Pyro loss as `train_elbo` and sum over steps ([#1071])

#### Contributors

- [@adamgayoso]
- [@romain-lopez]
- [@PierreBoyeau]
- [@talashuach]
- [@cataclysmus]
- [@njbernstein]

## Version 0.10

### New in 0.10.1 (2021-05-04)

#### Changes

- Includes new optional variance parameterization for the `Encoder` module ([#1037]).
- Provides new way to select subpopulations for DE using Pandas queries ([#1041]).
- Update reference to peakVI ([#1046]).
- Pin Pytorch Lightning version to \<1.3

#### Contributors

- [@adamgayoso]
- [@PierreBoyeau]
- [@talashuach]

### New in 0.10.0 (2021-04-20)

#### Changes

- PeakVI minor enhancements to differential accessibility and fix scArches support ([#1019])
- Add DestVI to the codebase ([#1011])
- Versioned tutorial links ([#1005])
- Remove old VAEC ([#1006])
- Use `.numpy()` to convert torch tensors to numpy ndarrays ([#1016])
- Support backed AnnData ([#1017]), just load anndata with `scvi.data.read_h5ad(path, backed='r+')`
- Solo interface enhancements ([#1009])
- Updated README ([#1028])
- Use Python warnings instead of logger warnings ([#1021])
- Change totalVI protein background default to `False` is fewer than 10 proteins used ([#1034])

#### Bug fixes

- Fix `SaveBestState` warning ([#1024])
- New default SCANVI max epochs if loaded with pretrained SCVI model ([#1025]), restores old
    `<v0.9` behavior.
- Fix marginal log likelihood computation, which was only being computed on final minibatch of a
    dataloader. This bug was introduced in the `0.9.X` versions ([#1033]).
- Fix bug where extra categoricals were not properly extended in `transfer_anndata_setup` ([#1030]).

#### Contributors

- [@adamgayoso]
- [@romain-lopez]
- [@talashuach]
- [@mjayasur]
- [@wukathy]
- [@PierreBoyeau]
- [@morris-frank]

## Version 0.9

### New in 0.9.1 (2021-03-20)

#### Changes

- Update Pyro module backend to better enfore usage of `model` and `guide`, automate passing of
    number of training examples to Pyro modules ([#990])
- Minimum Pyro version bumped ([#988])
- Improve docs clarity ([#989])
- Add glossary to developer user guide ([#999])
- Add num threads config option to `scvi.settings` ([#1001])
- Add CellAssign tutorial ([#1004])

#### Contributors

- [@adamgayoso]
- [@galenxing]
- [@mjayasur]
- [@wukathy]

### New in 0.9.0 (2021-03-03)

This release features our new software development kit for building new probabilistic models. Our
hope is that others will be able to develop new models by importing scvi-tools into their own
packages.

#### Important changes

From the user perspective, there are two package-wide API breaking changes and one
{class}`~scvi.model.SCANVI` specific breaking change enumerated below. From the method developer
perspective, the entire model backend has been revamped using PyTorch Lightning, and no old code
will be compatible with this and future versions. Also, we dropped support for Python 3.6.

##### Breaking change: The `train` method

- `n_epochs` is now `max_epochs` for consistency with PytorchLightning and to better relect the
    functionality of the parameter.
- `use_cuda` is now `use_gpu` for consistency with PytorchLightning.
- `frequency` is now `check_val_every_n_epoch` for consistency with PytorchLightning.
- `train_fun_kwargs` and `kwargs` throughout the `train()` methods in the codebase have been
    removed and various arguments have been reorganized into `plan_kwargs` and `trainer_kwargs`.
    Generally speaking, `plan_kwargs` deal with model optimization like kl warmup, while
    `trainer_kwargs` deal with the actual training loop like early stopping.

##### Breaking change: GPU handling

- `use_cuda` was removed from the init of each model and was not replaced by `use_gpu`. By default
    every model is intialized on CPU but can be moved to a device via `model.to_device()`. If a
    model is trained with `use_gpu=True` the model will remain on the GPU after training.
- When loading saved models, scvi-tools will always attempt to load the model on GPU unless
    otherwise specified.
- We now support specifying which GPU device to use if there are multiple available GPUs.

##### Breaking change: {class}`~scvi.model.SCANVI`

- {class}`~scvi.model.SCANVI` no longer pretrains an {class}`~scvi.model.SCVI` model by default.
    This functionality however is preserved via the new {func}`~scvi.model.SCANVI.from_scvi_model`
    method.
- `n_epochs_unsupervised` and `n_epochs_semisupervised` have been removed from `train`. It has been
    replaced with `max_epochs` for semisupervised training.
- `n_samples_per_label` is a new argument which will subsample the number of labelled training
    examples to train on per label each epoch.

#### New Model Implementations

- {class}`~scvi.model.PEAKVI` implementation ([#877], [#921])
- {class}`~scvi.external.SOLO` implementation ([#923], [#933])
- {class}`~scvi.external.CellAssign` implementation ([#940])
- {class}`~scvi.external.RNAStereoscope` and {class}`~scvi.external.SpatialStereoscope`
    implementation ([#889], [#959])
- Pyro integration via {class}`~scvi.module.base.PyroBaseModuleClass` ([#895] [#903], [#927],
    [#931])

#### Enhancements

- {class}`~scvi.model.SCANVI` bug fixes ([#879])
- {class}`~scvi.external.GIMVI` moved to external api ([#885])
- {class}`~scvi.model.TOTALVI`, {class}`~scvi.model.SCVI`, and {class}`~scvi.model.SCANVI` now
    support multiple covariates ([#886])
- Added callback for saving the best state of a model ([#887])
- Option to disable progress bar ([#905])
- load() documentation improvements ([#913])
- updated tutorials, guides, documentation ([#924], [#925], [#929], [#934], [#947], [#971])
- track is now public ([#938])
- {class}`~scvi.model.SCANVI` now logs classficiation loss ([#966])
- get_likelihood_parameter() bug ([#967])
- model.history are now pandas DataFrames ([#949])

#### Contributors

- [@adamgayoso]
- [@galenxing]
- [@romain-lopez]
- [@wukathy]
- [@giovp]
- [@njbernstein]
- [@saketkc]

## Version 0.8

### New in 0.8.1 (2020-12-23)

#### Enhancements

- `freeze_classifier` option in {func}`~scvi.model.SCANVI.load_query_data` for the case when
- `weight_decay` passed to {func}`~scvi.model.SCANVI.train` also passes to `ClassifierTrainer`

### New in 0.8.0 (2020-12-17)

#### Enhancements

##### Online updates of {class}`~scvi.model.SCVI`, {class}`~scvi.model.SCANVI`, and {class}`~scvi.model.TOTALVI` with the scArches method <!-- markdownlint-disable -->

It is now possible to iteratively update these models with new samples, without altering the model
for the "reference" population. Here we use the
[scArches method](https://github.com/theislab/scarches). For usage, please see the tutorial in the
user guide.

To enable scArches in our models, we added a few new options. The first is `encode_covariates`,
which is an `SCVI` option to encode the one-hotted batch covariate. We also allow users to exchange
batch norm in the encoder and decoder with layer norm, which can be though of as batch norm but per
cell. As the layer norm we use has no parameters, it's a bit faster than models with batch norm. We
don't find many differences between using batch norm or layer norm in our models, though we have
kept defaults the same in this case. To run scArches effectively, batch norm should be exhanged
with layer norm.

##### Empirical initialization of protein background parameters with totalVI

The learned prior parameters for the protein background were randomly initialized. Now, they can be
set with the `empirical_protein_background_prior` option in {class}`~scvi.model.TOTALVI`. This
option fits a two-component Gaussian mixture model per cell, separating those proteins that are
background for the cell and those that are foreground, and aggregates the learned mean and variance
of the smaller component across cells. This computation is done per batch, if the `batch_key` was
registered. We emphasize this is just for the initialization of a learned parameter in the model.

##### Use observed library size option

Many of our models like `SCVI`, `SCANVI`, and {class}`~scvi.model.TOTALVI` learn a latent library
size variable. The option `use_observed_lib_size` may now be passed on model initialization. We
have set this as `True` by default, as we see no regression in performance, and training is a bit
faster.

#### Important changes

- To facilitate these enhancements, saved {class}`~scvi.model.TOTALVI` models from previous
    versions will not load properly. This is due to an architecture change of the totalVI encoder,
    related to latent library size handling.
- The default latent distribtuion for {class}`~scvi.model.TOTALVI` is now `"normal"`.
- Autotune was removed from this release. We could not maintain the code given the new API changes
    and we will soon have alternative ways to tune hyperparameters.
- Protein names during `setup_anndata` are now stored in `adata.uns["_scvi"]["protein_names"]`,
    instead of `adata.uns["scvi_protein_names"]`.

#### Bug fixes

- Fixed an issue where the unlabeled category affected the SCANVI architecture prior distribution.
    Unfortunately, by fixing this bug, loading previously trained (\<v0.8.0)
    {class}`~scvi.model.SCANVI` models will fail.

## Version 0.7

### New in 0.7.1 (2020-10-20)

This small update provides access to our new Discourse forum from the documentation.

### New in 0.7.0 (2020-10-14)

scvi is now scvi-tools. Version 0.7 introduces many breaking changes. The best way to learn how to
use scvi-tools is with our documentation and tutorials.

- New high-level API and data loading, please see tutorials and examples for usage.
- `GeneExpressionDataset` and associated classes have been removed.
- Built-in datasets now return `AnnData` objects.
- `scvi-tools` now relies entirely on the [AnnData] format.
- `scvi.models` has been moved to `scvi.core.module`.
- `Posterior` classes have been reduced to wrappers on `DataLoaders`
- `scvi.inference` has been split to `scvi.core.data_loaders` for `AnnDataLoader` classes and
    `scvi.core.trainers` for trainer classes.
- Usage of classes like `Trainer` and `AnnDataLoader` now require the `AnnData` data object as
    input.

## Pre-Version 0.7

### scvi History

The scvi-tools package used to be scvi. This page commemorates all the hard work on the scvi
package by our numerous contributors.

#### Contributors

- [@romain]
- [@adam]
- [@eddie]
- [@jeff]
- [@pierre]
- [@max]
- [@yining]
- [@gabriel]
- [@achille]
- [@chenling]
- [@jules]
- [@david-kelley]
- [@william-yang]
- [@oscar]
- [@casey-greene]
- [@jamie-morton]
- [@valentine-svensson]
- [@stephen-flemming]
- [@michael-raevsky]
- [@james-webber]
- [@galen]
- [@francesco-brundu]
- [@primoz-godec]
- [@eduardo-beltrame]
- [@john-reid]
- [@han-yuan]
- [@gokcen-eraslan]

#### 0.6.7 (2020-8-05)

- downgrade anndata>=0.7 and scanpy>=1.4.6 [@galen]
- make loompy optional, raise sckmisc import error [@adam]
- fix PBMCDataset download bug [@galen]
- fix AnnDatasetFromAnnData \_X in adata.obs bug [@galen]

#### 0.6.6 (2020-7-08)

- add tqdm to within cluster DE genes [@adam]
- restore tqdm to use simple bar instead of ipywidget [@adam]
- move to numpydoc for doctstrings [@adam]
- update issues templates [@adam]
- Poisson variable gene selection [@valentine-svensson]
- BrainSmallDataset set defualt save_path_10X [@gokcen-eraslan]
- train_size must be float between 0.0 and 1.0 [@galen]
- bump dependency versions [@galen]
- remove reproducibility notebook [@galen]
- fix scanVI dataloading [@pierre]

#### 0.6.5 (2020-5-10)

- updates to totalVI posterior functions and notebooks [@adam]
- update seurat v3 HVG selection now using skmisc loess [@adam]

#### 0.6.4 (2020-4-14)

- add back Python 3.6 support [@adam]
- get_sample_scale() allows gene selection [@valentine-svensson]
- bug fix to the dataset to anndata method with how cell measurements are stored [@adam]
- fix requirements [@adam]

#### 0.6.3 (2020-4-01)

- bug in version for Louvian in setup.py [@adam]

#### 0.6.2 (2020-4-01)

- update highly variable gene selection to handle sparse matrices [@adam]
- update DE docstrings [@pierre]
- improve posterior save load to also handle subclasses [@pierre]
- Create NB and ZINB distributions with torch and refactor code accordingly [@pierre]
- typos in autozivae [@achille]
- bug in csc sparse matrices in anndata data loader [@adam]

#### 0.6.1 (2020-3-13)

- handles gene and cell attributes with the same name [@han-yuan]
- fixes anndata overwriting when loading [@adam], [@pierre]
- formatting in basic tutorial [@adam]

#### 0.6.0 (2020-2-28)

- updates on TotalVI and LDVAE [@adam]
- fix documentation, compatibility and diverse bugs [@adam], [@pierre] [@romain]
- fix for external module on scanpy [@galen]

#### 0.5.0 (2019-10-17)

- do not automatically upper case genes [@adam]
- AutoZI [@oscar]
- Made the intro tutorial more user friendly [@adam]
- Tests for LDVAE notebook [@adam]
- black codebase [@achille] [@gabriel] [@adam]
- fix compatibility issues with sklearn and numba [@romain]
- fix Anndata [@francesco-brundu]
- docstring, totalVI, totalVI notebook and CITE-seq data [@adam]
- fix type [@eduardo-beltrame]
- fixing installation guide [@jeff]
- improved error message for dispersion [@stephen-flemming]

#### 0.4.1 (2019-08-03)

- docstring [@achille]
- differential expression [@oscar] [@pierre]

#### 0.4.0 (2019-07-25)

- gimVI [@achille]
- synthetic correlated datasets, fixed bug in marginal log likelihood [@oscar]
- autotune, dataset enhancements [@gabriel]
- documentation [@jeff]
- more consistent posterior API, docstring, validation set [@adam]
- fix anndataset [@michael-raevsky]
- linearly decoded VAE [@valentine-svensson]
- support for scanpy, fixed bugs, dataset enhancements [@achille]
- fix filtering bug, synthetic correlated datasets, docstring, differential expression [@pierre]
- better docstring [@jamie-morton]
- classifier based on library size for doublet detection [@david-kelley]

#### 0.3.0 (2019-05-03)

- corrected notebook [@jules]
- added UMAP and updated harmonization code [@chenling] [@romain]
- support for batch indices in csvdataset [@primoz-godec]
- speeding up likelihood computations [@william-yang]
- better anndata interop [@casey-greene]
- early stopping based on classifier accuracy [@david-kelley]

#### 0.2.4 (2018-12-20)

- updated to torch v1 [@jules]
- added stress tests for harmonization [@chenling]
- fixed autograd breaking [@romain]
- make removal of empty cells more efficient [@john-reid]
- switch to os.path.join [@casey-greene]

#### 0.2.2 (2018-11-08)

- added baselines and datasets for sMFISH imputation [@jules]
- added harmonization content [@chenling]
- fixing bugs on DE [@romain]

#### 0.2.0 (2018-09-04)

- annotation notebook [@eddie]
- Memory footprint management [@jeff]
- updated early stopping [@max]
- docstring [@james-webber]

#### 0.1.6 (2018-08-08)

- MMD and adversarial inference wrapper [@eddie]
- Documentation [@jeff]
- smFISH data imputation [@max]

#### 0.1.5 (2018-07-24)

- Dataset additions [@eddie]
- Documentation [@yining]
- updated early stopping [@max]

#### 0.1.3 (2018-06-22)

- Notebook enhancement [@yining]
- Semi-supervision [@eddie]

#### 0.1.2 (2018-06-13)

- First release on PyPi
- Skeleton code & dependencies [@jeff]
- Unit tests [@max]
- PyTorch implementation of scVI [@eddie] [@max]
- Dataset preprocessing [@eddie] [@max] [@yining]

#### 0.1.0 (2017-09-05)

- First scVI TensorFlow version [@romain]

[#1001]: https://github.com/YosefLab/scvi-tools/pull/1001
[#1004]: https://github.com/YosefLab/scvi-tools/pull/1004
[#1005]: https://github.com/YosefLab/scvi-tools/pull/1005
[#1006]: https://github.com/YosefLab/scvi-tools/pull/1006
[#1009]: https://github.com/YosefLab/scvi-tools/pull/1009
[#1011]: https://github.com/YosefLab/scvi-tools/pull/1011
[#1016]: https://github.com/YosefLab/scvi-tools/pull/1016
[#1017]: https://github.com/YosefLab/scvi-tools/pull/1017
[#1019]: https://github.com/YosefLab/scvi-tools/pull/1019
[#1021]: https://github.com/YosefLab/scvi-tools/pull/1021
[#1024]: https://github.com/YosefLab/scvi-tools/pull/1025
[#1025]: https://github.com/YosefLab/scvi-tools/pull/1025
[#1028]: https://github.com/YosefLab/scvi-tools/pull/1028
[#1030]: https://github.com/YosefLab/scvi-tools/pull/1033
[#1033]: https://github.com/YosefLab/scvi-tools/pull/1033
[#1034]: https://github.com/YosefLab/scvi-tools/pull/1034
[#1037]: https://github.com/YosefLab/scvi-tools/pull/1037
[#1041]: https://github.com/YosefLab/scvi-tools/pull/1041
[#1043]: https://github.com/YosefLab/scvi-tools/pull/1043
[#1046]: https://github.com/YosefLab/scvi-tools/pull/1046
[#1054]: https://github.com/YosefLab/scvi-tools/pull/1054
[#1055]: https://github.com/YosefLab/scvi-tools/pull/1055
[#1059]: https://github.com/YosefLab/scvi-tools/pull/1059
[#1060]: https://github.com/YosefLab/scvi-tools/pull/1060
[#1061]: https://github.com/YosefLab/scvi-tools/pull/1061
[#1064]: https://github.com/YosefLab/scvi-tools/pull/1064
[#1066]: https://github.com/YosefLab/scvi-tools/pull/1066
[#1071]: https://github.com/YosefLab/scvi-tools/pull/1071
[#1072]: https://github.com/YosefLab/scvi-tools/pull/1072
[#1074]: https://github.com/YosefLab/scvi-tools/pull/1074
[#1076]: https://github.com/YosefLab/scvi-tools/pull/1076
[#1078]: https://github.com/YosefLab/scvi-tools/pull/1078
[#1079]: https://github.com/YosefLab/scvi-tools/pull/1079
[#1082]: https://github.com/YosefLab/scvi-tools/pull/1082
[#1085]: https://github.com/YosefLab/scvi-tools/pull/1085
[#1090]: https://github.com/YosefLab/scvi-tools/pull/1090
[#1098]: https://github.com/YosefLab/scvi-tools/pull/1098
[#1099]: https://github.com/YosefLab/scvi-tools/pull/1099
[#1100]: https://github.com/YosefLab/scvi-tools/pull/1100
[#1101]: https://github.com/YosefLab/scvi-tools/pull/1101
[#1103]: https://github.com/YosefLab/scvi-tools/pull/1103
[#1104]: https://github.com/YosefLab/scvi-tools/pull/1104
[#1114]: https://github.com/YosefLab/scvi-tools/pull/1114
[#1115]: https://github.com/YosefLab/scvi-tools/pull/1115
[#1116]: https://github.com/YosefLab/scvi-tools/pull/1116
[#1118]: https://github.com/YosefLab/scvi-tools/pull/1118
[#1122]: https://github.com/YosefLab/scvi-tools/pull/1122
[#1123]: https://github.com/YosefLab/scvi-tools/pull/1123
[#1127]: https://github.com/YosefLab/scvi-tools/pull/1127
[#1129]: https://github.com/YosefLab/scvi-tools/pull/1129
[#1132]: https://github.com/YosefLab/scvi-tools/pull/1132
[#1150]: https://github.com/YosefLab/scvi-tools/pull/1150
[#1151]: https://github.com/YosefLab/scvi-tools/pull/1151
[#1157]: https://github.com/YosefLab/scvi-tools/pull/1157
[#1158]: https://github.com/YosefLab/scvi-tools/pull/1158
[#1180]: https://github.com/YosefLab/scvi-tools/pull/1180
[#1182]: https://github.com/YosefLab/scvi-tools/pull/1182
[#1183]: https://github.com/YosefLab/scvi-tools/pull/1183
[#1193]: https://github.com/YosefLab/scvi-tools/pull/1193
[#1204]: https://github.com/YosefLab/scvi-tools/pull/1204
[#1208]: https://github.com/YosefLab/scvi-tools/pull/1208
[#1213]: https://github.com/YosefLab/scvi-tools/pull/1213
[#1216]: https://github.com/YosefLab/scvi-tools/pull/1216
[#1228]: https://github.com/YosefLab/scvi-tools/pull/1228
[#1231]: https://github.com/YosefLab/scvi-tools/pull/1231
[#1232]: https://github.com/YosefLab/scvi-tools/pull/1232
[#1235]: https://github.com/YosefLab/scvi-tools/pull/1235
[#1237]: https://github.com/YosefLab/scvi-tools/pull/1237
[#1242]: https://github.com/YosefLab/scvi-tools/pull/1242
[#1251]: https://github.com/YosefLab/scvi-tools/pull/1251
[#1253]: https://github.com/YosefLab/scvi-tools/pull/1253
[#1255]: https://github.com/YosefLab/scvi-tools/pull/1255
[#1257]: https://github.com/YosefLab/scvi-tools/pull/1257
[#1267]: https://github.com/YosefLab/scvi-tools/pull/1267
[#1269]: https://github.com/YosefLab/scvi-tools/pull/1269
[#1274]: https://github.com/YosefLab/scvi-tools/pull/1274
[#1282]: https://github.com/YosefLab/scvi-tools/pull/1282
[#1284]: https://github.com/YosefLab/scvi-tools/pull/1284
[#1290]: https://github.com/YosefLab/scvi-tools/pull/1290
[#1296]: https://github.com/YosefLab/scvi-tools/pull/1296
[#1301]: https://github.com/YosefLab/scvi-tools/pull/1301
[#1302]: https://github.com/YosefLab/scvi-tools/pull/1302
[#1309]: https://github.com/YosefLab/scvi-tools/pull/1309
[#1311]: https://github.com/YosefLab/scvi-tools/pull/1311
[#1324]: https://github.com/YosefLab/scvi-tools/pull/1324
[#1334]: https://github.com/YosefLab/scvi-tools/pull/1334
[#1338]: https://github.com/YosefLab/scvi-tools/pull/1338
[#1339]: https://github.com/YosefLab/scvi-tools/pull/1339
[#1342]: https://github.com/YosefLab/scvi-tools/pull/1342
[#1354]: https://github.com/YosefLab/scvi-tools/pull/1354
[#1356]: https://github.com/YosefLab/scvi-tools/pull/1356
[#1361]: https://github.com/YosefLab/scvi-tools/pull/1361
[#1364]: https://github.com/YosefLab/scvi-tools/pull/1364
[#1367]: https://github.com/YosefLab/scvi-tools/pull/1367
[#1369]: https://github.com/YosefLab/scvi-tools/pull/1369
[#1371]: https://github.com/YosefLab/scvi-tools/pull/1371
[#1372]: https://github.com/YosefLab/scvi-tools/pull/1372
[#1385]: https://github.com/YosefLab/scvi-tools/pull/1385
[#1386]: https://github.com/YosefLab/scvi-tools/pull/1386
[#1393]: https://github.com/YosefLab/scvi-tools/pull/1393
[#1403]: https://github.com/YosefLab/scvi-tools/pull/1403
[#1406]: https://github.com/YosefLab/scvi-tools/pull/1406
[#1411]: https://github.com/YosefLab/scvi-tools/pull/1411
[#1413]: https://github.com/YosefLab/scvi-tools/pull/1413
[#1415]: https://github.com/YosefLab/scvi-tools/pull/1415
[#1416]: https://github.com/YosefLab/scvi-tools/pull/1416
[#1417]: https://github.com/YosefLab/scvi-tools/pull/1417
[#1431]: https://github.com/YosefLab/scvi-tools/pull/1431
[#1435]: https://github.com/YosefLab/scvi-tools/pull/1435
[#1436]: https://github.com/YosefLab/scvi-tools/pull/1436
[#1438]: https://github.com/YosefLab/scvi-tools/pull/1438
[#1439]: https://github.com/YosefLab/scvi-tools/pull/1439
[#1441]: https://github.com/YosefLab/scvi-tools/pull/1441
[#1442]: https://github.com/YosefLab/scvi-tools/pull/1442
[#1445]: https://github.com/YosefLab/scvi-tools/pull/1445
[#1448]: https://github.com/YosefLab/scvi-tools/pull/1448
[#1451]: https://github.com/YosefLab/scvi-tools/pull/1451
[#1457]: https://github.com/YosefLab/scvi-tools/pull/1457
[#1458]: https://github.com/YosefLab/scvi-tools/pull/1458
[#1463]: https://github.com/YosefLab/scvi-tools/pull/1463
[#1466]: https://github.com/YosefLab/scvi-tools/pull/1466
[#1467]: https://github.com/YosefLab/scvi-tools/pull/1467
[#1469]: https://github.com/YosefLab/scvi-tools/pull/1469
[#1470]: https://github.com/YosefLab/scvi-tools/pull/1470
[#1473]: https://github.com/YosefLab/scvi-tools/pull/1473
[#1474]: https://github.com/YosefLab/scvi-tools/pull/1474
[#1475]: https://github.com/YosefLab/scvi-tools/pull/1475
[#1479]: https://github.com/YosefLab/scvi-tools/pull/1479
[#1498]: https://github.com/YosefLab/scvi-tools/pull/1498
[#1499]: https://github.com/YosefLab/scvi-tools/pull/1499
[#1501]: https://github.com/YosefLab/scvi-tools/pull/1501
[#1502]: https://github.com/YosefLab/scvi-tools/pull/1502
[#1504]: https://github.com/YosefLab/scvi-tools/pull/1504
[#1505]: https://github.com/YosefLab/scvi-tools/pull/1505
[#1506]: https://github.com/YosefLab/scvi-tools/pull/1506
[#1508]: https://github.com/YosefLab/scvi-tools/pull/1508
[#1515]: https://github.com/YosefLab/scvi-tools/pull/1515
[#1519]: https://github.com/YosefLab/scvi-tools/pull/1519
[#1520]: https://github.com/YosefLab/scvi-tools/pull/1520
[#1527]: https://github.com/YosefLab/scvi-tools/pull/1527
[#1529]: https://github.com/YosefLab/scvi-tools/pull/1529
[#1532]: https://github.com/YosefLab/scvi-tools/pull/1532
[#1542]: https://github.com/YosefLab/scvi-tools/pull/1542
[#1548]: https://github.com/YosefLab/scvi-tools/pull/1548
[#1555]: https://github.com/YosefLab/scvi-tools/pull/1555
[#1556]: https://github.com/YosefLab/scvi-tools/pull/1556
[#1566]: https://github.com/scverse/scvi-tools/issues/1566
[#1575]: https://github.com/YosefLab/scvi-tools/pull/1575
[#1580]: https://github.com/scverse/scvi-tools/pull/1580
[#1585]: https://github.com/YosefLab/scvi-tools/pull/1585
[#1595]: https://github.com/scverse/scvi-tools/pull/1595
[#1617]: https://github.com/scverse/scvi-tools/pull/1617
[#1618]: https://github.com/scverse/scvi-tools/pull/1618
[#1622]: https://github.com/scverse/scvi-tools/pull/1622
[#1629]: https://github.com/scverse/scvi-tools/pull/1629
[#1637]: https://github.com/scverse/scvi-tools/pull/1637
[#1639]: https://github.com/scverse/scvi-tools/pull/1639
[#1645]: https://github.com/scverse/scvi-tools/pull/1645
[#1657]: https://github.com/scverse/scvi-tools/pull/1657
[#1660]: https://github.com/scverse/scvi-tools/pull/1660
[#1665]: https://github.com/scverse/scvi-tools/pull/1665
[#1667]: https://github.com/scverse/scvi-tools/pull/1667
[#1671]: https://github.com/scverse/scvi-tools/pull/1671
[#1672]: https://github.com/YosefLab/scvi-tools/pull/1672
[#1674]: https://github.com/scverse/scvi-tools/pull/1674
[#1678]: https://github.com/scverse/scvi-tools/pull/1678
[#1683]: https://github.com/YosefLab/scvi-tools/pull/1683
[#1686]: https://github.com/scverse/scvi-tools/pull/1686
[#1689]: https://github.com/YosefLab/scvi-tools/pull/1689
[#1692]: https://github.com/scverse/scvi-tools/pull/1692
[#1695]: https://github.com/YosefLab/scvi-tools/pull/1695
[#1696]: https://github.com/YosefLab/scvi-tools/pull/1696
[#1697]: https://github.com/YosefLab/scvi-tools/pull/1697
[#1700]: https://github.com/scverse/scvi-tools/pull/1700
[#1702]: https://github.com/scverse/scvi-tools/pull/1702
[#1709]: https://github.com/YosefLab/scvi-tools/pull/1709
[#1710]: https://github.com/YosefLab/scvi-tools/pull/1710
[#1711]: https://github.com/YosefLab/scvi-tools/pull/1711
[#1719]: https://github.com/YosefLab/scvi-tools/pull/1719
[#1731]: https://github.com/YosefLab/scvi-tools/pull/1731
[#1732]: https://github.com/YosefLab/scvi-tools/pull/1732
[#1733]: https://github.com/YosefLab/scvi-tools/pull/1733
[#1737]: https://github.com/YosefLab/scvi-tools/pull/1737
[#1741]: https://github.com/YosefLab/scvi-tools/pull/1741
[#1743]: https://github.com/YosefLab/scvi-tools/pull/1743
[#1747]: https://github.com/YosefLab/scvi-tools/pull/1747
[#1749]: https://github.com/YosefLab/scvi-tools/pull/1749
[#1751]: https://github.com/YosefLab/scvi-tools/pull/1751
[#1773]: https://github.com/YosefLab/scvi-tools/pull/1773
[#877]: https://github.com/YosefLab/scvi-tools/pull/887
[#879]: https://github.com/YosefLab/scvi-tools/pull/879
[#885]: https://github.com/YosefLab/scvi-tools/pull/885
[#886]: https://github.com/YosefLab/scvi-tools/pull/886
[#887]: https://github.com/YosefLab/scvi-tools/pull/887
[#889]: https://github.com/YosefLab/scvi-tools/pull/889
[#895]: https://github.com/YosefLab/scvi-tools/pull/895
[#903]: https://github.com/YosefLab/scvi-tools/pull/903
[#905]: https://github.com/YosefLab/scvi-tools/pull/905
[#913]: https://github.com/YosefLab/scvi-tools/pull/913
[#921]: https://github.com/YosefLab/scvi-tools/pull/921
[#923]: https://github.com/YosefLab/scvi-tools/pull/923
[#924]: https://github.com/YosefLab/scvi-tools/pull/924
[#925]: https://github.com/YosefLab/scvi-tools/pull/925
[#927]: https://github.com/YosefLab/scvi-tools/pull/927
[#929]: https://github.com/YosefLab/scvi-tools/pull/929
[#931]: https://github.com/YosefLab/scvi-tools/pull/931
[#933]: https://github.com/YosefLab/scvi-tools/pull/933
[#934]: https://github.com/YosefLab/scvi-tools/pull/934
[#938]: https://github.com/YosefLab/scvi-tools/pull/938
[#940]: https://github.com/YosefLab/scvi-tools/pull/940
[#947]: https://github.com/YosefLab/scvi-tools/pull/947
[#949]: https://github.com/YosefLab/scvi-tools/pull/949
[#959]: https://github.com/YosefLab/scvi-tools/pull/959
[#966]: https://github.com/YosefLab/scvi-tools/pull/966
[#967]: https://github.com/YosefLab/scvi-tools/pull/967
[#971]: https://github.com/YosefLab/scvi-tools/pull/971
[#988]: https://github.com/YosefLab/scvi-tools/pull/988
[#989]: https://github.com/YosefLab/scvi-tools/pull/989
[#990]: https://github.com/YosefLab/scvi-tools/pull/990
[#999]: https://github.com/YosefLab/scvi-tools/pull/999
[@achille]: https://github.com/ANazaret
[@adam]: https://github.com/adamgayoso
[@adamgayoso]: https://github.com/adamgayoso
[@cane11]: https://github.com/cane11
[@casey-greene]: https://github.com/cgreene
[@cataclysmus]: https://github.com/cataclysmus
[@chenling]: https://github.com/chenlingantelope
[@david-kelley]: https://github.com/davek44
[@eddie]: https://github.com/Edouard360
[@eduardo-beltrame]: https://github.com/Munfred
[@florianbarkmann]: https://github.com/FlorianBarkmann
[@francesco-brundu]: https://github.com/fbrundu
[@gabriel]: https://github.com/gabmis
[@galen]: https://github.com/galenxing
[@galenxing]: https://github.com/galenxing
[@giovp]: https://github.com/giovp
[@gokcen-eraslan]: https://github.com/gokceneraslan
[@grst]: https://github.com/grst
[@han-yuan]: https://github.com/hy395
[@james-webber]: https://github.com/jamestwebber
[@jamie-morton]: https://github.com/mortonjt
[@jeff]: https://github.com/jeff-regier
[@jjhong922]: https://github.com/jjhong922
[@john-reid]: https://github.com/JohnReid
[@jules]: https://github.com/jules-samaran
[@marianogabitto]: https://github.com/marianogabitto
[@martinkim0]: https://github.com/martinkim0
[@max]: https://github.com/maxime1310
[@michael-raevsky]: https://github.com/raevskymichail
[@mjayasur]: https://github.com/mjayasur
[@mkarikom]: https://github.com/mkarikom
[@morris-frank]: https://github.com/morris-frank
[@munfred]: https://github.com/Munfred
[@njbernstein]: https://github.com/njbernstein
[@oscar]: https://github.com/oscarclivio
[@pierre]: https://github.com/PierreBoyeau
[@pierreboyeau]: https://github.com/PierreBoyeau
[@primoz-godec]: https://github.com/PrimozGodec
[@ricomnl]: https://github.com/ricomnl
[@rk900]: https://github.com/RK900
[@romain]: https://github.com/romain-lopez
[@romain-lopez]: https://github.com/romain-lopez
[@saketkc]: https://github.com/saketkc
[@stephen-flemming]: https://github.com/sjfleming
[@talashuach]: https://github.com/talashuach
[@tommycelsius]: https://github.com/tommycelsius
[@valentine-svensson]: https://github.com/vals
[@vitkl]: https://github.com/vitkl
[@watiss]: https://github.com/watiss
[@william-yang]: https://github.com/triyangle
[@wukathy]: https://github.com/wukathy
[@yining]: https://github.com/imyiningliu
[genomepy]: https://github.com/vanheeringen-lab/genomepy
[hatch]: https://hatch.pypa.io/latest/
[hugging face models]: https://huggingface.co/models
[keep a changelog]: https://keepachangelog.com/en/1.0.0/
[original scbasset model]: https://github.com/calico/scBasset
[poetry]: https://python-poetry.org/
[semantic versioning]: https://semver.org/spec/v2.0.0.html<|MERGE_RESOLUTION|>--- conflicted
+++ resolved
@@ -28,7 +28,6 @@
     validation set, if available. {pr}`3036`.
 - Add `batch_key` and `labels_key` to `scvi.external.SCAR.setup_anndata`.
 - Implemented variance of ZINB distribution. {pr}`3044`.
-<<<<<<< HEAD
 - New Trainingplan argument `update_only_decoder` to use stored latent codes and skip training of
     the encoder.
 - Refactored code for minified models.
@@ -36,12 +35,9 @@
 - Add MuData Minification option to {class}`~scvi.model.MULTIVI` and {class}`~scvi.model.TOTALVI` {pr}`3039`.
 - MuData support for {class}`~scvi.model.MULTIVI` via the method
     {meth}`~scvi.model.MULTIVI.setup_mudata` {pr}`3038`.
-
-=======
 - Add {class}`scvi.external.METHYLVI` for modeling methylation data from single-cell
     bisulfite sequencing (scBS-seq) experiments {pr}`2834`.
   
->>>>>>> bcd7e672
 #### Fixed
 
 - Breaking Change: Fix `get_outlier_cell_sample_pairs` function in {class}`scvi.external.MRVI`
