--- conflicted
+++ resolved
@@ -10,11 +10,8 @@
 
 #### Added
 
-<<<<<<< HEAD
 - Add support for categorial covariates in scArches in `scvi.model.archesmixin` {pr}`2936`.
-=======
 - Add assertion error in cellAssign for checking duplicates in celltype markers {pr}`2951`.
->>>>>>> 5acb1f9b
 - Add `scvi.external.poissonvi.get_region_factors` {pr}`2940`.
 - {attr}`scvi.settings.dl_persistent_workers` allows using persistent workers in
     {class}`scvi.dataloaders.AnnDataLoader` {pr}`2924`.
