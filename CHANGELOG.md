# Release notes

Starting from version 0.20.1, this format is based on [Keep a Changelog], and this project adheres
to [Semantic Versioning]. Full commit history is available in the
[commit logs](https://github.com/scverse/scvi-tools/commits/).

## Version 1.2

### 1.3.0 (2025-XX-XX)

#### Added

- Add {class}`scvi.external.Decipher` for dimensionality reduction and interpretable
    representation learning in single-cell RNA sequencing data {pr}`3015`.

#### Fixed

- Fixed bug in distributed `scvi.dataloaders._concat_dataloader` {pr}`3053`.

#### Changed

- Updated the CI workflow with multiGPU tests {pr}`3053`.

#### Removed

### 1.2.2 (2024-XX-XX)

#### Added

- Add MuData Minification option to {class}`~scvi.model.TOTALVI` {pr}`3061`.
- Add support for Numpy 2.0 {pr}`2842`.
-

#### Fixed

#### Changed

- Updated the CI workflow with internet, private and optional tests {pr}`3082`.
<<<<<<< HEAD
- Changed loompy stored files to anndata {pr}`2842`.
=======
- Address AnnData >= 0.11 deprecation warning for {class}`anndata.experimental` by replacing
    instances to {class}`anndata.abc` and {class}`anndata.io` {pr}`3085`.
>>>>>>> 77a14583

#### Removed

### 1.2.1 (2024-12-04)

#### Added

- Added adaptive handling for last training minibatch of 1-2 cells in case of
    `datasplitter_kwargs={"drop_last": False}` and `train_size = None` by moving them into
    validation set, if available. {pr}`3036`.
- Add `batch_key` and `labels_key` to `scvi.external.SCAR.setup_anndata`. {pr}`3045`.
- Implemented variance of ZINB distribution. {pr}`3044`.
- Support for minified mode while retaining counts to skip the encoder.
- New Trainingplan argument `update_only_decoder` to use stored latent codes and skip training of
    the encoder.
- Refactored code for minified models. {pr}`2883`.
- Add {class}`scvi.external.METHYLVI` for modeling methylation data from single-cell
    bisulfite sequencing (scBS-seq) experiments {pr}`2834`.

#### Fixed

- Breaking Change: Fix `get_outlier_cell_sample_pairs` function in {class}`scvi.external.MRVI`
    to correctly compute the maxmimum log-density across in-sample cells rather than the
    aggregated posterior log-density {pr}`3007`.
- Fix references to `scvi.external` in `scvi.external.SCAR.setup_anndata`.
- Fix gimVI to append mini batches first into CPU during get_imputed and get_latent operations {pr}`3058`.

#### Changed

#### Removed

### 1.2.0 (2024-09-26)

#### Added

- Add support for Python 3.12 {pr}`2966`.
- Add support for categorial covariates in scArches in `scvi.model.archesmixin` {pr}`2936`.
- Add assertion error in cellAssign for checking duplicates in celltype markers {pr}`2951`.
- Add `scvi.external.poissonvi.get_region_factors` {pr}`2940`.
- {attr}`scvi.settings.dl_persistent_workers` allows using persistent workers in
    {class}`scvi.dataloaders.AnnDataLoader` {pr}`2924`.
- Add option for using external indexes in data splitting classes that are under `scvi.dataloaders`
    by passing `external_indexing=list[train_idx,valid_idx,test_idx]` as well as in all models
    available {pr}`2902`.
- Add warning if creating data splits in `scvi.dataloaders` that create last batch with less than 3
    cells {pr}`2916`.
- Add new experimental functional API for hyperparameter tuning with
    {func}`scvi.autotune.run_autotune` and {class}`scvi.autotune.AutotuneExperiment` to replace
    {class}`scvi.autotune.ModelTuner`, {class}`scvi.autotune.TunerManager`, and
    {class}`scvi.autotune.TuneAnalysis` {pr}`2561`.
- Add experimental class {class}`scvi.nn.Embedding` implementing methods for extending embeddings
    {pr}`2574`.
- Add experimental support for representing batches with continuously-valued embeddings by passing
    in `batch_representation="embedding"` to {class}`scvi.model.SCVI` {pr}`2576`.
- Add experimental mixin classes {class}`scvi.model.base.EmbeddingMixin` and
    {class}`scvi.module.base.EmbeddingModuleMixin` {pr}`2576`.
- Add option to generate synthetic spatial coordinates in {func}`scvi.data.synthetic_iid` with
    argument `generate_coordinates` {pr}`2603`.
- Add experimental support for using custom {class}`lightning.pytorch.core.LightningDataModule`s
    in {func}`scvi.autotune.run_autotune` {pr}`2605`.
- Add {class}`scvi.external.VELOVI` for RNA velocity estimation using variational inference
    {pr}`2611`.
- Add `unsigned` argument to {meth}`scvi.hub.HubModel.pull_from_s3` to allow for unsigned
    downloads of models from AWS S3 {pr}`2615`.
- Add support for `batch_key` in {meth}`scvi.model.CondSCVI.setup_anndata` {pr}`2626`.
- Add support for {meth}`scvi.model.base.RNASeqMixin` in {class}`scvi.model.CondSCVI` {pr}`2915`.
- Add `load_best_on_end` argument to {class}`scvi.train.SaveCheckpoint` to load the best model
    state at the end of training {pr}`2672`.
- Add experimental class {class}`scvi.distributions.BetaBinomial` implementing the Beta-Binomial
    distribution with mean-dispersion parameterization for modeling scBS-seq methylation data
    {pr}`2692`.
- Add support for custom dataloaders in {class}`scvi.model.base.VAEMixin` methods by specifying
    the `dataloader` argument {pr}`2748`.
- Add option to use a normal distribution in the generative model of {class}`scvi.model.SCVI` by
    passing in `gene_likelihood="normal"` {pr}`2780`.
- Add {class}`scvi.external.MRVI` for modeling sample-level heterogeneity in single-cell RNA-seq
    data {pr}`2756`.
- Add support for reference mapping with {class}`mudata.MuData` models to
    {class}`scvi.model.base.ArchesMixin` {pr}`2578`.
- Add argument `return_mean` to {meth}`scvi.model.base.VAEMixin.get_reconstruction_error`
    and {meth}`scvi.model.base.VAEMixin.get_elbo` to allow computation
    without averaging across cells {pr}`2362`.
- Add support for setting `weights="importance"` in
    {meth}`scvi.model.SCANVI.differential_expression` {pr}`2362`.

#### Changed

- Deprecate {func}`scvi.data.cellxgene`, to be removed in v1.3. Please directly use the
    [cellxgene-census](https://chanzuckerberg.github.io/cellxgene-census/) instead {pr}`2542`.
- Deprecate {func}`scvi.nn.one_hot`, to be removed in v1.3. Please directly use the
    `one_hot` function in PyTorch instead {pr}`2608`.
- Deprecate {class}`scvi.train.SaveBestState`, to be removed in v1.3. Please use
    {class}`scvi.train.SaveCheckpoint` instead {pr}`2673`.
- Deprecate `save_best` argument in {meth}`scvi.model.PEAKVI.train` and
    {meth}`scvi.model.MULTIVI.train`, to be removed in v1.3. Please pass in `enable_checkpointing`
    or specify a custom checkpointing procedure with {class}`scvi.train.SaveCheckpoint` instead
    {pr}`2673`.
- Move {func}`scvi.model.base._utils._load_legacy_saved_files` to
    {func}`scvi.model.base._save_load._load_legacy_saved_files` {pr}`2731`.
- Move {func}`scvi.model.base._utils._load_saved_files` to
    {func}`scvi.model.base._save_load._load_saved_files` {pr}`2731`.
- Move {func}`scvi.model.base._utils._initialize_model` to
    {func}`scvi.model.base._save_load._initialize_model` {pr}`2731`.
- Move {func}`scvi.model.base._utils._validate_var_names` to
    {func}`scvi.model.base._save_load._validate_var_names` {pr}`2731`.
- Move {func}`scvi.model.base._utils._prepare_obs` to
    {func}`scvi.model.base._de_core._prepare_obs` {pr}`2731`.
- Move {func}`scvi.model.base._utils._de_core` to
    {func}`scvi.model.base._de_core._de_core` {pr}`2731`.
- Move {func}`scvi.model.base._utils._fdr_de_prediction` to
    {func}`scvi.model.base._de_core_._fdr_de_prediction` {pr}`2731`.
- {func}`scvi.data.synthetic_iid` now generates unique variable names for protein and
    accessibility data {pr}`2739`.
- The `data_module` argument in {meth}`scvi.model.base.UnsupervisedTrainingMixin.train` has been
    renamed to `datamodule` for consistency {pr}`2749`.
- Change the default saving method of variable names for {class}`mudata.MuData` based models
    (_e.g._ {class}`scvi.model.TOTALVI`) to a dictionary of per-mod variable names instead of a
    concatenated array of all variable names. Users may replicate the previous behavior by
    passing in `legacy_mudata_format=True` to {meth}`scvi.model.base.BaseModelClass.save`
    {pr}`2769`.
- Changed internal activation function in {class}`scvi.nn.DecoderTOTALVI` to Softplus to
    increase numerical stability. This is the new default for new models. Previously trained models
    will be loaded with exponential activation function {pr}`2913`.

#### Fixed

- Fix logging of accuracy for cases with 1 sample per class in scANVI {pr}`2938`.
- Disable adversarial classifier if training with a single batch.
    Previously this raised a None error {pr}`2914`.
- {meth}`~scvi.model.SCVI.get_normalized_expression` fixed for Poisson distribution and
    Negative Binomial with latent_library_size {pr}`2915`.
- Fix {meth}`scvi.module.VAE.marginal_ll` when `n_mc_samples_per_pass=1` {pr}`2362`.
- {meth}`scvi.module.VAE.marginal_ll` when `n_mc_samples_per_pass=1` {pr}`2362`.
- Enable option to drop_last minibatch during training by `datasplitter_kwargs={"drop_last": True}`
    {pr}`2926`.
- Fix JAX to be deterministic on CUDA when seed is manually set {pr}`2923`.

#### Removed

- Remove {class}`scvi.autotune.ModelTuner`, {class}`scvi.autotune.TunerManager`, and
    {class}`scvi.autotune.TuneAnalysis` in favor of new experimental functional API with
    {func}`scvi.autotune.run_autotune` and {class}`scvi.autotune.AutotuneExperiment` {pr}`2561`.
- Remove `feed_labels` argument and corresponding code paths in {meth}`scvi.module.SCANVAE.loss`
    {pr}`2644`.
- Remove {class}`scvi.train._callbacks.MetricsCallback` and argument `additional_val_metrics` in
    {class}`scvi.train.Trainer` {pr}`2646`.

## Version 1.1

### 1.1.6 (2024-08-19)

#### Fixed

- Breaking change: In `scvi.autotune._manager` we changed the parameter in RunConfig from
    `local_dir` to `storage_path` see issue `2908` {pr}`2689`.

### 1.1.5 (2024-06-30)

### 1.1.4 (2024-06-30)

#### Added

- Add argument `return_logits` to {meth}`scvi.external.SOLO.predict` that allows returning logits
    instead of probabilities when passing in `soft=True` to replicate the buggy behavior previous
    to v1.1.3 {pr}`2870`.

### 1.1.3 (2024-06-26)

#### Fixed

- Breaking change: Fix {meth}`scvi.external.SOLO.predict` to correctly return probabiities
    instead of logits when passing in `soft=True` (the default option) {pr}`2689`.
- Breaking change: Fix {class}`scvi.dataloaders.SemiSupervisedDataSplitter` to properly sample
    unlabeled observations without replacement {pr}`2816`.

### 1.1.2 (2024-03-01)

#### Changed

- Address AnnData >= 0.10 deprecation warning for {func}`anndata.read` by replacing instances with
    {func}`anndata.read_h5ad` {pr}`2531`.
- Address AnnData >= 0.10 deprecation warning for {class}`anndata._core.sparse_dataset.SparseDataset`
    by replacing instances with {class}`anndata.experimental.CSCDataset` and
    {class}`anndata.experimental.CSRDataset` {pr}`2531`.

### 1.1.1 (2024-02-19)

#### Fixed

- Correctly apply non-default user parameters in {class}`scvi.external.POISSONVI` {pr}`2522`.

### 1.1.0 (2024-02-13)

#### Added

- Add {class}`scvi.external.ContrastiveVI` for contrastiveVI {pr}`2242`.
- Add {class}`scvi.dataloaders.BatchDistributedSampler` for distributed training {pr}`2102`.
- Add `additional_val_metrics` argument to {class}`scvi.train.Trainer`, allowing to specify
    additional metrics to compute and log during the validation loop using
    {class}`scvi.train._callbacks.MetricsCallback` {pr}`2136`.
- Expose `accelerator` and `device` arguments in {meth}`scvi.hub.HubModel.load_model` `pr`{2166}.
- Add `load_sparse_tensor` argument in {class}`scvi.data.AnnTorchDataset` for directly loading
    SciPy CSR and CSC data structures to their PyTorch counterparts, leading to faster data loading
    depending on the sparsity of the data {pr}`2158`.
- Add per-group LFC information to
    {meth}`scvi.criticism.PosteriorPredictiveCheck.differential_expression`. `metrics["diff_exp"]`
    is now a dictionary where `summary` stores the summary dataframe, and `lfc_per_model_per_group`
    stores the per-group LFC {pr}`2173`.
- Expose {meth}`torch.save` keyword arguments in {class}`scvi.model.base.BaseModelClass.save`
    and {class}`scvi.external.GIMVI.save` {pr}`2200`.
- Add `model_kwargs` and `train_kwargs` arguments to {meth}`scvi.autotune.ModelTuner.fit`
    {pr}`2203`.
- Add `datasplitter_kwargs` to model `train` methods {pr}`2204`.
- Add `use_posterior_mean` argument to {meth}`scvi.model.SCANVI.predict` for stochastic prediction
    of celltype labels {pr}`2224`.
- Add support for Python 3.10+ type annotations in {class}`scvi.autotune.ModelTuner` {pr}`2239`.
- Add option to log device statistics in {meth}`scvi.autotune.ModelTuner.fit` with argument
    `monitor_device_stats` {pr}`2260`.
- Add option to pass in a random seed to {meth}`scvi.autotune.ModelTuner.fit` with argument `seed`
    {pr}`2260`.
- Automatically log the learning rate when `reduce_lr_on_plateau=True` in training plans
    {pr}`2280`.
- Add {class}`scvi.external.POISSONVI` to model scATAC-seq fragment counts with a Poisson
    distribution {pr}`2249`
- {class}`scvi.train.SemiSupervisedTrainingPlan` now logs the classifier calibration error
    {pr}`2299`.
- Passing `enable_checkpointing=True` into `train` methods is now compatible with our model saves.
    Additional options can be specified by initializing with {class}`scvi.train.SaveCheckpoint`
    {pr}`2317`.
- {attr}`scvi.settings.dl_num_workers` is now correctly applied as the default `num_workers` in
    {class}`scvi.dataloaders.AnnDataLoader` {pr}`2322`.
- Passing in `indices` to {class}`scvi.criticism.PosteriorPredictiveCheck` allows for running
    metrics on a subset of the data {pr}`2361`.
- Add `seed` argument to {func}`scvi.model.utils.mde` for reproducibility {pr}`2373`.
- Add {meth}`scvi.hub.HubModel.save` and {meth}`scvi.hub.HubMetadata.save` {pr}`2382`.
- Add support for Optax 0.1.8 by renaming instances of {func}`optax.additive_weight_decay` to
    {func}`optax.add_weight_decay` {pr}`2396`.
- Add support for hosting {class}`scvi.hub.HubModel` on AWS S3 via
    {meth}`scvi.hub.HubModel.pull_from_s3` and {meth}`scvi.hub.HubModel.push_to_s3` {pr}`2378`.
- Add clearer error message for {func}`scvi.data.poisson_gene_selection` when input data does not
    contain raw counts {pr}`2422`.
- Add API for using custom dataloaders with {class}`scvi.model.SCVI` by making `adata` argument
    optional on initialization and adding optional argument `data_module` to
    {meth}`scvi.model.base.UnsupervisedTrainingMixin.train` {pr}`2467`.
- Add support for Ray 2.8-2.9 in {class}`scvi.autotune.ModelTuner` {pr}`2478`.

#### Fixed

- Fix bug where `n_hidden` was not being passed into {class}`scvi.nn.Encoder` in
    {class}`scvi.model.AmortizedLDA` {pr}`2229`
- Fix bug in {class}`scvi.module.SCANVAE` where classifier probabilities were interpreted as
    logits. This is backwards compatible as loading older models will use the old code path
    {pr}`2301`.
- Fix bug in {class}`scvi.external.GIMVI` where `batch_size` was not properly used in inference
    methods {pr}`2366`.
- Fix error message formatting in {meth}`scvi.data.fields.LayerField.transfer_field` {pr}`2368`.
- Fix ambiguous error raised in {meth}`scvi.distributions.NegativeBinomial.log_prob` and
    {meth}`scvi.distributions.ZeroInflatedNegativeBinomial.log_prob` when `scale` not passed in
    and value not in support {pr}`2395`.
- Fix initialization of {class}`scvi.distributions.NegativeBinomial` and
    {class}`scvi.distributions.ZeroInflatedNegativeBinomial` when `validate_args=True` and
    optional parameters not passed in {pr}`2395`.
- Fix error when re-initializing {class}`scvi.external.GIMVI` with the same datasets {pr}`2446`.

#### Changed

- Replace `sparse` with `sparse_format` argument in {meth}`scvi.data.synthetic_iid` for increased
    flexibility over dataset format {pr}`2163`.
- Revalidate `devices` when automatically switching from MPS to CPU accelerator in
    {func}`scvi.model._utils.parse_device_args` {pr}`2247`.
- Refactor {class}`scvi.data.AnnTorchDataset`, now loads continuous data as {class}`numpy.float32`
    and categorical data as {class}`numpy.int64` by default {pr}`2250`.
- Support fractional GPU usage in {class}`scvi.autotune.ModelTuner` `pr`{2252}.
- Tensorboard is now the default logger in {class}`scvi.autotune.ModelTuner` `pr`{2260}.
- Match `momentum` and `epsilon` in {class}`scvi.module.JaxVAE` to the default values in PyTorch
    {pr}`2309`.
- Change {class}`scvi.train.SemiSupervisedTrainingPlan` and
    {class}`scvi.train.ClassifierTrainingPlan` accuracy and F1 score
    computations to use `"micro"` reduction rather than `"macro"` {pr}`2339`.
- Internal refactoring of {meth}`scvi.module.VAE.sample` and
    {meth}`scvi.model.base.RNASeqMixin.posterior_predictive_sample` {pr}`2377`.
- Change `xarray` and `sparse` from mandatory to optional dependencies {pr}`2480`.
- Use {class}`anndata.experimental.CSCDataset` and {class}`anndata.experimental.CSRDataset`
    instead of the deprecated {class}`anndata._core.sparse_dataset.SparseDataset` for type checks
    {pr}`2485`.
- Make `use_observed_lib_size` argument adjustable in {class}`scvi.module.LDVAE` `pr`{2494}.

#### Removed

- Remove deprecated `use_gpu` argument in favor of PyTorch Lightning arguments `accelerator` and
    `devices` {pr}`2114`.
- Remove deprecated `scvi._compat.Literal` class {pr}`2115`.
- Remove chex dependency {pr}`2482`.

## Version 1.0

### 1.0.4 (2023-10-13)

### Added

- Add support for AnnData 0.10.0 {pr}`2271`.

### 1.0.3 (2023-08-13)

#### Changed

- Disable the default selection of MPS when `accelerator="auto"` in Lightning {pr}`2167`.
- Change JAX models to use `dict` instead of {class}`flax.core.FrozenDict` according
    to the Flax migration guide <https://github.com/google/flax/discussions/3191> {pr}`2222`.

#### Fixed

- Fix bug in {class}`scvi.model.base.PyroSviTrainMixin` where `training_plan`
    argument is ignored {pr}`2162`.
- Fix missing docstring for `unlabeled_category` in
    {class}`scvi.model.SCANVI.setup_anndata` and reorder arguments {pr}`2189`.
- Fix Pandas 2.0 unpickling error in {meth}`scvi.model.base.BaseModelClas.convert_legacy_save`
    by switching to {func}`pandas.read_pickle` for the setup dictionary {pr}`2212`.

### 1.0.2 (2023-07-05)

#### Fixed

- Fix link to Scanpy preprocessing in introduction tutorial {pr}`2154`.
- Fix link to Ray Tune search API in autotune tutorial {pr}`2154`.

### 1.0.1 (2023-07-04)

#### Added

- Add support for Python 3.11 {pr}`1977`.

#### Changed

- Upper bound Chex dependency to 0.1.8 due to NumPy installation conflicts {pr}`2132`.

### 1.0.0 (2023-06-02)

#### Added

- Add {class}`scvi.criticism.PosteriorPredictiveCheck` for model evaluation {pr}`2058`.
- Add {func}`scvi.data.reads_to_fragments` for scATAC data {pr}`1946`
- Add default `stacklevel` for `warnings` in `scvi.settings` {pr}`1971`.
- Add scBasset motif injection procedure {pr}`2010`.
- Add importance sampling based differential expression procedure {pr}`1872`.
- Raise clearer error when initializing {class}`scvi.external.SOLO` from {class}`scvi.model.SCVI`
    with extra categorical or continuous covariates {pr}`2027`.
- Add option to generate {class}`mudata.MuData` in {meth}`scvi.data.synthetic_iid` {pr}`2028`.
- Add option for disabling shuffling prior to splitting data in
    {class}`scvi.dataloaders.DataSplitter` {pr}`2037`.
- Add {meth}`scvi.data.AnnDataManager.create_torch_dataset` and expose custom sampler ability
    {pr}`2036`.
- Log training loss through Lightning's progress bar {pr}`2043`.
- Filter Jax undetected GPU warnings {pr}`2044`.
- Raise warning if MPS backend is selected for PyTorch,
    see <https://github.com/pytorch/pytorch/issues/77764> {pr}`2045`.
- Add `deregister_manager` function to {class}`scvi.model.base.BaseModelClass`, allowing to clear
    {class}`scvi.data.AnnDataManager` instances from memory {pr}`2060`.
- Add option to use a linear classifier in {class}`scvi.model.SCANVI` {pr}`2063`.
- Add lower bound 0.12.1 for Numpyro dependency {pr}`2078`.
- Add new section in scBasset tutorial for motif scoring {pr}`2079`.

#### Fixed

- Fix creation of minified adata by copying original uns dict {pr}`2000`. This issue arises with
    anndata>=0.9.0.
- Fix {class}`scvi.model.TOTALVI` {class}`scvi.model.MULTIVI` handling of missing protein values
    {pr}`2009`.
- Fix bug in {meth}`scvi.distributions.NegativeBinomialMixture.sample` where `theta` and `mu`
    arguments were switched around {pr}`2024`.
- Fix bug in {meth}`scvi.dataloaders.SemiSupervisedDataLoader.resample_labels` where the labeled
    dataloader was not being reinitialized on subsample {pr}`2032`.
- Fix typo in {class}`scvi.model.JaxSCVI` example snippet {pr}`2075`.

#### Changed

- Use sphinx book theme for documentation {pr}`1673`.
- {meth}`scvi.model.base.RNASeqMixin.posterior_predictive_sample` now outputs 3-d
    {class}`sparse.GCXS` matrices {pr}`1902`.
- Add an option to specify `dropout_ratio` in {meth}`scvi.data.synthetic_iid` {pr}`1920`.
- Update to lightning 2.0 {pr}`1961`
- Hyperopt is new default searcher for tuner {pr}`1961`
- {class}`scvi.train.AdversarialTrainingPlan` no longer encodes data twice during a training step,
    instead uses same latent for both optimizers {pr}`1961`, {pr}`1980`
- Switch back to using sphinx autodoc typehints {pr}`1970`.
- Disable default seed, run `scvi.settings.seed` after import for reproducibility {pr}`1976`.
- Deprecate `use_gpu` in favor of PyTorch Lightning arguments `accelerator` and `devices`, to be
    removed in v1.1 {pr}`1978`.
- Docs organization {pr}`1983`.
- Validate training data and code URLs for {class}`scvi.hub.HubMetadata` and
    {class}`scvi.hub.HubModelCardHelper` {pr}`1985`.
- Keyword arguments for encoders and decoders can now be passed in from the model level {pr}`1986`.
- Expose `local_dir` as a public property in {class}`scvi.hub.HubModel` {pr}`1994`.
- Use {func}`anndata.concat` internally inside {meth}`scvi.external.SOLO.from_scvi_model` {pr}`2013`.
- {class}`scvi.train.SemiSupervisedTrainingPlan` and {class}`scvi.train.ClassifierTrainingPlan`
    now log accuracy, F1 score, and AUROC metrics {pr}`2023`.
- Switch to cellxgene census for backend for cellxgene data function {pr}`2030`.
- Change default `max_cells` and `truncation` in
    {meth}`scvi.model.base.RNASeqMixin._get_importance_weights` {pr}`2064`.
- Refactor heuristic for default `max_epochs` as a separate function
    {meth}`scvi.model._utils.get_max_epochs_heuristic` {pr}`2083`.

#### Removed

- Remove ability to set up ST data in {class}`~scvi.external.SpatialStereoscope.from_rna_model`,
    which was deprecated. ST data should be set up using
    {class}`~scvi.external.SpatialStereoscope.setup_anndata` {pr}`1949`.
- Remove custom reusable doc decorator which was used for de docs {pr}`1970`.
- Remove `drop_last` as an integer from {class}`~scvi.dataloaders.AnnDataLoader`, add typing and
    code cleanup {pr}`1975`.
- Remove seqfish and seqfish plus datasets {pr}`2017`.
- Remove support for Python 3.8 (NEP 29) {pr}`2021`.

## Version 0.20

### 0.20.3 (2023-03-21)

#### Fixed

- Fix totalVI differential expression when integer sequential protein names are automatically used
    {pr}`1951`.
- Fix peakVI scArches test case {pr}`1962`.

#### Changed

- Allow passing in `map_location` into {meth}`~scvi.hub.HubMetadata.from_dir` and
    {meth}`~scvi.hub.HubModelCardHelper.from_dir` and set default to `"cpu"` {pr}`1960`.
- Updated tutorials {pr}`1966`.

### 0.20.2 (2023-03-10)

#### Fixed

- Fix `return_dist` docstring of {meth}`scvi.model.base.VAEMixin.get_latent_representation`
    {pr}`1932`.
- Fix hyperlink to pymde docs {pr}`1944`

#### Changed

- Use ruff for fixing and linting {pr}`1921`, {pr}`1941`.
- Use sphinx autodoc instead of sphinx-autodoc-typehints {pr}`1941`.
- Remove .flake8 and .prospector files {pr}`1923`.
- Log individual loss terms in {meth}`scvi.module.MULTIVAE.loss` {pr}`1936`.
- Setting up ST data in {class}`~scvi.external.SpatialStereoscope.from_rna_model` is deprecated.
    ST data should be set up using {class}`~scvi.external.SpatialStereoscope.setup_anndata`
    {pr}`1803`.

### 0.20.1 (2023-02-21)

#### Fixed

- Fixed computation of ELBO during training plan logging when using global kl terms. {pr}`1895`
- Fixed usage of {class}`scvi.train.SaveBestState` callback, which affected
    {class}`scvi.model.PEAKVI` training. If using {class}`~scvi.model.PEAKVI`, please upgrade.
    {pr}`1913`
- Fixed original seed for jax-based models to work with jax 0.4.4. {pr}`1907`, {pr}`1909`

### New in 0.20.0 (2023-02-01)

#### Major changes

- Model hyperparameter tuning is available through {class}`~scvi.autotune.ModelTuner` (beta)
    {pr}`1785`,{pr}`1802`,{pr}`1831`.
- Pre-trained models can now be uploaded to and downloaded from [Hugging Face models] using the
    {mod}`~scvi.hub` module {pr}`1779`,{pr}`1812`,{pr}`1828`,{pr}`1841`, {pr}`1851`,{pr}`1862`.
- {class}`~anndata.AnnData` `.var` and `.varm` attributes can now be registered through new fields
    in {mod}`~scvi.data.fields` {pr}`1830`,{pr}`1839`.
- {class}`~scvi.external.SCBASSET`, a reimplementation of the [original scBasset model], is
    available for representation learning of scATAC-seq data (experimental) {pr}`1839`,{pr}`1844`,
    {pr}`1867`,{pr}`1874`,{pr}`1882`.
- {class}`~scvi.train.LowLevelPyroTrainingPlan` and {class}`~scvi.model.base.PyroModelGuideWarmup`
    added to allow the use of vanilla PyTorch optimization on Pyro models {pr}`1845`,{pr}`1847`.
- Add {meth}`scvi.data.cellxgene` function to download cellxgene datasets {pr}`1880`.

#### Minor changes

- Latent mode support changed so that user data is no longer edited in-place {pr}`1756`.
- Minimum supported PyTorch Lightning version is now 1.9 {pr}`1795`,{pr}`1833`,{pr}`1863`.
- Minimum supported Python version is now 3.8 {pr}`1819`.
- [Poetry] removed in favor of [Hatch] for builds and publishing {pr}`1823`.
- `setup_anndata` docstrings fixed, `setup_mudata` docstrings added {pr}`1834`,{pr}`1837`.
- {meth}`~scvi.data.add_dna_sequence` adds DNA sequences to {class}`~anndata.AnnData` objects using
    [genomepy] {pr}`1839`,{pr}`1842`.
- Update tutorial formatting with pre-commit {pr}`1850`
- Expose `accelerators` and `devices` arguments in {class}`~scvi.train.Trainer` {pr}`1864`.
- Development in GitHub Codespaces is now supported {pr}`1836`.

#### Breaking changes

- {class}`~scvi.module.base.LossRecorder` has been removed in favor of
    {class}`~scvi.module.base.LossOutput` {pr}`1869`.

#### Bug Fixes

- {class}`~scvi.train.JaxTrainingPlan` now correctly updates `global_step` through PyTorch
    Lightning by using a dummy optimizer. {pr}`1791`.
- CUDA compatibility issue fixed in {meth}`~scvi.distributions.ZeroInflatedNegativeBinomial.sample`
    {pr}`1813`.
- Device-backed {class}`~scvi.dataloaders.AnnTorchDataset` fixed to work with sparse data {pr}`1824`.
- Fix bug {meth}`~scvi.model.base._log_likelihood.compute_reconstruction_error` causing the first
    batch to be ignored, see more details in {issue}`1854` {pr}`1857`.

#### Contributors

- {ghuser}`adamgayoso`
- {ghuser}`eroell`
- {ghuser}`gokceneraslan`
- {ghuser}`macwiatrak`
- {ghuser}`martinkim0`
- {ghuser}`saroudant`
- {ghuser}`vitkl`
- {ghuser}`watiss`

## Version 0.19

### New in 0.19.0 (2022-10-31)

#### Major Changes

- {class}`~scvi.train.TrainingPlan` allows custom PyTorch optimizers [#1747].
- Improvements to {class}`~scvi.train.JaxTrainingPlan` [#1747] [#1749].
- {class}`~scvi.module.base.LossRecorder` is deprecated. Please substitute with
    {class}`~scvi.module.base.LossOutput` [#1749]
- All training plans require keyword args after the first positional argument [#1749]
- {class}`~scvi.module.base.JaxBaseModuleClass` absorbed features from the `JaxModuleWrapper`,
    rendering the `JaxModuleWrapper` obsolote, so it was removed. [#1751]
- Add {class}`scvi.external.Tangram` and {class}`scvi.external.tangram.TangramMapper` that
    implement Tangram for mapping scRNA-seq data to spatial data [#1743].

#### Minor changes

- Remove confusing warning about kl warmup, log kl weight instead [#1773]

#### Breaking changes

- {class}`~scvi.module.base.LossRecorder` no longer allows access to dictionaries of values if
    provided during initialization [#1749].
- `JaxModuleWrapper` removed. [#1751]

#### Bug Fixes

- Fix `n_proteins` usage in {class}`~scvi.model.MULTIVI` [#1737].
- Remove unused param in {class}`~scvi.model.MULTIVI` [#1741].
- Fix random seed handling for Jax models [#1751].

#### Contributors

- [@watiss]
- [@adamgayoso]
- [@martinkim0]
- [@marianogabitto]

## Version 0.18

### New in 0.18.0 (2022-10-12)

#### Major Changes

- Add latent mode support in {class}`~scvi.model.SCVI` [#1672]. This allows for loading a model
    using latent representations only (i.e. without the full counts). Not only does this speed up
    inference by using the cached latent distribution parameters (thus skipping the encoding step),
    but this also helps in scenarios where the full counts are not available but cached latent
    parameters are. We provide utility functions and methods to dynamically convert a model to
    latent mode.
- Added {class}`~scvi.external.SCAR` as an external model for ambient RNA removal [#1683].

#### Minor changes

- Faster inference in PyTorch with `torch.inference_mode` [#1695].
- Upgrade to Lightning 1.6 [#1719].
- Update CI workflow to separate static code checking from pytest [#1710].
- Add Python 3.10 to CI workflow [#1711].
- Add {meth}`~scvi.data.AnnDataManager.register_new_fields` [#1689].
- Use sphinxcontrib-bibtex for references [#1731].
- {meth}`~scvi.model.base.VAEMixin.get_latent_representation`: more explicit and better docstring
    [#1732].
- Replace custom attrdict with {class}`~ml_collections` implementation [#1696].

#### Breaking changes

- Add weight support to {class}`~scvi.model.MULTIVI` [#1697]. Old models can't be loaded anymore.

#### Bug Fixes

- Fix links for breast cancer and mouse datasets [#1709].
- fix quick start notebooks not showing [#1733].

#### Contributors

- [@watiss]
- [@adamgayoso]
- [@martinkim0]
- [@ricomnl]
- [@marianogabitto]

## Version 0.17

### New in 0.17.4 (2021-09-20)

#### Changes

- Support for PyTorch Lightning 1.7 [#1622].
- Allow `flax` to use any mutable states used by a model generically with
    {class}`~scvi.module.base.TrainStateWithState` [#1665], [#1700].
- Update publication links in `README` [#1667].
- Docs now include floating window cross references with `hoverxref`, external links with
    `linkcode`, and `grid` [#1678].

#### Bug Fixes

- Fix `get_likelihood_parameters()` failure when `gene_likelihood != "zinb"` in
    {class}`~scvi.model.base.RNASeqMixin` [#1618].
- Fix exception logic when not using the observed library size in {class}`~scvi.module.VAE`
    initialization [#1660].
- Replace instances of `super().__init__()` with an argument in `super()`, causing `autoreload`
    extension to throw errors [#1671].
- Change cell2location tutorial causing docs build to fail [#1674].
- Replace instances of `max_epochs` as `int`s for new PyTorch Lightning [#1686].
- Catch case when `torch.backends.mps` is not implemented [#1692].
- Fix Poisson sampling in {meth}`~scvi.module.VAE.sample` [#1702].

#### Contributors

- [@adamgayoso]
- [@watiss]
- [@mkarikom]
- [@tommycelsius]
- [@ricomnl]

### New in 0.17.3 (2022-08-26)

#### Changes

- Pin sphinx_gallery to fix tutorial cards on docs [#1657]
- Use latest tutorials in release [#1657]

#### Contributors

- [@watiss]
- [@adamgayoso]

### New in 0.17.2 (2022-08-26)

#### Changes

- Move `training` argument in {class}`~scvi.module.JaxVAE` constructor to a keyword argument into
    the call method. This simplifies the {class}`~scvi.module.base.JaxModuleWrapper` logic and
    avoids the reinstantiation of {class}`~scvi.module.JaxVAE` during evaluation [#1580].
- Add a static method on the BaseModelClass to return the AnnDataManger's full registry [#1617].
- Clarify docstrings for continuous and categorical covariate keys [#1637].
- Remove poetry lock, use newer build system [#1645].

#### Bug Fixes

- Fix CellAssign to accept extra categorical covariates [#1629].
- Fix an issue where `max_epochs` is never determined heuristically for totalvi, instead it would
    always default to 400 [#1639].

#### Breaking Changes

- Fix an issue where `max_epochs` is never determined heuristically for totalvi, instead it would
    always default to 400 [#1639].

#### Contributors

- [@watiss]
- [@RK900]
- [@adamgayoso]
- [@jjhong922]

### New in 0.17.1 (2022-07-14)

Make sure notebooks are up to date for real this time :).

#### Contributors

- [@jjhong922]
- [@adamgayoso]

### New in 0.17.0 (2022-07-14)

#### Major Changes

- Experimental MuData support for {class}`~scvi.model.TOTALVI` via the method
    {meth}`~scvi.model.TOTALVI.setup_mudata`. For several of the existing `AnnDataField` classes,
    there is now a MuData counterpart with an additional `mod_key` argument used to indicate the
    modality where the data lives (e.g. {class}`~scvi.data.fields.LayerField` to
    {class}`~scvi.data.fields.MuDataLayerField`). These modified classes are simply wrapped
    versions of the original `AnnDataField` code via the new
    {class}`scvi.data.fields.MuDataWrapper` method [#1474].

- Modification of the {meth}`~scvi.module.VAE.generative` method's outputs to return prior and
    likelihood properties as {class}`~torch.distributions.distribution.Distribution` objects.
    Concerned modules are {class}`~scvi.module.AmortizedLDAPyroModule`, {class}`AutoZIVAE`,
    {class}`~scvi.module.MULTIVAE`, {class}`~scvi.module.PEAKVAE`, {class}`~scvi.module.TOTALVAE`,
    {class}`~scvi.module.SCANVAE`, {class}`~scvi.module.VAE`, and {class}`~scvi.module.VAEC`. This
    allows facilitating the manipulation of these distributions for model training and inference
    [#1356].

- Major changes to Jax support for scvi-tools models to generalize beyond
    {class}`~scvi.model.JaxSCVI`. Support for Jax remains experimental and is subject to breaking
    changes:

    - Consistent module interface for Flax modules (Jax-backed) via
        {class}`~scvi.module.base.JaxModuleWrapper`, such that they are compatible with the
        existing {class}`~scvi.model.base.BaseModelClass` [#1506].
    - {class}`~scvi.train.JaxTrainingPlan` now leverages Pytorch Lightning to factor out
        Jax-specific training loop implementation [#1506].
    - Enable basic device management in Jax-backed modules [#1585].

#### Minor changes

- Add {meth}`~scvi.module.base.PyroBaseModuleClass.on_load` callback which is called on
    {meth}`~scvi.model.base.BaseModuleClass.load` prior to loading the module state dict [#1542].
- Refactor metrics code and use {class}`~torchmetrics.MetricCollection` to update metrics in bulk
    [#1529].
- Add `max_kl_weight` and `min_kl_weight` to {class}`~scvi.train.TrainingPlan` [#1595].
- Add a warning to {class}`~scvi.model.base.UnsupervisedTrainingMixin` that is raised if
    `max_kl_weight` is not reached during training [#1595].

#### Breaking changes

- Any methods relying on the output of `inference` and `generative` from existing scvi-tools models
    (e.g. {class}`~scvi.model.SCVI`, {class}`~scvi.model.SCANVI`) will need to be modified to
    accept `torch.Distribution` objects rather than tensors for each parameter (e.g. `px_m`,
    `px_v`) [#1356].
- The signature of {meth}`~scvi.train.TrainingPlan.compute_and_log_metrics` has changed to support
    the use of {class}`~torchmetrics.MetricCollection`. The typical modification required will look
    like changing `self.compute_and_log_metrics(scvi_loss, self.elbo_train)` to
    `self.compute_and_log_metrics(scvi_loss, self.train_metrics, "train")`. The same is necessary
    for validation metrics except with `self.val_metrics` and the mode `"validation"` [#1529].

#### Bug Fixes

- Fix issue with {meth}`~scvi.model.SCVI.get_normalized_expression` with multiple samples and
    additional continuous covariates. This bug originated from {meth}`~scvi.module.VAE.generative`
    failing to match the dimensions of the continuous covariates with the input when `n_samples>1`
    in {meth}`~scvi.module.VAE.inference` in multiple module classes [#1548].
- Add support for padding layers in {meth}`~scvi.model.SCVI.prepare_query_anndata` which is
    necessary to run {meth}`~scvi.model.SCVI.load_query_data` for a model setup with a layer
    instead of X [#1575].

#### Contributors

- [@jjhong922]
- [@adamgayoso]
- [@PierreBoyeau]
- [@RK900]
- [@FlorianBarkmann]

## Version 0.16

### New in 0.16.4 (2022-06-14)

Note: When applying any model using the {class}`~scvi.train.AdversarialTrainingPlan` (e.g.
{class}`~scvi.model.TOTALVI`, {class}`~scvi.model.MULTIVI`), you should make sure to use v0.16.4
instead of v0.16.3 or v0.16.2. This release fixes a critical bug in the training plan.

#### Changes

#### Breaking changes

#### Bug Fixes

- Fix critical issue in {class}`~scvi.train.AdversarialTrainingPlan` where `kl_weight` was
    overwritten to 0 at each step ([#1566]). Users should avoid using v0.16.2 and v0.16.3 which
    both include this bug.

#### Contributors

- [@jjhong922]
- [@adamgayoso]

### New in 0.16.3 (2022-06-04)

#### Changes

- Removes sphinx max version and removes jinja dependency ([#1555]).

#### Breaking changes

#### Bug Fixes

- Upper bounds protobuf due to pytorch lightning incompatibilities ([#1556]). Note that [#1556]
    has unique changes as PyTorch Lightning >=1.6.4 adds the upper bound in their requirements.

#### Contributors

- [@jjhong922]
- [@adamgayoso]

### New in 0.16.2 (2022-05-10)

#### Changes

#### Breaking changes

#### Bug Fixes

- Raise appropriate error when `backup_url` is not provided and file is missing on
    {meth}`~scvi.model.base.BaseModelClass.load` ([#1527]).
- Pipe `loss_kwargs` properly in {class}`~scvi.train.AdversarialTrainingPlan`, and fix incorrectly
    piped kwargs in {class}`~scvi.model.TOTALVI` and {class}`~scvi.model.MULTIVI` ([#1532]).

#### Contributors

- [@jjhong922]
- [@adamgayoso]

### New in 0.16.1 (2022-04-22)

#### Changes

- Update scArches Pancreas tutorial, DestVI tutorial ([#1520]).

#### Breaking changes

- {class}`~scvi.dataloaders.SemiSupervisedDataLoader` and
    {class}`~scvi.dataloaders.SemiSupervisedDataSplitter` no longer take `unlabeled_category` as an
    initial argument. Instead, the `unlabeled_category` is fetched from the labels state registry,
    assuming that the {class}`~scvi.data.AnnDataManager` object is registered with a
    {class}`~scvi.data.fields.LabelsWithUnlabeledObsField` ([#1515]).

#### Bug Fixes

- Bug fixed in {class}`~scvi.model.SCANVI` where `self._labeled_indices` was being improperly set
    ([#1515]).
- Fix issue where {class}`~scvi.model.SCANVI.load_query_data` would not properly add an obs column
    with the unlabeled category when the `labels_key` was not present in the query data.
- Disable extension of categories for labels in {class}`~scvi.model.SCANVI.load_query_data`
    ([#1519]).
- Fix an issue with {meth}`~scvi.model.SCANVI.prepare_query_data` to ensure it does nothing when
    genes are completely matched ([#1520]).

#### Contributors

- [@jjhong922]
- [@adamgayoso]

### New in 0.16.0 (2022-04-12)

This release features a refactor of {class}`~scvi.model.DestVI` ([#1457]):

1. Bug fix in cell type amortization, which leads to on par performance of cell type amortization
    `V_encoder` with free parameter for cell type proportions `V`.
1. Bug fix in library size in {class}`~scvi.model.CondSCVI`, that lead to downstream dependency
    between sum over cell type proportions `v_ind` and library size `library` in
    {class}`~scvi.model.DestVI`.
1. `neg_log_likelihood_prior` is not computed anymore on random subset of single cells but cell
    type specific subclustering using cluster variance `var_vprior`, cluster mean `mean_vprior` and
    cluster mixture proportion `mp_vprior` for computation. This leads to more stable results and
    faster computation time. Setting `vamp_prior_p` in {func}`~scvi.model.DestVI.from_rna_model` to
    the expected resolution is critical in this algorithm.
1. The new default is to also use dropout `dropout` during the decoder of
    {class}`~scvi.model.CondSCVI` and subsequently `dropout_decoder` in
    {class}`~scvi.model.DestVI`, we found this to be beneficial after bug fixes listed above.
1. We changed the weighting of the loss on the variances of beta and the prior of eta.

:::{note}
Due to bug fixes listed above this version of {class}`~scvi.model.DestVI` is not backwards
compatible. Despite instability in training in the outdated version, we were able to reproduce
results generated with this code. We therefore do not strictly encourage to rerun old experiments.
:::

We published a new tutorial. This new tutorial incorporates a new utility package
[destvi_utils](https://github.com/YosefLab/destvi_utils) that generates exploratory plots of the
results of {class}`~scvi.model.DestVI`. We refer to the manual of this package for further
documentation.

#### Changes

- Docs changes (installation [#1498], {class}`~scvi.model.DestVI` user guide [#1501] and [#1508],
    dark mode code cells [#1499]).
- Add `backup_url` to the {meth}`~scvi.model.base.BaseModelClass.load` method of each model class,
    enabling automatic downloading of model save file ([#1505]).

#### Breaking changes

- Support for loading legacy loading is removed from {meth}`~scvi.model.base.BaseModelClass.load`.
    Utility to convert old files to the new file as been added
    {meth}`~scvi.model.base.BaseModelClass.convert_legacy_save` ([#1505]).
- Breaking changes to {class}`~scvi.model.DestVI` as specified above ([#1457]).

#### Bug Fixes

- {meth}`~scvi.model.base.RNASeqMixin.get_likelihood_parameters` fix for `n_samples > 1` and
    `dispersion="gene_cell"` [#1504].
- Fix backwards compatibility for legacy TOTALVI models [#1502].

#### Contributors

- [@cane11]
- [@jjhong922]
- [@adamgayoso]
- [@romain-lopez]

## Version 0.15

### New in 0.15.5 (2022-04-06)

#### Changes

- Add common types file [#1467].
- New default is to not pin memory during training when using a GPU. This is much better for shared
    GPU environments without any performance regression [#1473].

#### Bug fixes

- Fix LDA user guide bugs [#1479].
- Fix unnecessary warnings, double logging [#1475].

#### Contributors

- [@jjhong922]
- [@adamgayoso]

### New in 0.15.4 (2022-03-28)

#### Changes

- Add peakVI publication reference [#1463].
- Update notebooks with new install functionality for Colab [#1466].
- Simplify changing the training plan for pyro [#1470].
- Optionally scale ELBO by a scalar in {class}`~scvi.train.PyroTrainingPlan` [#1469].

#### Bug fixes

#### Contributors

- [@jjhong922]
- [@adamgayoso]
- [@vitkl]

### New in 0.15.3 (2022-03-24)

#### Changes

#### Bug fixes

- Raise `NotImplementedError` when `categorical_covariate_keys` are used with
    {meth}`scvi.model.SCANVI.load_query_data`. ([#1458]).
- Fix behavior when `continuous_covariate_keys` are used with {meth}`scvi.model.SCANVI.classify`.
    ([#1458]).
- Unlabeled category values are automatically populated when
    {meth}`scvi.model.SCANVI.load_query_data` run on `adata_target` missing labels column.
    ([#1458]).
- Fix dataframe rendering in dark mode docs ([#1448])
- Fix variance constraint in {class}`~scvi.model.AmortizedLDA` that set an artifical bound on
    latent topic variance ([#1445]).
- Fix {meth}`scvi.model.base.ArchesMixin.prepare_query_data` to work cross device (e.g., model
    trained on cuda but method used on cpu; see [#1451]).

#### Contributors

- [@jjhong922]
- [@adamgayoso]

### New in 0.15.2 (2022-03-15)

#### Changes

- Remove setuptools pinned requirement due to new PyTorch 1.11 fix ([#1436]).
- Switch to myst-parsed markdown for docs ([#1435]).
- Add `prepare_query_data(adata, reference_model)` to {class}`~scvi.model.base.ArchesMixin` to
    enable query data cleaning prior to reference mapping ([#1441]).
- Add Human Lung Cell Atlas tutorial ([#1442]).

#### Bug fixes

- Errors when arbitrary kwargs are passed into `setup_anndata()` ([#1439]).
- Fix {class}`scvi.external.SOLO` to use `train_size=0.9` by default, which enables early stopping
    to work properly ([#1438]).
- Fix scArches version warning ([#1431]).
- Fix backwards compat for {class}`~scvi.model.SCANVI` loading ([#1441]).

#### Contributors

- [@jjhong922]
- [@adamgayoso]
- [@grst]

### New in 0.15.1 (2022-03-11)

#### Changes

- Remove `labels_key` from {class}`~scvi.model.MULTIVI` as it is not used in the model ([#1393]).
- Use scvi-tools mean/inv_disp parameterization of negative binomial for
    {class}`~scvi.model.JaxSCVI` likelihood ([#1386]).
- Use `setup` for Flax-based modules ([#1403]).
- Reimplement {class}`~scvi.module.JaxVAE` using inference/generative paradigm with
    {class}`~scvi.module.base.JaxBaseModuleClass` ([#1406]).
- Use multiple particles optionally in {class}`~scvi.model.JaxSCVI` ([#1385]).
- {class}`~scvi.external.SOLO` no longer warns about count data ([#1411]).
- Class docs are now one page on docs site ([#1415]).
- Copied AnnData objects are assigned a new uuid and transfer is attempted ([#1416]).

#### Bug fixes

- Fix an issue with using gene lists and proteins lists as well as `transform_batch` for
    {class}`~scvi.model.TOTALVI` ([#1413]).
- Error gracefully when NaNs present in {class}`~scvi.data.fields.CategoricalJointObsmField`
    ([#1417]).

#### Contributors

- [@jjhong922]
- [@adamgayoso]

### New in 0.15.0 (2022-02-28)

In this release, we have completely refactored the logic behind our data handling strategy (i.e.
`setup_anndata`) to allow for:

1. Readable data handling for existing models.
1. Modular code for easy addition of custom data fields to incorporate into models.
1. Avoidance of unexpected edge cases when more than one model is instantiated in one session.

**Important Note:** This change will not break pipelines for model users (with the exception of a
small change to {class}`~scvi.model.SCANVI`). However, there are several breaking changes for model
developers. The data handling tutorial goes over these changes in detail.

This refactor is centered around the new {class}`~scvi.data.AnnDataManager` class which
orchestrates any data processing necessary for scvi-tools and stores necessary information, rather
than adding additional fields to the AnnData input.

:::{figure} docs/\_static/img/anndata_manager_schematic.svg
:align: center
:alt: Schematic of data handling strategy with AnnDataManager
:class: img-fluid

Schematic of data handling strategy with {class}`~scvi.data.AnnDataManager`
:::

We also have an exciting new experimental Jax-based scVI implementation via
{class}`~scvi.model.JaxSCVI`. While this implementation has limited functionality, we have found it
to be substantially faster than the PyTorch-based implementation. For example, on a 10-core Intel
CPU, Jax on only a CPU can be as fast as PyTorch with a GPU (RTX3090). We will be planning further
Jax integrations in the next releases.

#### Changes

- Major refactor to data handling strategy with the introduction of
    {class}`~scvi.data.AnnDataManager` ([#1237]).
- Prevent clobbering between models using the same AnnData object with model instance specific
    {class}`~scvi.data.AnnDataManager` mappings ([#1342]).
- Add `size_factor_key` to {class}`~scvi.model.SCVI`, {class}`~scvi.model.MULTIVI`,
    {class}`~scvi.model.SCANVI`, and {class}`~scvi.model.TOTALVI` ([#1334]).
- Add references to the scvi-tools journal publication to the README ([#1338], [#1339]).
- Addition of {func}`scvi.model.utils.mde` ([#1372]) for accelerated visualization of scvi-tools
    embeddings.
- Documentation and user guide fixes ([#1364], [#1361])
- Fix for {class}`~scvi.external.SOLO` when {class}`~scvi.model.SCVI` was setup with a `labels_key`
    ([#1354])
- Updates to tutorials ([#1369], [#1371])
- Furo docs theme ([#1290])
- Add {class}`scvi.model.JaxSCVI` and {class}`scvi.module.JaxVAE`, drop Numba dependency for
    checking if data is count data ([#1367]).

#### Breaking changes

- The keyword argument `run_setup_anndata` has been removed from built-in datasets since there is
    no longer a model-agnostic `setup_anndata` method ([#1237]).

- The function `scvi.model._metrics.clustering_scores` has been removed due to incompatbility with
    new data handling ([#1237]).

- {class}`~scvi.model.SCANVI` now takes `unlabeled_category` as an argument to
    {meth}`~scvi.model.SCANVI.setup_anndata` rather than on initialization ([#1237]).

- `setup_anndata` is now a class method on model classes and requires specific function calls to
    ensure proper {class}`~scvi.data.AnnDataManager` setup and model save/load. Any model
    inheriting from {class}`~scvi.model.base.BaseModelClass` will need to re-implement this method
    ([#1237]).

    - To adapt existing custom models to v0.15.0, one can references the guidelines below. For
        some examples of how this was done for the existing models in the codebase, please
        reference the following PRs: ([#1301], [#1302]).
    - `scvi._CONSTANTS` has been changed to `scvi.REGISTRY_KEYS`.
    - `setup_anndata()` functions are now class functions and follow a specific structure. Please
        refer to {meth}`~scvi.model.SCVI.setup_anndata` for an example.
    - `scvi.data.get_from_registry()` has been removed. This method can be replaced by
        {meth}`scvi.data.AnnDataManager.get_from_registry`.
    - The setup dict stored directly on the AnnData object, `adata["_scvi"]`, has been deprecated.
        Instead, this information now lives in {attr}`scvi.data.AnnDataManager.registry`.
    - The data registry can be accessed at {attr}`scvi.data.AnnDataManager.data_registry`.
    - Summary stats can be accessed at {attr}`scvi.data.AnnDataManager.summary_stats`.
    - Any field-specific information (e.g. `adata.obs["categorical_mappings"]`) now lives in
        field-specific state registries. These can be retrieved via the function
        {meth}`~scvi.data.AnnDataManager.get_state_registry`.
    - `register_tensor_from_anndata()` has been removed. To register tensors with no relevant
        `AnnDataField` subclass, create a new a new subclass of
        {class}`~scvi.data.fields.BaseAnnDataField` and add it to appropriate model's
        `setup_anndata()` function.

#### Contributors

- [@jjhong922]
- [@adamgayoso]
- [@watiss]

## Version 0.14

### New in 0.14.6 (2021-02-05)

Bug fixes, minor improvements of docs, code formatting.

#### Changes

- Update black formatting to stable release ([#1324])
- Refresh readme, move tasks image to docs ([#1311]).
- Add 0.14.5 release note to index ([#1296]).
- Add test to ensure extra {class}`~scvi.model.SCANVI` training of a pre-trained
    {class}`~scvi.model.SCVI` model does not change original model weights ([#1284]).
- Fix issue in {class}`~scvi.model.TOTALVI` protein background prior initialization to not include
    protein measurements that are known to be missing ([#1282]).
- Upper bound setuptools due to PyTorch import bug ([#1309]).

#### Contributors

- [@adamgayoso]
- [@watiss]
- [@jjhong922]

### New in 0.14.5 (2021-11-22)

Bug fixes, new tutorials.

#### Changes

- Fix `kl_weight` floor for Pytorch-based models ([#1269]).
- Add support for more Pyro guides ([#1267]).
- Update scArches, harmonization tutorials, add basic R tutorial, tabula muris label transfer
    tutorial ([#1274]).

#### Contributors

- [@adamgayoso]
- [@jjhong922]
- [@watiss]
- [@vitkl]

### New in 0.14.4 (2021-11-16)

Bug fixes, some tutorial improvements.

#### Changes

- `kl_weight` handling for Pyro-based models ([#1242]).
- Allow override of missing protein inference in {class}`~scvi.model.TOTALVI` ([#1251]). This
    allows to treat all 0s in a particular batch for one protein as biologically valid.
- Fix load documentation (e.g., {meth}`~scvi.model.SCVI.load`, {meth}`~scvi.model.TOTALVI.load`)
    ([#1253]).
- Fix model history on load with Pyro-based models ([#1255]).
- Model construction tutorial uses new static setup anndata ([#1257]).
- Add codebase overview figure to docs ([#1231]).

#### Contributors

- [@adamgayoso]
- [@jjhong922]
- [@watiss]

### New in 0.14.3 (2021-10-19)

Bug fix.

#### Changes

- Bug fix to {func}`~scvi.model.base.BaseModelClass` to retain tensors registered by
    `register_tensor_from_anndata` ([#1235]).
- Expose an instance of our `DocstringProcessor` to aid in documenting derived implementations of
    `setup_anndata` method ([#1235]).

#### Contributors

- [@adamgayoso]
- [@jjhong922]
- [@watiss]

### New in 0.14.2 (2021-10-18)

Bug fix and new tutorial.

#### Changes

- Bug fix in {class}`~scvi.external.RNAStereoscope` where loss was computed with mean for a
    minibatch instead of sum. This ensures reproducibility with the original implementation ([#1228]).
- New Cell2location contributed tutorial ([#1232]).

#### Contributors

- [@adamgayoso]
- [@jjhong922]
- [@vitkl]
- [@watiss]

### New in 0.14.1 (2021-10-11)

Minor hotfixes.

#### Changes

- Filter out mitochrondrial genes as a preprocessing step in the Amortized LDA tutorial ([#1213])
- Remove `verbose=True` argument from early stopping callback ([#1216])

#### Contributors

- [@adamgayoso]
- [@jjhong922]
- [@watiss]

### New in 0.14.0 (2021-10-07)

In this release, we have completely revamped the scvi-tools documentation website by creating a
new set of user guides that provide:

1. The math behind each method (in a succinct, online methods-like way)
1. The relationship between the math and the functions associated with each model
1. The relationship between math variables and code variables

Our previous User Guide guide has been renamed to Tutorials and contains all of our existing
tutorials (including tutorials for developers).

Another noteworthy addition in this release is the implementation of the (amortized) Latent
Dirichlet Allocation (aka LDA) model applied to single-cell gene expression data. We have also
prepared a tutorial that demonstrates how to use this model, using a PBMC 10K dataset from 10x
Genomics as an example application.

Lastly, in this release we have made a change to reduce user and developer confusion by making the
previously global `setup_anndata` method a static class-specific method instead. This provides more
clarity on which parameters are applicable for this call, for each model class. Below is a
before/after for the DESTVI and TOTALVI model classes:

:::{figure} docs/\_static/img/setup_anndata_before_after.svg
:align: center
:alt: setup_anndata before and after
:class: img-fluid

`setup_anndata` before and after
:::

#### Changes

- Added fixes to support PyTorch Lightning 1.4 ([#1103])
- Simplified data handling in R tutorials with sceasy and addressed bugs in package installation
    ([#1122]).
- Moved library size distribution computation to model init ([#1123])
- Updated Contribution docs to describe how we backport patches ([#1129])
- Implemented Latent Dirichlet Allocation as a PyroModule ([#1132])
- Made `setup_anndata` a static method on model classes rather than one global function ([#1150])
- Used Pytorch Lightning's `seed_everything` method to set seed ([#1151])
- Fixed a bug in {class}`~scvi.model.base.PyroSampleMixin` for posterior sampling ([#1158])
- Added CITE-Seq datasets ([#1182])
- Added user guides to our documentation ([#1127], [#1157], [#1180], [#1193], [#1183], [#1204])
- Early stopping now prints the reason for stopping when applicable ([#1208])

#### Breaking changes

- `setup_anndata` is now an abstract method on model classes. Any model inheriting from
    {class}`~scvi.model.base.BaseModelClass` will need to implement this method ([#1150])

#### Contributors

- [@adamgayoso]
- [@PierreBoyeau]
- [@talashuach]
- [@jjhong922]
- [@watiss]
- [@mjayasur]
- [@vitkl]
- [@galenxing]

## Version 0.13

### New in 0.13.0 (2021-08-23)

#### Changes

- Added {class}`~scvi.model.MULTIVI` ([#1115], [#1118]).
- Documentation CSS tweaks ([#1116]).

#### Breaking changes

None!

#### Contributors

- [@adamgayoso]
- [@talashuach]
- [@jjhong922]

## Version 0.12

### New in 0.12.2 (2021-08-11)

#### Changes

- Updated `OrderedDict` typing import to support all Python 3.7 versions ([#1114]).

#### Breaking changes

None!

#### Contributors

- [@adamgayoso]
- [@galenxing]
- [@jjhong922]

### New in 0.12.1 (2021-07-29)

#### Changes

- Update Pytorch Lightning version dependency to `>=1.3,<1.4` ([#1104]).

#### Breaking changes

None!

#### Contributors

- [@adamgayoso]
- [@galenxing]

### New in 0.12.0 (2021-07-15)

This release adds features for tighter integration with Pyro for model development, fixes for
{class}`~scvi.external.SOLO`, and other enhancements. Users of {class}`~scvi.external.SOLO` are
strongly encouraged to upgrade as previous bugs will affect performance.

#### Enchancements

- Add {class}`scvi.model.base.PyroSampleMixin` for easier posterior sampling with Pyro ([#1059]).
- Add {class}`scvi.model.base.PyroSviTrainMixin` for automated training of Pyro models ([#1059]).
- Ability to pass kwargs to {class}`~scvi.module.Classifier` when using
    {class}`~scvi.external.SOLO` ([#1078]).
- Ability to get doublet predictions for simulated doublets in {class}`~scvi.external.SOLO`
    ([#1076]).
- Add "comparison" column to differential expression results ([#1074]).
- Clarify {class}`~scvi.external.CellAssign` size factor usage. See class docstring.

#### Changes

- Update minimum Python version to `3.7.2` ([#1082]).
- Slight interface changes to {class}`~scvi.train.PyroTrainingPlan`. `"elbo_train"` and
    `"elbo_test"` are now the average over minibatches as ELBO should be on scale of full data and
    `optim_kwargs` can be set on initialization of training plan ([#1059], [#1101]).
- Use pandas read pickle function for pbmc dataset metadata loading ([#1099]).
- Adds `n_samples_overall` parameter to functions for denoised expression/accesibility/etc. This is
    used in during differential expression ([#1090]).
- Ignore configure optimizers warning when training Pyro-based models ([#1064]).

#### Bug fixes

- Fix scale of library size for simulated doublets and expression in {class}`~scvi.external.SOLO`
    when using observed library size to train original {class}`~scvi.model.SCVI` model ([#1078],
    [#1085]). Currently, library sizes in this case are not appropriately put on the log scale.
- Fix issue where anndata setup with a layer led to errors in {class}`~scvi.external.SOLO`
    ([#1098]).
- Fix `adata` parameter of {func}`scvi.external.SOLO.from_scvi_model`, which previously did nothing
    ([#1078]).
- Fix default `max_epochs` of {class}`~scvi.model.SCANVI` when initializing using pre-trained model
    of {class}`~scvi.model.SCVI` ([#1079]).
- Fix bug in `predict()` function of {class}`~scvi.model.SCANVI`, which only occurred for soft
    predictions ([#1100]).

#### Breaking changes

None!

#### Contributors

- [@vitkl]
- [@adamgayoso]
- [@galenxing]
- [@PierreBoyeau]
- [@Munfred]
- [@njbernstein]
- [@mjayasur]

## Version 0.11

### New in 0.11.0 (2021-05-23)

From the user perspective, this release features the new differential expression functionality (to
be described in a manuscript). For now, it is accessible from
{func}`~scvi.model.SCVI.differential_expression`. From the developer perspective, we made changes
with respect to {class}`scvi.dataloaders.DataSplitter` and surrounding the Pyro backend. Finally,
we also made changes to adapt our code to PyTorch Lightning version 1.3.

#### Changes

- Pass `n_labels` to {class}`~scvi.module.VAE` from {class}`~scvi.model.SCVI` ([#1055]).
- Require PyTorch lightning > 1.3, add relevant fixes ([#1054]).
- Add DestVI reference ([#1060]).
- Add PeakVI links to README ([#1046]).
- Automatic delta and eps computation in differential expression ([#1043]).
- Allow doublet ratio parameter to be changed for used in SOLO ([#1066]).

#### Bug fixes

- Fix an issue where `transform_batch` options in {class}`~scvi.model.TOTALVI` was accidentally
    altering the batch encoding in the encoder, which leads to poor results ([#1072]). This bug was
    introduced in version 0.9.0.

#### Breaking changes

These breaking changes do not affect the user API; though will impact model developers.

- Use PyTorch Lightning data modules for {class}`scvi.dataloaders.DataSplitter` ([#1061]). This
    induces a breaking change in the way the data splitter is used. It is no longer callable and
    now has a `setup` method. See {class}`~scvi.train.TrainRunner` and its source code, which is
    straightforward.
- No longer require training plans to be initialized with `n_obs_training` argument ([#1061]).
    `n_obs_training` is now a property that can be set before actual training to rescale the loss.
- Log Pyro loss as `train_elbo` and sum over steps ([#1071])

#### Contributors

- [@adamgayoso]
- [@romain-lopez]
- [@PierreBoyeau]
- [@talashuach]
- [@cataclysmus]
- [@njbernstein]

## Version 0.10

### New in 0.10.1 (2021-05-04)

#### Changes

- Includes new optional variance parameterization for the `Encoder` module ([#1037]).
- Provides new way to select subpopulations for DE using Pandas queries ([#1041]).
- Update reference to peakVI ([#1046]).
- Pin Pytorch Lightning version to \<1.3

#### Contributors

- [@adamgayoso]
- [@PierreBoyeau]
- [@talashuach]

### New in 0.10.0 (2021-04-20)

#### Changes

- PeakVI minor enhancements to differential accessibility and fix scArches support ([#1019])
- Add DestVI to the codebase ([#1011])
- Versioned tutorial links ([#1005])
- Remove old VAEC ([#1006])
- Use `.numpy()` to convert torch tensors to numpy ndarrays ([#1016])
- Support backed AnnData ([#1017]), just load anndata with `scvi.data.read_h5ad(path, backed='r+')`
- Solo interface enhancements ([#1009])
- Updated README ([#1028])
- Use Python warnings instead of logger warnings ([#1021])
- Change totalVI protein background default to `False` is fewer than 10 proteins used ([#1034])

#### Bug fixes

- Fix `SaveBestState` warning ([#1024])
- New default SCANVI max epochs if loaded with pretrained SCVI model ([#1025]), restores old
    `<v0.9` behavior.
- Fix marginal log likelihood computation, which was only being computed on final minibatch of a
    dataloader. This bug was introduced in the `0.9.X` versions ([#1033]).
- Fix bug where extra categoricals were not properly extended in `transfer_anndata_setup` ([#1030]).

#### Contributors

- [@adamgayoso]
- [@romain-lopez]
- [@talashuach]
- [@mjayasur]
- [@wukathy]
- [@PierreBoyeau]
- [@morris-frank]

## Version 0.9

### New in 0.9.1 (2021-03-20)

#### Changes

- Update Pyro module backend to better enfore usage of `model` and `guide`, automate passing of
    number of training examples to Pyro modules ([#990])
- Minimum Pyro version bumped ([#988])
- Improve docs clarity ([#989])
- Add glossary to developer user guide ([#999])
- Add num threads config option to `scvi.settings` ([#1001])
- Add CellAssign tutorial ([#1004])

#### Contributors

- [@adamgayoso]
- [@galenxing]
- [@mjayasur]
- [@wukathy]

### New in 0.9.0 (2021-03-03)

This release features our new software development kit for building new probabilistic models. Our
hope is that others will be able to develop new models by importing scvi-tools into their own
packages.

#### Important changes

From the user perspective, there are two package-wide API breaking changes and one
{class}`~scvi.model.SCANVI` specific breaking change enumerated below. From the method developer
perspective, the entire model backend has been revamped using PyTorch Lightning, and no old code
will be compatible with this and future versions. Also, we dropped support for Python 3.6.

##### Breaking change: The `train` method

- `n_epochs` is now `max_epochs` for consistency with PytorchLightning and to better relect the
    functionality of the parameter.
- `use_cuda` is now `use_gpu` for consistency with PytorchLightning.
- `frequency` is now `check_val_every_n_epoch` for consistency with PytorchLightning.
- `train_fun_kwargs` and `kwargs` throughout the `train()` methods in the codebase have been
    removed and various arguments have been reorganized into `plan_kwargs` and `trainer_kwargs`.
    Generally speaking, `plan_kwargs` deal with model optimization like kl warmup, while
    `trainer_kwargs` deal with the actual training loop like early stopping.

##### Breaking change: GPU handling

- `use_cuda` was removed from the init of each model and was not replaced by `use_gpu`. By default
    every model is intialized on CPU but can be moved to a device via `model.to_device()`. If a
    model is trained with `use_gpu=True` the model will remain on the GPU after training.
- When loading saved models, scvi-tools will always attempt to load the model on GPU unless
    otherwise specified.
- We now support specifying which GPU device to use if there are multiple available GPUs.

##### Breaking change: {class}`~scvi.model.SCANVI`

- {class}`~scvi.model.SCANVI` no longer pretrains an {class}`~scvi.model.SCVI` model by default.
    This functionality however is preserved via the new {func}`~scvi.model.SCANVI.from_scvi_model`
    method.
- `n_epochs_unsupervised` and `n_epochs_semisupervised` have been removed from `train`. It has been
    replaced with `max_epochs` for semisupervised training.
- `n_samples_per_label` is a new argument which will subsample the number of labelled training
    examples to train on per label each epoch.

#### New Model Implementations

- {class}`~scvi.model.PEAKVI` implementation ([#877], [#921])
- {class}`~scvi.external.SOLO` implementation ([#923], [#933])
- {class}`~scvi.external.CellAssign` implementation ([#940])
- {class}`~scvi.external.RNAStereoscope` and {class}`~scvi.external.SpatialStereoscope`
    implementation ([#889], [#959])
- Pyro integration via {class}`~scvi.module.base.PyroBaseModuleClass` ([#895] [#903], [#927],
    [#931])

#### Enhancements

- {class}`~scvi.model.SCANVI` bug fixes ([#879])
- {class}`~scvi.external.GIMVI` moved to external api ([#885])
- {class}`~scvi.model.TOTALVI`, {class}`~scvi.model.SCVI`, and {class}`~scvi.model.SCANVI` now
    support multiple covariates ([#886])
- Added callback for saving the best state of a model ([#887])
- Option to disable progress bar ([#905])
- load() documentation improvements ([#913])
- updated tutorials, guides, documentation ([#924], [#925], [#929], [#934], [#947], [#971])
- track is now public ([#938])
- {class}`~scvi.model.SCANVI` now logs classficiation loss ([#966])
- get_likelihood_parameter() bug ([#967])
- model.history are now pandas DataFrames ([#949])

#### Contributors

- [@adamgayoso]
- [@galenxing]
- [@romain-lopez]
- [@wukathy]
- [@giovp]
- [@njbernstein]
- [@saketkc]

## Version 0.8

### New in 0.8.1 (2020-12-23)

#### Enhancements

- `freeze_classifier` option in {func}`~scvi.model.SCANVI.load_query_data` for the case when
- `weight_decay` passed to {func}`~scvi.model.SCANVI.train` also passes to `ClassifierTrainer`

### New in 0.8.0 (2020-12-17)

#### Enhancements

##### Online updates of {class}`~scvi.model.SCVI`, {class}`~scvi.model.SCANVI`, and {class}`~scvi.model.TOTALVI` with the scArches method <!-- markdownlint-disable -->

It is now possible to iteratively update these models with new samples, without altering the model
for the "reference" population. Here we use the
[scArches method](https://github.com/theislab/scarches). For usage, please see the tutorial in the
user guide.

To enable scArches in our models, we added a few new options. The first is `encode_covariates`,
which is an `SCVI` option to encode the one-hotted batch covariate. We also allow users to exchange
batch norm in the encoder and decoder with layer norm, which can be though of as batch norm but per
cell. As the layer norm we use has no parameters, it's a bit faster than models with batch norm. We
don't find many differences between using batch norm or layer norm in our models, though we have
kept defaults the same in this case. To run scArches effectively, batch norm should be exhanged
with layer norm.

##### Empirical initialization of protein background parameters with totalVI

The learned prior parameters for the protein background were randomly initialized. Now, they can be
set with the `empirical_protein_background_prior` option in {class}`~scvi.model.TOTALVI`. This
option fits a two-component Gaussian mixture model per cell, separating those proteins that are
background for the cell and those that are foreground, and aggregates the learned mean and variance
of the smaller component across cells. This computation is done per batch, if the `batch_key` was
registered. We emphasize this is just for the initialization of a learned parameter in the model.

##### Use observed library size option

Many of our models like `SCVI`, `SCANVI`, and {class}`~scvi.model.TOTALVI` learn a latent library
size variable. The option `use_observed_lib_size` may now be passed on model initialization. We
have set this as `True` by default, as we see no regression in performance, and training is a bit
faster.

#### Important changes

- To facilitate these enhancements, saved {class}`~scvi.model.TOTALVI` models from previous
    versions will not load properly. This is due to an architecture change of the totalVI encoder,
    related to latent library size handling.
- The default latent distribtuion for {class}`~scvi.model.TOTALVI` is now `"normal"`.
- Autotune was removed from this release. We could not maintain the code given the new API changes
    and we will soon have alternative ways to tune hyperparameters.
- Protein names during `setup_anndata` are now stored in `adata.uns["_scvi"]["protein_names"]`,
    instead of `adata.uns["scvi_protein_names"]`.

#### Bug fixes

- Fixed an issue where the unlabeled category affected the SCANVI architecture prior distribution.
    Unfortunately, by fixing this bug, loading previously trained (\<v0.8.0)
    {class}`~scvi.model.SCANVI` models will fail.

## Version 0.7

### New in 0.7.1 (2020-10-20)

This small update provides access to our new Discourse forum from the documentation.

### New in 0.7.0 (2020-10-14)

scvi is now scvi-tools. Version 0.7 introduces many breaking changes. The best way to learn how to
use scvi-tools is with our documentation and tutorials.

- New high-level API and data loading, please see tutorials and examples for usage.
- `GeneExpressionDataset` and associated classes have been removed.
- Built-in datasets now return `AnnData` objects.
- `scvi-tools` now relies entirely on the [AnnData] format.
- `scvi.models` has been moved to `scvi.core.module`.
- `Posterior` classes have been reduced to wrappers on `DataLoaders`
- `scvi.inference` has been split to `scvi.core.data_loaders` for `AnnDataLoader` classes and
    `scvi.core.trainers` for trainer classes.
- Usage of classes like `Trainer` and `AnnDataLoader` now require the `AnnData` data object as
    input.

## Pre-Version 0.7

### scvi History

The scvi-tools package used to be scvi. This page commemorates all the hard work on the scvi
package by our numerous contributors.

#### Contributors

- [@romain]
- [@adam]
- [@eddie]
- [@jeff]
- [@pierre]
- [@max]
- [@yining]
- [@gabriel]
- [@achille]
- [@chenling]
- [@jules]
- [@david-kelley]
- [@william-yang]
- [@oscar]
- [@casey-greene]
- [@jamie-morton]
- [@valentine-svensson]
- [@stephen-flemming]
- [@michael-raevsky]
- [@james-webber]
- [@galen]
- [@francesco-brundu]
- [@primoz-godec]
- [@eduardo-beltrame]
- [@john-reid]
- [@han-yuan]
- [@gokcen-eraslan]

#### 0.6.7 (2020-8-05)

- downgrade anndata>=0.7 and scanpy>=1.4.6 [@galen]
- make loompy optional, raise sckmisc import error [@adam]
- fix PBMCDataset download bug [@galen]
- fix AnnDatasetFromAnnData \_X in adata.obs bug [@galen]

#### 0.6.6 (2020-7-08)

- add tqdm to within cluster DE genes [@adam]
- restore tqdm to use simple bar instead of ipywidget [@adam]
- move to numpydoc for doctstrings [@adam]
- update issues templates [@adam]
- Poisson variable gene selection [@valentine-svensson]
- BrainSmallDataset set defualt save_path_10X [@gokcen-eraslan]
- train_size must be float between 0.0 and 1.0 [@galen]
- bump dependency versions [@galen]
- remove reproducibility notebook [@galen]
- fix scanVI dataloading [@pierre]

#### 0.6.5 (2020-5-10)

- updates to totalVI posterior functions and notebooks [@adam]
- update seurat v3 HVG selection now using skmisc loess [@adam]

#### 0.6.4 (2020-4-14)

- add back Python 3.6 support [@adam]
- get_sample_scale() allows gene selection [@valentine-svensson]
- bug fix to the dataset to anndata method with how cell measurements are stored [@adam]
- fix requirements [@adam]

#### 0.6.3 (2020-4-01)

- bug in version for Louvian in setup.py [@adam]

#### 0.6.2 (2020-4-01)

- update highly variable gene selection to handle sparse matrices [@adam]
- update DE docstrings [@pierre]
- improve posterior save load to also handle subclasses [@pierre]
- Create NB and ZINB distributions with torch and refactor code accordingly [@pierre]
- typos in autozivae [@achille]
- bug in csc sparse matrices in anndata data loader [@adam]

#### 0.6.1 (2020-3-13)

- handles gene and cell attributes with the same name [@han-yuan]
- fixes anndata overwriting when loading [@adam], [@pierre]
- formatting in basic tutorial [@adam]

#### 0.6.0 (2020-2-28)

- updates on TotalVI and LDVAE [@adam]
- fix documentation, compatibility and diverse bugs [@adam], [@pierre] [@romain]
- fix for external module on scanpy [@galen]

#### 0.5.0 (2019-10-17)

- do not automatically upper case genes [@adam]
- AutoZI [@oscar]
- Made the intro tutorial more user friendly [@adam]
- Tests for LDVAE notebook [@adam]
- black codebase [@achille] [@gabriel] [@adam]
- fix compatibility issues with sklearn and numba [@romain]
- fix Anndata [@francesco-brundu]
- docstring, totalVI, totalVI notebook and CITE-seq data [@adam]
- fix type [@eduardo-beltrame]
- fixing installation guide [@jeff]
- improved error message for dispersion [@stephen-flemming]

#### 0.4.1 (2019-08-03)

- docstring [@achille]
- differential expression [@oscar] [@pierre]

#### 0.4.0 (2019-07-25)

- gimVI [@achille]
- synthetic correlated datasets, fixed bug in marginal log likelihood [@oscar]
- autotune, dataset enhancements [@gabriel]
- documentation [@jeff]
- more consistent posterior API, docstring, validation set [@adam]
- fix anndataset [@michael-raevsky]
- linearly decoded VAE [@valentine-svensson]
- support for scanpy, fixed bugs, dataset enhancements [@achille]
- fix filtering bug, synthetic correlated datasets, docstring, differential expression [@pierre]
- better docstring [@jamie-morton]
- classifier based on library size for doublet detection [@david-kelley]

#### 0.3.0 (2019-05-03)

- corrected notebook [@jules]
- added UMAP and updated harmonization code [@chenling] [@romain]
- support for batch indices in csvdataset [@primoz-godec]
- speeding up likelihood computations [@william-yang]
- better anndata interop [@casey-greene]
- early stopping based on classifier accuracy [@david-kelley]

#### 0.2.4 (2018-12-20)

- updated to torch v1 [@jules]
- added stress tests for harmonization [@chenling]
- fixed autograd breaking [@romain]
- make removal of empty cells more efficient [@john-reid]
- switch to os.path.join [@casey-greene]

#### 0.2.2 (2018-11-08)

- added baselines and datasets for sMFISH imputation [@jules]
- added harmonization content [@chenling]
- fixing bugs on DE [@romain]

#### 0.2.0 (2018-09-04)

- annotation notebook [@eddie]
- Memory footprint management [@jeff]
- updated early stopping [@max]
- docstring [@james-webber]

#### 0.1.6 (2018-08-08)

- MMD and adversarial inference wrapper [@eddie]
- Documentation [@jeff]
- smFISH data imputation [@max]

#### 0.1.5 (2018-07-24)

- Dataset additions [@eddie]
- Documentation [@yining]
- updated early stopping [@max]

#### 0.1.3 (2018-06-22)

- Notebook enhancement [@yining]
- Semi-supervision [@eddie]

#### 0.1.2 (2018-06-13)

- First release on PyPi
- Skeleton code & dependencies [@jeff]
- Unit tests [@max]
- PyTorch implementation of scVI [@eddie] [@max]
- Dataset preprocessing [@eddie] [@max] [@yining]

#### 0.1.0 (2017-09-05)

- First scVI TensorFlow version [@romain]

[#1001]: https://github.com/YosefLab/scvi-tools/pull/1001
[#1004]: https://github.com/YosefLab/scvi-tools/pull/1004
[#1005]: https://github.com/YosefLab/scvi-tools/pull/1005
[#1006]: https://github.com/YosefLab/scvi-tools/pull/1006
[#1009]: https://github.com/YosefLab/scvi-tools/pull/1009
[#1011]: https://github.com/YosefLab/scvi-tools/pull/1011
[#1016]: https://github.com/YosefLab/scvi-tools/pull/1016
[#1017]: https://github.com/YosefLab/scvi-tools/pull/1017
[#1019]: https://github.com/YosefLab/scvi-tools/pull/1019
[#1021]: https://github.com/YosefLab/scvi-tools/pull/1021
[#1024]: https://github.com/YosefLab/scvi-tools/pull/1025
[#1025]: https://github.com/YosefLab/scvi-tools/pull/1025
[#1028]: https://github.com/YosefLab/scvi-tools/pull/1028
[#1030]: https://github.com/YosefLab/scvi-tools/pull/1033
[#1033]: https://github.com/YosefLab/scvi-tools/pull/1033
[#1034]: https://github.com/YosefLab/scvi-tools/pull/1034
[#1037]: https://github.com/YosefLab/scvi-tools/pull/1037
[#1041]: https://github.com/YosefLab/scvi-tools/pull/1041
[#1043]: https://github.com/YosefLab/scvi-tools/pull/1043
[#1046]: https://github.com/YosefLab/scvi-tools/pull/1046
[#1054]: https://github.com/YosefLab/scvi-tools/pull/1054
[#1055]: https://github.com/YosefLab/scvi-tools/pull/1055
[#1059]: https://github.com/YosefLab/scvi-tools/pull/1059
[#1060]: https://github.com/YosefLab/scvi-tools/pull/1060
[#1061]: https://github.com/YosefLab/scvi-tools/pull/1061
[#1064]: https://github.com/YosefLab/scvi-tools/pull/1064
[#1066]: https://github.com/YosefLab/scvi-tools/pull/1066
[#1071]: https://github.com/YosefLab/scvi-tools/pull/1071
[#1072]: https://github.com/YosefLab/scvi-tools/pull/1072
[#1074]: https://github.com/YosefLab/scvi-tools/pull/1074
[#1076]: https://github.com/YosefLab/scvi-tools/pull/1076
[#1078]: https://github.com/YosefLab/scvi-tools/pull/1078
[#1079]: https://github.com/YosefLab/scvi-tools/pull/1079
[#1082]: https://github.com/YosefLab/scvi-tools/pull/1082
[#1085]: https://github.com/YosefLab/scvi-tools/pull/1085
[#1090]: https://github.com/YosefLab/scvi-tools/pull/1090
[#1098]: https://github.com/YosefLab/scvi-tools/pull/1098
[#1099]: https://github.com/YosefLab/scvi-tools/pull/1099
[#1100]: https://github.com/YosefLab/scvi-tools/pull/1100
[#1101]: https://github.com/YosefLab/scvi-tools/pull/1101
[#1103]: https://github.com/YosefLab/scvi-tools/pull/1103
[#1104]: https://github.com/YosefLab/scvi-tools/pull/1104
[#1114]: https://github.com/YosefLab/scvi-tools/pull/1114
[#1115]: https://github.com/YosefLab/scvi-tools/pull/1115
[#1116]: https://github.com/YosefLab/scvi-tools/pull/1116
[#1118]: https://github.com/YosefLab/scvi-tools/pull/1118
[#1122]: https://github.com/YosefLab/scvi-tools/pull/1122
[#1123]: https://github.com/YosefLab/scvi-tools/pull/1123
[#1127]: https://github.com/YosefLab/scvi-tools/pull/1127
[#1129]: https://github.com/YosefLab/scvi-tools/pull/1129
[#1132]: https://github.com/YosefLab/scvi-tools/pull/1132
[#1150]: https://github.com/YosefLab/scvi-tools/pull/1150
[#1151]: https://github.com/YosefLab/scvi-tools/pull/1151
[#1157]: https://github.com/YosefLab/scvi-tools/pull/1157
[#1158]: https://github.com/YosefLab/scvi-tools/pull/1158
[#1180]: https://github.com/YosefLab/scvi-tools/pull/1180
[#1182]: https://github.com/YosefLab/scvi-tools/pull/1182
[#1183]: https://github.com/YosefLab/scvi-tools/pull/1183
[#1193]: https://github.com/YosefLab/scvi-tools/pull/1193
[#1204]: https://github.com/YosefLab/scvi-tools/pull/1204
[#1208]: https://github.com/YosefLab/scvi-tools/pull/1208
[#1213]: https://github.com/YosefLab/scvi-tools/pull/1213
[#1216]: https://github.com/YosefLab/scvi-tools/pull/1216
[#1228]: https://github.com/YosefLab/scvi-tools/pull/1228
[#1231]: https://github.com/YosefLab/scvi-tools/pull/1231
[#1232]: https://github.com/YosefLab/scvi-tools/pull/1232
[#1235]: https://github.com/YosefLab/scvi-tools/pull/1235
[#1237]: https://github.com/YosefLab/scvi-tools/pull/1237
[#1242]: https://github.com/YosefLab/scvi-tools/pull/1242
[#1251]: https://github.com/YosefLab/scvi-tools/pull/1251
[#1253]: https://github.com/YosefLab/scvi-tools/pull/1253
[#1255]: https://github.com/YosefLab/scvi-tools/pull/1255
[#1257]: https://github.com/YosefLab/scvi-tools/pull/1257
[#1267]: https://github.com/YosefLab/scvi-tools/pull/1267
[#1269]: https://github.com/YosefLab/scvi-tools/pull/1269
[#1274]: https://github.com/YosefLab/scvi-tools/pull/1274
[#1282]: https://github.com/YosefLab/scvi-tools/pull/1282
[#1284]: https://github.com/YosefLab/scvi-tools/pull/1284
[#1290]: https://github.com/YosefLab/scvi-tools/pull/1290
[#1296]: https://github.com/YosefLab/scvi-tools/pull/1296
[#1301]: https://github.com/YosefLab/scvi-tools/pull/1301
[#1302]: https://github.com/YosefLab/scvi-tools/pull/1302
[#1309]: https://github.com/YosefLab/scvi-tools/pull/1309
[#1311]: https://github.com/YosefLab/scvi-tools/pull/1311
[#1324]: https://github.com/YosefLab/scvi-tools/pull/1324
[#1334]: https://github.com/YosefLab/scvi-tools/pull/1334
[#1338]: https://github.com/YosefLab/scvi-tools/pull/1338
[#1339]: https://github.com/YosefLab/scvi-tools/pull/1339
[#1342]: https://github.com/YosefLab/scvi-tools/pull/1342
[#1354]: https://github.com/YosefLab/scvi-tools/pull/1354
[#1356]: https://github.com/YosefLab/scvi-tools/pull/1356
[#1361]: https://github.com/YosefLab/scvi-tools/pull/1361
[#1364]: https://github.com/YosefLab/scvi-tools/pull/1364
[#1367]: https://github.com/YosefLab/scvi-tools/pull/1367
[#1369]: https://github.com/YosefLab/scvi-tools/pull/1369
[#1371]: https://github.com/YosefLab/scvi-tools/pull/1371
[#1372]: https://github.com/YosefLab/scvi-tools/pull/1372
[#1385]: https://github.com/YosefLab/scvi-tools/pull/1385
[#1386]: https://github.com/YosefLab/scvi-tools/pull/1386
[#1393]: https://github.com/YosefLab/scvi-tools/pull/1393
[#1403]: https://github.com/YosefLab/scvi-tools/pull/1403
[#1406]: https://github.com/YosefLab/scvi-tools/pull/1406
[#1411]: https://github.com/YosefLab/scvi-tools/pull/1411
[#1413]: https://github.com/YosefLab/scvi-tools/pull/1413
[#1415]: https://github.com/YosefLab/scvi-tools/pull/1415
[#1416]: https://github.com/YosefLab/scvi-tools/pull/1416
[#1417]: https://github.com/YosefLab/scvi-tools/pull/1417
[#1431]: https://github.com/YosefLab/scvi-tools/pull/1431
[#1435]: https://github.com/YosefLab/scvi-tools/pull/1435
[#1436]: https://github.com/YosefLab/scvi-tools/pull/1436
[#1438]: https://github.com/YosefLab/scvi-tools/pull/1438
[#1439]: https://github.com/YosefLab/scvi-tools/pull/1439
[#1441]: https://github.com/YosefLab/scvi-tools/pull/1441
[#1442]: https://github.com/YosefLab/scvi-tools/pull/1442
[#1445]: https://github.com/YosefLab/scvi-tools/pull/1445
[#1448]: https://github.com/YosefLab/scvi-tools/pull/1448
[#1451]: https://github.com/YosefLab/scvi-tools/pull/1451
[#1457]: https://github.com/YosefLab/scvi-tools/pull/1457
[#1458]: https://github.com/YosefLab/scvi-tools/pull/1458
[#1463]: https://github.com/YosefLab/scvi-tools/pull/1463
[#1466]: https://github.com/YosefLab/scvi-tools/pull/1466
[#1467]: https://github.com/YosefLab/scvi-tools/pull/1467
[#1469]: https://github.com/YosefLab/scvi-tools/pull/1469
[#1470]: https://github.com/YosefLab/scvi-tools/pull/1470
[#1473]: https://github.com/YosefLab/scvi-tools/pull/1473
[#1474]: https://github.com/YosefLab/scvi-tools/pull/1474
[#1475]: https://github.com/YosefLab/scvi-tools/pull/1475
[#1479]: https://github.com/YosefLab/scvi-tools/pull/1479
[#1498]: https://github.com/YosefLab/scvi-tools/pull/1498
[#1499]: https://github.com/YosefLab/scvi-tools/pull/1499
[#1501]: https://github.com/YosefLab/scvi-tools/pull/1501
[#1502]: https://github.com/YosefLab/scvi-tools/pull/1502
[#1504]: https://github.com/YosefLab/scvi-tools/pull/1504
[#1505]: https://github.com/YosefLab/scvi-tools/pull/1505
[#1506]: https://github.com/YosefLab/scvi-tools/pull/1506
[#1508]: https://github.com/YosefLab/scvi-tools/pull/1508
[#1515]: https://github.com/YosefLab/scvi-tools/pull/1515
[#1519]: https://github.com/YosefLab/scvi-tools/pull/1519
[#1520]: https://github.com/YosefLab/scvi-tools/pull/1520
[#1527]: https://github.com/YosefLab/scvi-tools/pull/1527
[#1529]: https://github.com/YosefLab/scvi-tools/pull/1529
[#1532]: https://github.com/YosefLab/scvi-tools/pull/1532
[#1542]: https://github.com/YosefLab/scvi-tools/pull/1542
[#1548]: https://github.com/YosefLab/scvi-tools/pull/1548
[#1555]: https://github.com/YosefLab/scvi-tools/pull/1555
[#1556]: https://github.com/YosefLab/scvi-tools/pull/1556
[#1566]: https://github.com/scverse/scvi-tools/issues/1566
[#1575]: https://github.com/YosefLab/scvi-tools/pull/1575
[#1580]: https://github.com/scverse/scvi-tools/pull/1580
[#1585]: https://github.com/YosefLab/scvi-tools/pull/1585
[#1595]: https://github.com/scverse/scvi-tools/pull/1595
[#1617]: https://github.com/scverse/scvi-tools/pull/1617
[#1618]: https://github.com/scverse/scvi-tools/pull/1618
[#1622]: https://github.com/scverse/scvi-tools/pull/1622
[#1629]: https://github.com/scverse/scvi-tools/pull/1629
[#1637]: https://github.com/scverse/scvi-tools/pull/1637
[#1639]: https://github.com/scverse/scvi-tools/pull/1639
[#1645]: https://github.com/scverse/scvi-tools/pull/1645
[#1657]: https://github.com/scverse/scvi-tools/pull/1657
[#1660]: https://github.com/scverse/scvi-tools/pull/1660
[#1665]: https://github.com/scverse/scvi-tools/pull/1665
[#1667]: https://github.com/scverse/scvi-tools/pull/1667
[#1671]: https://github.com/scverse/scvi-tools/pull/1671
[#1672]: https://github.com/YosefLab/scvi-tools/pull/1672
[#1674]: https://github.com/scverse/scvi-tools/pull/1674
[#1678]: https://github.com/scverse/scvi-tools/pull/1678
[#1683]: https://github.com/YosefLab/scvi-tools/pull/1683
[#1686]: https://github.com/scverse/scvi-tools/pull/1686
[#1689]: https://github.com/YosefLab/scvi-tools/pull/1689
[#1692]: https://github.com/scverse/scvi-tools/pull/1692
[#1695]: https://github.com/YosefLab/scvi-tools/pull/1695
[#1696]: https://github.com/YosefLab/scvi-tools/pull/1696
[#1697]: https://github.com/YosefLab/scvi-tools/pull/1697
[#1700]: https://github.com/scverse/scvi-tools/pull/1700
[#1702]: https://github.com/scverse/scvi-tools/pull/1702
[#1709]: https://github.com/YosefLab/scvi-tools/pull/1709
[#1710]: https://github.com/YosefLab/scvi-tools/pull/1710
[#1711]: https://github.com/YosefLab/scvi-tools/pull/1711
[#1719]: https://github.com/YosefLab/scvi-tools/pull/1719
[#1731]: https://github.com/YosefLab/scvi-tools/pull/1731
[#1732]: https://github.com/YosefLab/scvi-tools/pull/1732
[#1733]: https://github.com/YosefLab/scvi-tools/pull/1733
[#1737]: https://github.com/YosefLab/scvi-tools/pull/1737
[#1741]: https://github.com/YosefLab/scvi-tools/pull/1741
[#1743]: https://github.com/YosefLab/scvi-tools/pull/1743
[#1747]: https://github.com/YosefLab/scvi-tools/pull/1747
[#1749]: https://github.com/YosefLab/scvi-tools/pull/1749
[#1751]: https://github.com/YosefLab/scvi-tools/pull/1751
[#1773]: https://github.com/YosefLab/scvi-tools/pull/1773
[#877]: https://github.com/YosefLab/scvi-tools/pull/887
[#879]: https://github.com/YosefLab/scvi-tools/pull/879
[#885]: https://github.com/YosefLab/scvi-tools/pull/885
[#886]: https://github.com/YosefLab/scvi-tools/pull/886
[#887]: https://github.com/YosefLab/scvi-tools/pull/887
[#889]: https://github.com/YosefLab/scvi-tools/pull/889
[#895]: https://github.com/YosefLab/scvi-tools/pull/895
[#903]: https://github.com/YosefLab/scvi-tools/pull/903
[#905]: https://github.com/YosefLab/scvi-tools/pull/905
[#913]: https://github.com/YosefLab/scvi-tools/pull/913
[#921]: https://github.com/YosefLab/scvi-tools/pull/921
[#923]: https://github.com/YosefLab/scvi-tools/pull/923
[#924]: https://github.com/YosefLab/scvi-tools/pull/924
[#925]: https://github.com/YosefLab/scvi-tools/pull/925
[#927]: https://github.com/YosefLab/scvi-tools/pull/927
[#929]: https://github.com/YosefLab/scvi-tools/pull/929
[#931]: https://github.com/YosefLab/scvi-tools/pull/931
[#933]: https://github.com/YosefLab/scvi-tools/pull/933
[#934]: https://github.com/YosefLab/scvi-tools/pull/934
[#938]: https://github.com/YosefLab/scvi-tools/pull/938
[#940]: https://github.com/YosefLab/scvi-tools/pull/940
[#947]: https://github.com/YosefLab/scvi-tools/pull/947
[#949]: https://github.com/YosefLab/scvi-tools/pull/949
[#959]: https://github.com/YosefLab/scvi-tools/pull/959
[#966]: https://github.com/YosefLab/scvi-tools/pull/966
[#967]: https://github.com/YosefLab/scvi-tools/pull/967
[#971]: https://github.com/YosefLab/scvi-tools/pull/971
[#988]: https://github.com/YosefLab/scvi-tools/pull/988
[#989]: https://github.com/YosefLab/scvi-tools/pull/989
[#990]: https://github.com/YosefLab/scvi-tools/pull/990
[#999]: https://github.com/YosefLab/scvi-tools/pull/999
[@achille]: https://github.com/ANazaret
[@adam]: https://github.com/adamgayoso
[@adamgayoso]: https://github.com/adamgayoso
[@cane11]: https://github.com/cane11
[@casey-greene]: https://github.com/cgreene
[@cataclysmus]: https://github.com/cataclysmus
[@chenling]: https://github.com/chenlingantelope
[@david-kelley]: https://github.com/davek44
[@eddie]: https://github.com/Edouard360
[@eduardo-beltrame]: https://github.com/Munfred
[@florianbarkmann]: https://github.com/FlorianBarkmann
[@francesco-brundu]: https://github.com/fbrundu
[@gabriel]: https://github.com/gabmis
[@galen]: https://github.com/galenxing
[@galenxing]: https://github.com/galenxing
[@giovp]: https://github.com/giovp
[@gokcen-eraslan]: https://github.com/gokceneraslan
[@grst]: https://github.com/grst
[@han-yuan]: https://github.com/hy395
[@james-webber]: https://github.com/jamestwebber
[@jamie-morton]: https://github.com/mortonjt
[@jeff]: https://github.com/jeff-regier
[@jjhong922]: https://github.com/jjhong922
[@john-reid]: https://github.com/JohnReid
[@jules]: https://github.com/jules-samaran
[@marianogabitto]: https://github.com/marianogabitto
[@martinkim0]: https://github.com/martinkim0
[@max]: https://github.com/maxime1310
[@michael-raevsky]: https://github.com/raevskymichail
[@mjayasur]: https://github.com/mjayasur
[@mkarikom]: https://github.com/mkarikom
[@morris-frank]: https://github.com/morris-frank
[@munfred]: https://github.com/Munfred
[@njbernstein]: https://github.com/njbernstein
[@oscar]: https://github.com/oscarclivio
[@pierre]: https://github.com/PierreBoyeau
[@pierreboyeau]: https://github.com/PierreBoyeau
[@primoz-godec]: https://github.com/PrimozGodec
[@ricomnl]: https://github.com/ricomnl
[@rk900]: https://github.com/RK900
[@romain]: https://github.com/romain-lopez
[@romain-lopez]: https://github.com/romain-lopez
[@saketkc]: https://github.com/saketkc
[@stephen-flemming]: https://github.com/sjfleming
[@talashuach]: https://github.com/talashuach
[@tommycelsius]: https://github.com/tommycelsius
[@valentine-svensson]: https://github.com/vals
[@vitkl]: https://github.com/vitkl
[@watiss]: https://github.com/watiss
[@william-yang]: https://github.com/triyangle
[@wukathy]: https://github.com/wukathy
[@yining]: https://github.com/imyiningliu
[genomepy]: https://github.com/vanheeringen-lab/genomepy
[hatch]: https://hatch.pypa.io/latest/
[hugging face models]: https://huggingface.co/models
[keep a changelog]: https://keepachangelog.com/en/1.0.0/
[original scbasset model]: https://github.com/calico/scBasset
[poetry]: https://python-poetry.org/
[semantic versioning]: https://semver.org/spec/v2.0.0.html<|MERGE_RESOLUTION|>--- conflicted
+++ resolved
@@ -36,12 +36,9 @@
 #### Changed
 
 - Updated the CI workflow with internet, private and optional tests {pr}`3082`.
-<<<<<<< HEAD
 - Changed loompy stored files to anndata {pr}`2842`.
-=======
 - Address AnnData >= 0.11 deprecation warning for {class}`anndata.experimental` by replacing
     instances to {class}`anndata.abc` and {class}`anndata.io` {pr}`3085`.
->>>>>>> 77a14583
 
 #### Removed
 
