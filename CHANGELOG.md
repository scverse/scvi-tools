--- conflicted
+++ resolved
@@ -32,12 +32,13 @@
 - New Trainingplan argument `update_only_decoder` to use stored latent codes and skip training of
     the encoder.
 - Refactored code for minified models.
-<<<<<<< HEAD
+- Support for minified mode while retaining counts to skip the encoder.
+- New Trainingplan argument `update_only_decoder` to use stored latent codes and skip training of
+    the encoder.
+- Refactored code for minified models.
 - Add MuData Minification option to {class}`~scvi.model.MULTIVI` and {class}`~scvi.model.TOTALVI` {pr}`3039`.
 - MuData support for {class}`~scvi.model.MULTIVI` via the method
     {meth}`~scvi.model.MULTIVI.setup_mudata` {pr}`3038`.
-=======
->>>>>>> 66299232
 
 #### Fixed
 
