# Release notes

Starting from version 0.20.1, this format is based on [Keep a Changelog], and this project adheres
to [Semantic Versioning]. Full commit history is available in the
[commit logs](https://github.com/scverse/scvi-tools/commits/).

## Version 1.2

### 1.3.0 (2024-XX-XX)

#### Added

#### Fixed

#### Changed

#### Removed

- Add {class}`scvi.external.Decipher` for dimensionality reduction and interpretable
    representation learning in single-cell RNA sequencing data {pr}`3015`.

### 1.2.1 (2024-XX-XX)

#### Added

- Added adaptive handling for last training minibatch of 1-2 cells in case of
    `datasplitter_kwargs={"drop_last": False}` and `train_size = None` by moving them into
    validation set, if available.
    {pr}`3036`.
<<<<<<< HEAD
- MuData support for {class}`~scvi.model.MULTIVI` via the method
- Add MuData Minification option to {class}`~scvi.model.MULTIVI` and {class}`~scvi.model.TOTALVI` {pr}`3039`.
=======
- Add `batch_key` and `labels_key` to `scvi.external.SCAR.setup_anndata`.
>>>>>>> 03acd60b

#### Fixed

- Breaking Change: Fix `get_outlier_cell_sample_pairs` function in {class}`scvi.external.MRVI`
    to correctly compute the maxmimum log-density across in-sample cells rather than the
    aggregated posterior log-density {pr}`3007`.
- Fix references to `scvi.external` in `scvi.external.SCAR.setup_anndata`.

#### Changed

#### Removed

### 1.2.0 (2024-09-26)

#### Added

- Add support for Python 3.12 {pr}`2966`.
- Add support for categorial covariates in scArches in `scvi.model.archesmixin` {pr}`2936`.
- Add assertion error in cellAssign for checking duplicates in celltype markers {pr}`2951`.
- Add `scvi.external.poissonvi.get_region_factors` {pr}`2940`.
- {attr}`scvi.settings.dl_persistent_workers` allows using persistent workers in
    {class}`scvi.dataloaders.AnnDataLoader` {pr}`2924`.
- Add option for using external indexes in data splitting classes that are under `scvi.dataloaders`
    by passing `external_indexing=list[train_idx,valid_idx,test_idx]` as well as in all models
    available {pr}`2902`.
- Add warning if creating data splits in `scvi.dataloaders` that create last batch with less than 3
    cells {pr}`2916`.
- Add new experimental functional API for hyperparameter tuning with
    {func}`scvi.autotune.run_autotune` and {class}`scvi.autotune.AutotuneExperiment` to replace
    {class}`scvi.autotune.ModelTuner`, {class}`scvi.autotune.TunerManager`, and
    {class}`scvi.autotune.TuneAnalysis` {pr}`2561`.
- Add experimental class {class}`scvi.nn.Embedding` implementing methods for extending embeddings
    {pr}`2574`.
- Add experimental support for representing batches with continuously-valued embeddings by passing
    in `batch_representation="embedding"` to {class}`scvi.model.SCVI` {pr}`2576`.
- Add experimental mixin classes {class}`scvi.model.base.EmbeddingMixin` and
    {class}`scvi.module.base.EmbeddingModuleMixin` {pr}`2576`.
- Add option to generate synthetic spatial coordinates in {func}`scvi.data.synthetic_iid` with
    argument `generate_coordinates` {pr}`2603`.
- Add experimental support for using custom {class}`lightning.pytorch.core.LightningDataModule`s
    in {func}`scvi.autotune.run_autotune` {pr}`2605`.
- Add {class}`scvi.external.VELOVI` for RNA velocity estimation using variational inference
    {pr}`2611`.
- Add `unsigned` argument to {meth}`scvi.hub.HubModel.pull_from_s3` to allow for unsigned
    downloads of models from AWS S3 {pr}`2615`.
- Add support for `batch_key` in {meth}`scvi.model.CondSCVI.setup_anndata` {pr}`2626`.
- Add support for {meth}`scvi.model.base.RNASeqMixin` in {class}`scvi.model.CondSCVI` {pr}`2915`.
- Add `load_best_on_end` argument to {class}`scvi.train.SaveCheckpoint` to load the best model
    state at the end of training {pr}`2672`.
- Add experimental class {class}`scvi.distributions.BetaBinomial` implementing the Beta-Binomial
    distribution with mean-dispersion parameterization for modeling scBS-seq methylation data
    {pr}`2692`.
- Add support for custom dataloaders in {class}`scvi.model.base.VAEMixin` methods by specifying
    the `dataloader` argument {pr}`2748`.
- Add option to use a normal distribution in the generative model of {class}`scvi.model.SCVI` by
    passing in `gene_likelihood="normal"` {pr}`2780`.
- Add {class}`scvi.external.MRVI` for modeling sample-level heterogeneity in single-cell RNA-seq
    data {pr}`2756`.
- Add support for reference mapping with {class}`mudata.MuData` models to
    {class}`scvi.model.base.ArchesMixin` {pr}`2578`.
- Add {class}`scvi.external.METHYLVI` for modeling methylation data from single-cell
    bisulfite sequencing (scBS-seq) experiments {pr}`2834`.
- Add argument `return_mean` to {meth}`scvi.model.base.VAEMixin.get_reconstruction_error`
    and {meth}`scvi.model.base.VAEMixin.get_elbo` to allow computation
    without averaging across cells {pr}`2362`.
- Add support for setting `weights="importance"` in
    {meth}`scvi.model.SCANVI.differential_expression` {pr}`2362`.

#### Changed

- Deprecate {func}`scvi.data.cellxgene`, to be removed in v1.3. Please directly use the
    [cellxgene-census](https://chanzuckerberg.github.io/cellxgene-census/) instead {pr}`2542`.
- Deprecate {func}`scvi.nn.one_hot`, to be removed in v1.3. Please directly use the
    `one_hot` function in PyTorch instead {pr}`2608`.
- Deprecate {class}`scvi.train.SaveBestState`, to be removed in v1.3. Please use
    {class}`scvi.train.SaveCheckpoint` instead {pr}`2673`.
- Deprecate `save_best` argument in {meth}`scvi.model.PEAKVI.train` and
    {meth}`scvi.model.MULTIVI.train`, to be removed in v1.3. Please pass in `enable_checkpointing`
    or specify a custom checkpointing procedure with {class}`scvi.train.SaveCheckpoint` instead
    {pr}`2673`.
- Move {func}`scvi.model.base._utils._load_legacy_saved_files` to
    {func}`scvi.model.base._save_load._load_legacy_saved_files` {pr}`2731`.
- Move {func}`scvi.model.base._utils._load_saved_files` to
    {func}`scvi.model.base._save_load._load_saved_files` {pr}`2731`.
- Move {func}`scvi.model.base._utils._initialize_model` to
    {func}`scvi.model.base._save_load._initialize_model` {pr}`2731`.
- Move {func}`scvi.model.base._utils._validate_var_names` to
    {func}`scvi.model.base._save_load._validate_var_names` {pr}`2731`.
- Move {func}`scvi.model.base._utils._prepare_obs` to
    {func}`scvi.model.base._de_core._prepare_obs` {pr}`2731`.
- Move {func}`scvi.model.base._utils._de_core` to
    {func}`scvi.model.base._de_core._de_core` {pr}`2731`.
- Move {func}`scvi.model.base._utils._fdr_de_prediction` to
    {func}`scvi.model.base._de_core_._fdr_de_prediction` {pr}`2731`.
- {func}`scvi.data.synthetic_iid` now generates unique variable names for protein and
    accessibility data {pr}`2739`.
- The `data_module` argument in {meth}`scvi.model.base.UnsupervisedTrainingMixin.train` has been
    renamed to `datamodule` for consistency {pr}`2749`.
- Change the default saving method of variable names for {class}`mudata.MuData` based models
    (_e.g._ {class}`scvi.model.TOTALVI`) to a dictionary of per-mod variable names instead of a
    concatenated array of all variable names. Users may replicate the previous behavior by
    passing in `legacy_mudata_format=True` to {meth}`scvi.model.base.BaseModelClass.save`
    {pr}`2769`.
- Changed internal activation function in {class}`scvi.nn.DecoderTOTALVI` to Softplus to
    increase numerical stability. This is the new default for new models. Previously trained models
    will be loaded with exponential activation function {pr}`2913`.

#### Fixed

- Fix logging of accuracy for cases with 1 sample per class in scANVI {pr}`2938`.
- Disable adversarial classifier if training with a single batch.
    Previously this raised a None error {pr}`2914`.
- {meth}`~scvi.model.SCVI.get_normalized_expression` fixed for Poisson distribution and
    Negative Binomial with latent_library_size {pr}`2915`.
- Fix {meth}`scvi.module.VAE.marginal_ll` when `n_mc_samples_per_pass=1` {pr}`2362`.
- {meth}`scvi.module.VAE.marginal_ll` when `n_mc_samples_per_pass=1` {pr}`2362`.
- Enable option to drop_last minibatch during training by `datasplitter_kwargs={"drop_last": True}`
    {pr}`2926`.
- Fix JAX to be deterministic on CUDA when seed is manually set {pr}`2923`.

#### Removed

- Remove {class}`scvi.autotune.ModelTuner`, {class}`scvi.autotune.TunerManager`, and
    {class}`scvi.autotune.TuneAnalysis` in favor of new experimental functional API with
    {func}`scvi.autotune.run_autotune` and {class}`scvi.autotune.AutotuneExperiment` {pr}`2561`.
- Remove `feed_labels` argument and corresponding code paths in {meth}`scvi.module.SCANVAE.loss`
    {pr}`2644`.
- Remove {class}`scvi.train._callbacks.MetricsCallback` and argument `additional_val_metrics` in
    {class}`scvi.train.Trainer` {pr}`2646`.

## Version 1.1

### 1.1.6 (2024-08-19)

#### Fixed

- Breaking change: In `scvi.autotune._manager` we changed the parameter in RunConfig from
    `local_dir` to `storage_path` see issue `2908` {pr}`2689`.

### 1.1.5 (2024-06-30)

### 1.1.4 (2024-06-30)

#### Added

- Add argument `return_logits` to {meth}`scvi.external.SOLO.predict` that allows returning logits
    instead of probabilities when passing in `soft=True` to replicate the buggy behavior previous
    to v1.1.3 {pr}`2870`.

### 1.1.3 (2024-06-26)

#### Fixed

- Breaking change: Fix {meth}`scvi.external.SOLO.predict` to correctly return probabiities
    instead of logits when passing in `soft=True` (the default option) {pr}`2689`.
- Breaking change: Fix {class}`scvi.dataloaders.SemiSupervisedDataSplitter` to properly sample
    unlabeled observations without replacement {pr}`2816`.

### 1.1.2 (2024-03-01)

#### Changed

- Address AnnData >= 0.10 deprecation warning for {func}`anndata.read` by replacing instances with
    {func}`anndata.read_h5ad` {pr}`2531`.
- Address AnnData >= 0.10 deprecation warning for {class}`anndata._core.sparse_dataset.SparseDataset`
    by replacing instances with {class}`anndata.experimental.CSCDataset` and
    {class}`anndata.experimental.CSRDataset` {pr}`2531`.

### 1.1.1 (2024-02-19)

#### Fixed

- Correctly apply non-default user parameters in {class}`scvi.external.POISSONVI` {pr}`2522`.

### 1.1.0 (2024-02-13)

#### Added

- Add {class}`scvi.external.ContrastiveVI` for contrastiveVI {pr}`2242`.
- Add {class}`scvi.dataloaders.BatchDistributedSampler` for distributed training {pr}`2102`.
- Add `additional_val_metrics` argument to {class}`scvi.train.Trainer`, allowing to specify
    additional metrics to compute and log during the validation loop using
    {class}`scvi.train._callbacks.MetricsCallback` {pr}`2136`.
- Expose `accelerator` and `device` arguments in {meth}`scvi.hub.HubModel.load_model` `pr`{2166}.
- Add `load_sparse_tensor` argument in {class}`scvi.data.AnnTorchDataset` for directly loading
    SciPy CSR and CSC data structures to their PyTorch counterparts, leading to faster data loading
    depending on the sparsity of the data {pr}`2158`.
- Add per-group LFC information to
    {meth}`scvi.criticism.PosteriorPredictiveCheck.differential_expression`. `metrics["diff_exp"]`
    is now a dictionary where `summary` stores the summary dataframe, and `lfc_per_model_per_group`
    stores the per-group LFC {pr}`2173`.
- Expose {meth}`torch.save` keyword arguments in {class}`scvi.model.base.BaseModelClass.save`
    and {class}`scvi.external.GIMVI.save` {pr}`2200`.
- Add `model_kwargs` and `train_kwargs` arguments to {meth}`scvi.autotune.ModelTuner.fit`
    {pr}`2203`.
- Add `datasplitter_kwargs` to model `train` methods {pr}`2204`.
- Add `use_posterior_mean` argument to {meth}`scvi.model.SCANVI.predict` for stochastic prediction
    of celltype labels {pr}`2224`.
- Add support for Python 3.10+ type annotations in {class}`scvi.autotune.ModelTuner` {pr}`2239`.
- Add option to log device statistics in {meth}`scvi.autotune.ModelTuner.fit` with argument
    `monitor_device_stats` {pr}`2260`.
- Add option to pass in a random seed to {meth}`scvi.autotune.ModelTuner.fit` with argument `seed`
    {pr}`2260`.
- Automatically log the learning rate when `reduce_lr_on_plateau=True` in training plans
    {pr}`2280`.
- Add {class}`scvi.external.POISSONVI` to model scATAC-seq fragment counts with a Poisson
    distribution {pr}`2249`
- {class}`scvi.train.SemiSupervisedTrainingPlan` now logs the classifier calibration error
    {pr}`2299`.
- Passing `enable_checkpointing=True` into `train` methods is now compatible with our model saves.
    Additional options can be specified by initializing with {class}`scvi.train.SaveCheckpoint`
    {pr}`2317`.
- {attr}`scvi.settings.dl_num_workers` is now correctly applied as the default `num_workers` in
    {class}`scvi.dataloaders.AnnDataLoader` {pr}`2322`.
- Passing in `indices` to {class}`scvi.criticism.PosteriorPredictiveCheck` allows for running
    metrics on a subset of the data {pr}`2361`.
- Add `seed` argument to {func}`scvi.model.utils.mde` for reproducibility {pr}`2373`.
- Add {meth}`scvi.hub.HubModel.save` and {meth}`scvi.hub.HubMetadata.save` {pr}`2382`.
- Add support for Optax 0.1.8 by renaming instances of {func}`optax.additive_weight_decay` to
    {func}`optax.add_weight_decay` {pr}`2396`.
- Add support for hosting {class}`scvi.hub.HubModel` on AWS S3 via
    {meth}`scvi.hub.HubModel.pull_from_s3` and {meth}`scvi.hub.HubModel.push_to_s3` {pr}`2378`.
- Add clearer error message for {func}`scvi.data.poisson_gene_selection` when input data does not
    contain raw counts {pr}`2422`.
- Add API for using custom dataloaders with {class}`scvi.model.SCVI` by making `adata` argument
    optional on initialization and adding optional argument `data_module` to
    {meth}`scvi.model.base.UnsupervisedTrainingMixin.train` {pr}`2467`.
- Add support for Ray 2.8-2.9 in {class}`scvi.autotune.ModelTuner` {pr}`2478`.

#### Fixed

- Fix bug where `n_hidden` was not being passed into {class}`scvi.nn.Encoder` in
    {class}`scvi.model.AmortizedLDA` {pr}`2229`
- Fix bug in {class}`scvi.module.SCANVAE` where classifier probabilities were interpreted as
    logits. This is backwards compatible as loading older models will use the old code path
    {pr}`2301`.
- Fix bug in {class}`scvi.external.GIMVI` where `batch_size` was not properly used in inference
    methods {pr}`2366`.
- Fix error message formatting in {meth}`scvi.data.fields.LayerField.transfer_field` {pr}`2368`.
- Fix ambiguous error raised in {meth}`scvi.distributions.NegativeBinomial.log_prob` and
    {meth}`scvi.distributions.ZeroInflatedNegativeBinomial.log_prob` when `scale` not passed in
    and value not in support {pr}`2395`.
- Fix initialization of {class}`scvi.distributions.NegativeBinomial` and
    {class}`scvi.distributions.ZeroInflatedNegativeBinomial` when `validate_args=True` and
    optional parameters not passed in {pr}`2395`.
- Fix error when re-initializing {class}`scvi.external.GIMVI` with the same datasets {pr}`2446`.

#### Changed

- Replace `sparse` with `sparse_format` argument in {meth}`scvi.data.synthetic_iid` for increased
    flexibility over dataset format {pr}`2163`.
- Revalidate `devices` when automatically switching from MPS to CPU accelerator in
    {func}`scvi.model._utils.parse_device_args` {pr}`2247`.
- Refactor {class}`scvi.data.AnnTorchDataset`, now loads continuous data as {class}`numpy.float32`
    and categorical data as {class}`numpy.int64` by default {pr}`2250`.
- Support fractional GPU usage in {class}`scvi.autotune.ModelTuner` `pr`{2252}.
- Tensorboard is now the default logger in {class}`scvi.autotune.ModelTuner` `pr`{2260}.
- Match `momentum` and `epsilon` in {class}`scvi.module.JaxVAE` to the default values in PyTorch
    {pr}`2309`.
- Change {class}`scvi.train.SemiSupervisedTrainingPlan` and
    {class}`scvi.train.ClassifierTrainingPlan` accuracy and F1 score
    computations to use `"micro"` reduction rather than `"macro"` {pr}`2339`.
- Internal refactoring of {meth}`scvi.module.VAE.sample` and
    {meth}`scvi.model.base.RNASeqMixin.posterior_predictive_sample` {pr}`2377`.
- Change `xarray` and `sparse` from mandatory to optional dependencies {pr}`2480`.
- Use {class}`anndata.experimental.CSCDataset` and {class}`anndata.experimental.CSRDataset`
    instead of the deprecated {class}`anndata._core.sparse_dataset.SparseDataset` for type checks
    {pr}`2485`.
- Make `use_observed_lib_size` argument adjustable in {class}`scvi.module.LDVAE` `pr`{2494}.

#### Removed

- Remove deprecated `use_gpu` argument in favor of PyTorch Lightning arguments `accelerator` and
    `devices` {pr}`2114`.
- Remove deprecated `scvi._compat.Literal` class {pr}`2115`.
- Remove chex dependency {pr}`2482`.

## Version 1.0

### 1.0.4 (2023-10-13)

### Added

- Add support for AnnData 0.10.0 {pr}`2271`.

### 1.0.3 (2023-08-13)

#### Changed

- Disable the default selection of MPS when `accelerator="auto"` in Lightning {pr}`2167`.
- Change JAX models to use `dict` instead of {class}`flax.core.FrozenDict` according
    to the Flax migration guide <https://github.com/google/flax/discussions/3191> {pr}`2222`.

#### Fixed

- Fix bug in {class}`scvi.model.base.PyroSviTrainMixin` where `training_plan`
    argument is ignored {pr}`2162`.
- Fix missing docstring for `unlabeled_category` in
    {class}`scvi.model.SCANVI.setup_anndata` and reorder arguments {pr}`2189`.
- Fix Pandas 2.0 unpickling error in {meth}`scvi.model.base.BaseModelClas.convert_legacy_save`
    by switching to {func}`pandas.read_pickle` for the setup dictionary {pr}`2212`.

### 1.0.2 (2023-07-05)

#### Fixed

- Fix link to Scanpy preprocessing in introduction tutorial {pr}`2154`.
- Fix link to Ray Tune search API in autotune tutorial {pr}`2154`.

### 1.0.1 (2023-07-04)

#### Added

- Add support for Python 3.11 {pr}`1977`.

#### Changed

- Upper bound Chex dependency to 0.1.8 due to NumPy installation conflicts {pr}`2132`.

### 1.0.0 (2023-06-02)

#### Added

- Add {class}`scvi.criticism.PosteriorPredictiveCheck` for model evaluation {pr}`2058`.
- Add {func}`scvi.data.reads_to_fragments` for scATAC data {pr}`1946`
- Add default `stacklevel` for `warnings` in `scvi.settings` {pr}`1971`.
- Add scBasset motif injection procedure {pr}`2010`.
- Add importance sampling based differential expression procedure {pr}`1872`.
- Raise clearer error when initializing {class}`scvi.external.SOLO` from {class}`scvi.model.SCVI`
    with extra categorical or continuous covariates {pr}`2027`.
- Add option to generate {class}`mudata.MuData` in {meth}`scvi.data.synthetic_iid` {pr}`2028`.
- Add option for disabling shuffling prior to splitting data in
    {class}`scvi.dataloaders.DataSplitter` {pr}`2037`.
- Add {meth}`scvi.data.AnnDataManager.create_torch_dataset` and expose custom sampler ability
    {pr}`2036`.
- Log training loss through Lightning's progress bar {pr}`2043`.
- Filter Jax undetected GPU warnings {pr}`2044`.
- Raise warning if MPS backend is selected for PyTorch,
    see <https://github.com/pytorch/pytorch/issues/77764> {pr}`2045`.
- Add `deregister_manager` function to {class}`scvi.model.base.BaseModelClass`, allowing to clear
    {class}`scvi.data.AnnDataManager` instances from memory {pr}`2060`.
- Add option to use a linear classifier in {class}`scvi.model.SCANVI` {pr}`2063`.
- Add lower bound 0.12.1 for Numpyro dependency {pr}`2078`.
- Add new section in scBasset tutorial for motif scoring {pr}`2079`.

#### Fixed

- Fix creation of minified adata by copying original uns dict {pr}`2000`. This issue arises with
    anndata>=0.9.0.
- Fix {class}`scvi.model.TOTALVI` {class}`scvi.model.MULTIVI` handling of missing protein values
    {pr}`2009`.
- Fix bug in {meth}`scvi.distributions.NegativeBinomialMixture.sample` where `theta` and `mu`
    arguments were switched around {pr}`2024`.
- Fix bug in {meth}`scvi.dataloaders.SemiSupervisedDataLoader.resample_labels` where the labeled
    dataloader was not being reinitialized on subsample {pr}`2032`.
- Fix typo in {class}`scvi.model.JaxSCVI` example snippet {pr}`2075`.

#### Changed

- Use sphinx book theme for documentation {pr}`1673`.
- {meth}`scvi.model.base.RNASeqMixin.posterior_predictive_sample` now outputs 3-d
    {class}`sparse.GCXS` matrices {pr}`1902`.
- Add an option to specify `dropout_ratio` in {meth}`scvi.data.synthetic_iid` {pr}`1920`.
- Update to lightning 2.0 {pr}`1961`
- Hyperopt is new default searcher for tuner {pr}`1961`
- {class}`scvi.train.AdversarialTrainingPlan` no longer encodes data twice during a training step,
    instead uses same latent for both optimizers {pr}`1961`, {pr}`1980`
- Switch back to using sphinx autodoc typehints {pr}`1970`.
- Disable default seed, run `scvi.settings.seed` after import for reproducibility {pr}`1976`.
- Deprecate `use_gpu` in favor of PyTorch Lightning arguments `accelerator` and `devices`, to be
    removed in v1.1 {pr}`1978`.
- Docs organization {pr}`1983`.
- Validate training data and code URLs for {class}`scvi.hub.HubMetadata` and
    {class}`scvi.hub.HubModelCardHelper` {pr}`1985`.
- Keyword arguments for encoders and decoders can now be passed in from the model level {pr}`1986`.
- Expose `local_dir` as a public property in {class}`scvi.hub.HubModel` {pr}`1994`.
- Use {func}`anndata.concat` internally inside {meth}`scvi.external.SOLO.from_scvi_model` {pr}`2013`.
- {class}`scvi.train.SemiSupervisedTrainingPlan` and {class}`scvi.train.ClassifierTrainingPlan`
    now log accuracy, F1 score, and AUROC metrics {pr}`2023`.
- Switch to cellxgene census for backend for cellxgene data function {pr}`2030`.
- Change default `max_cells` and `truncation` in
    {meth}`scvi.model.base.RNASeqMixin._get_importance_weights` {pr}`2064`.
- Refactor heuristic for default `max_epochs` as a separate function
    {meth}`scvi.model._utils.get_max_epochs_heuristic` {pr}`2083`.

#### Removed

- Remove ability to set up ST data in {class}`~scvi.external.SpatialStereoscope.from_rna_model`,
    which was deprecated. ST data should be set up using
    {class}`~scvi.external.SpatialStereoscope.setup_anndata` {pr}`1949`.
- Remove custom reusable doc decorator which was used for de docs {pr}`1970`.
- Remove `drop_last` as an integer from {class}`~scvi.dataloaders.AnnDataLoader`, add typing and
    code cleanup {pr}`1975`.
- Remove seqfish and seqfish plus datasets {pr}`2017`.
- Remove support for Python 3.8 (NEP 29) {pr}`2021`.

## Version 0.20

### 0.20.3 (2023-03-21)

#### Fixed

- Fix totalVI differential expression when integer sequential protein names are automatically used
    {pr}`1951`.
- Fix peakVI scArches test case {pr}`1962`.

#### Changed

- Allow passing in `map_location` into {meth}`~scvi.hub.HubMetadata.from_dir` and
    {meth}`~scvi.hub.HubModelCardHelper.from_dir` and set default to `"cpu"` {pr}`1960`.
- Updated tutorials {pr}`1966`.

### 0.20.2 (2023-03-10)

#### Fixed

- Fix `return_dist` docstring of {meth}`scvi.model.base.VAEMixin.get_latent_representation`
    {pr}`1932`.
- Fix hyperlink to pymde docs {pr}`1944`

#### Changed

- Use ruff for fixing and linting {pr}`1921`, {pr}`1941`.
- Use sphinx autodoc instead of sphinx-autodoc-typehints {pr}`1941`.
- Remove .flake8 and .prospector files {pr}`1923`.
- Log individual loss terms in {meth}`scvi.module.MULTIVAE.loss` {pr}`1936`.
- Setting up ST data in {class}`~scvi.external.SpatialStereoscope.from_rna_model` is deprecated.
    ST data should be set up using {class}`~scvi.external.SpatialStereoscope.setup_anndata`
    {pr}`1803`.

### 0.20.1 (2023-02-21)

#### Fixed

- Fixed computation of ELBO during training plan logging when using global kl terms. {pr}`1895`
- Fixed usage of {class}`scvi.train.SaveBestState` callback, which affected
    {class}`scvi.model.PEAKVI` training. If using {class}`~scvi.model.PEAKVI`, please upgrade.
    {pr}`1913`
- Fixed original seed for jax-based models to work with jax 0.4.4. {pr}`1907`, {pr}`1909`

### New in 0.20.0 (2023-02-01)

#### Major changes

- Model hyperparameter tuning is available through {class}`~scvi.autotune.ModelTuner` (beta)
    {pr}`1785`,{pr}`1802`,{pr}`1831`.
- Pre-trained models can now be uploaded to and downloaded from [Hugging Face models] using the
    {mod}`~scvi.hub` module {pr}`1779`,{pr}`1812`,{pr}`1828`,{pr}`1841`, {pr}`1851`,{pr}`1862`.
- {class}`~anndata.AnnData` `.var` and `.varm` attributes can now be registered through new fields
    in {mod}`~scvi.data.fields` {pr}`1830`,{pr}`1839`.
- {class}`~scvi.external.SCBASSET`, a reimplementation of the [original scBasset model], is
    available for representation learning of scATAC-seq data (experimental) {pr}`1839`,{pr}`1844`,
    {pr}`1867`,{pr}`1874`,{pr}`1882`.
- {class}`~scvi.train.LowLevelPyroTrainingPlan` and {class}`~scvi.model.base.PyroModelGuideWarmup`
    added to allow the use of vanilla PyTorch optimization on Pyro models {pr}`1845`,{pr}`1847`.
- Add {meth}`scvi.data.cellxgene` function to download cellxgene datasets {pr}`1880`.

#### Minor changes

- Latent mode support changed so that user data is no longer edited in-place {pr}`1756`.
- Minimum supported PyTorch Lightning version is now 1.9 {pr}`1795`,{pr}`1833`,{pr}`1863`.
- Minimum supported Python version is now 3.8 {pr}`1819`.
- [Poetry] removed in favor of [Hatch] for builds and publishing {pr}`1823`.
- `setup_anndata` docstrings fixed, `setup_mudata` docstrings added {pr}`1834`,{pr}`1837`.
- {meth}`~scvi.data.add_dna_sequence` adds DNA sequences to {class}`~anndata.AnnData` objects using
    [genomepy] {pr}`1839`,{pr}`1842`.
- Update tutorial formatting with pre-commit {pr}`1850`
- Expose `accelerators` and `devices` arguments in {class}`~scvi.train.Trainer` {pr}`1864`.
- Development in GitHub Codespaces is now supported {pr}`1836`.

#### Breaking changes

- {class}`~scvi.module.base.LossRecorder` has been removed in favor of
    {class}`~scvi.module.base.LossOutput` {pr}`1869`.

#### Bug Fixes

- {class}`~scvi.train.JaxTrainingPlan` now correctly updates `global_step` through PyTorch
    Lightning by using a dummy optimizer. {pr}`1791`.
- CUDA compatibility issue fixed in {meth}`~scvi.distributions.ZeroInflatedNegativeBinomial.sample`
    {pr}`1813`.
- Device-backed {class}`~scvi.dataloaders.AnnTorchDataset` fixed to work with sparse data {pr}`1824`.
- Fix bug {meth}`~scvi.model.base._log_likelihood.compute_reconstruction_error` causing the first
    batch to be ignored, see more details in {issue}`1854` {pr}`1857`.

#### Contributors

- {ghuser}`adamgayoso`
- {ghuser}`eroell`
- {ghuser}`gokceneraslan`
- {ghuser}`macwiatrak`
- {ghuser}`martinkim0`
- {ghuser}`saroudant`
- {ghuser}`vitkl`
- {ghuser}`watiss`

## Version 0.19

### New in 0.19.0 (2022-10-31)

#### Major Changes

- {class}`~scvi.train.TrainingPlan` allows custom PyTorch optimizers [#1747].
- Improvements to {class}`~scvi.train.JaxTrainingPlan` [#1747] [#1749].
- {class}`~scvi.module.base.LossRecorder` is deprecated. Please substitute with
    {class}`~scvi.module.base.LossOutput` [#1749]
- All training plans require keyword args after the first positional argument [#1749]
- {class}`~scvi.module.base.JaxBaseModuleClass` absorbed features from the `JaxModuleWrapper`,
    rendering the `JaxModuleWrapper` obsolote, so it was removed. [#1751]
- Add {class}`scvi.external.Tangram` and {class}`scvi.external.tangram.TangramMapper` that
    implement Tangram for mapping scRNA-seq data to spatial data [#1743].

#### Minor changes

- Remove confusing warning about kl warmup, log kl weight instead [#1773]

#### Breaking changes

- {class}`~scvi.module.base.LossRecorder` no longer allows access to dictionaries of values if
    provided during initialization [#1749].
- `JaxModuleWrapper` removed. [#1751]

#### Bug Fixes

- Fix `n_proteins` usage in {class}`~scvi.model.MULTIVI` [#1737].
- Remove unused param in {class}`~scvi.model.MULTIVI` [#1741].
- Fix random seed handling for Jax models [#1751].

#### Contributors

- [@watiss]
- [@adamgayoso]
- [@martinkim0]
- [@marianogabitto]

## Version 0.18

### New in 0.18.0 (2022-10-12)

#### Major Changes

- Add latent mode support in {class}`~scvi.model.SCVI` [#1672]. This allows for loading a model
    using latent representations only (i.e. without the full counts). Not only does this speed up
    inference by using the cached latent distribution parameters (thus skipping the encoding step),
    but this also helps in scenarios where the full counts are not available but cached latent
    parameters are. We provide utility functions and methods to dynamically convert a model to
    latent mode.
- Added {class}`~scvi.external.SCAR` as an external model for ambient RNA removal [#1683].

#### Minor changes

- Faster inference in PyTorch with `torch.inference_mode` [#1695].
- Upgrade to Lightning 1.6 [#1719].
- Update CI workflow to separate static code checking from pytest [#1710].
- Add Python 3.10 to CI workflow [#1711].
- Add {meth}`~scvi.data.AnnDataManager.register_new_fields` [#1689].
- Use sphinxcontrib-bibtex for references [#1731].
- {meth}`~scvi.model.base.VAEMixin.get_latent_representation`: more explicit and better docstring
    [#1732].
- Replace custom attrdict with {class}`~ml_collections` implementation [#1696].

#### Breaking changes

- Add weight support to {class}`~scvi.model.MULTIVI` [#1697]. Old models can't be loaded anymore.

#### Bug Fixes

- Fix links for breast cancer and mouse datasets [#1709].
- fix quick start notebooks not showing [#1733].

#### Contributors

- [@watiss]
- [@adamgayoso]
- [@martinkim0]
- [@ricomnl]
- [@marianogabitto]

## Version 0.17

### New in 0.17.4 (2021-09-20)

#### Changes

- Support for PyTorch Lightning 1.7 [#1622].
- Allow `flax` to use any mutable states used by a model generically with
    {class}`~scvi.module.base.TrainStateWithState` [#1665], [#1700].
- Update publication links in `README` [#1667].
- Docs now include floating window cross references with `hoverxref`, external links with
    `linkcode`, and `grid` [#1678].

#### Bug Fixes

- Fix `get_likelihood_parameters()` failure when `gene_likelihood != "zinb"` in
    {class}`~scvi.model.base.RNASeqMixin` [#1618].
- Fix exception logic when not using the observed library size in {class}`~scvi.module.VAE`
    initialization [#1660].
- Replace instances of `super().__init__()` with an argument in `super()`, causing `autoreload`
    extension to throw errors [#1671].
- Change cell2location tutorial causing docs build to fail [#1674].
- Replace instances of `max_epochs` as `int`s for new PyTorch Lightning [#1686].
- Catch case when `torch.backends.mps` is not implemented [#1692].
- Fix Poisson sampling in {meth}`~scvi.module.VAE.sample` [#1702].

#### Contributors

- [@adamgayoso]
- [@watiss]
- [@mkarikom]
- [@tommycelsius]
- [@ricomnl]

### New in 0.17.3 (2022-08-26)

#### Changes

- Pin sphinx_gallery to fix tutorial cards on docs [#1657]
- Use latest tutorials in release [#1657]

#### Contributors

- [@watiss]
- [@adamgayoso]

### New in 0.17.2 (2022-08-26)

#### Changes

- Move `training` argument in {class}`~scvi.module.JaxVAE` constructor to a keyword argument into
    the call method. This simplifies the {class}`~scvi.module.base.JaxModuleWrapper` logic and
    avoids the reinstantiation of {class}`~scvi.module.JaxVAE` during evaluation [#1580].
- Add a static method on the BaseModelClass to return the AnnDataManger's full registry [#1617].
- Clarify docstrings for continuous and categorical covariate keys [#1637].
- Remove poetry lock, use newer build system [#1645].

#### Bug Fixes

- Fix CellAssign to accept extra categorical covariates [#1629].
- Fix an issue where `max_epochs` is never determined heuristically for totalvi, instead it would
    always default to 400 [#1639].

#### Breaking Changes

- Fix an issue where `max_epochs` is never determined heuristically for totalvi, instead it would
    always default to 400 [#1639].

#### Contributors

- [@watiss]
- [@RK900]
- [@adamgayoso]
- [@jjhong922]

### New in 0.17.1 (2022-07-14)

Make sure notebooks are up to date for real this time :).

#### Contributors

- [@jjhong922]
- [@adamgayoso]

### New in 0.17.0 (2022-07-14)

#### Major Changes

- Experimental MuData support for {class}`~scvi.model.TOTALVI` via the method
    {meth}`~scvi.model.TOTALVI.setup_mudata`. For several of the existing `AnnDataField` classes,
    there is now a MuData counterpart with an additional `mod_key` argument used to indicate the
    modality where the data lives (e.g. {class}`~scvi.data.fields.LayerField` to
    {class}`~scvi.data.fields.MuDataLayerField`). These modified classes are simply wrapped
    versions of the original `AnnDataField` code via the new
    {class}`scvi.data.fields.MuDataWrapper` method [#1474].

- Modification of the {meth}`~scvi.module.VAE.generative` method's outputs to return prior and
    likelihood properties as {class}`~torch.distributions.distribution.Distribution` objects.
    Concerned modules are {class}`~scvi.module.AmortizedLDAPyroModule`, {class}`AutoZIVAE`,
    {class}`~scvi.module.MULTIVAE`, {class}`~scvi.module.PEAKVAE`, {class}`~scvi.module.TOTALVAE`,
    {class}`~scvi.module.SCANVAE`, {class}`~scvi.module.VAE`, and {class}`~scvi.module.VAEC`. This
    allows facilitating the manipulation of these distributions for model training and inference
    [#1356].

- Major changes to Jax support for scvi-tools models to generalize beyond
    {class}`~scvi.model.JaxSCVI`. Support for Jax remains experimental and is subject to breaking
    changes:

    - Consistent module interface for Flax modules (Jax-backed) via
        {class}`~scvi.module.base.JaxModuleWrapper`, such that they are compatible with the
        existing {class}`~scvi.model.base.BaseModelClass` [#1506].
    - {class}`~scvi.train.JaxTrainingPlan` now leverages Pytorch Lightning to factor out
        Jax-specific training loop implementation [#1506].
    - Enable basic device management in Jax-backed modules [#1585].

#### Minor changes

- Add {meth}`~scvi.module.base.PyroBaseModuleClass.on_load` callback which is called on
    {meth}`~scvi.model.base.BaseModuleClass.load` prior to loading the module state dict [#1542].
- Refactor metrics code and use {class}`~torchmetrics.MetricCollection` to update metrics in bulk
    [#1529].
- Add `max_kl_weight` and `min_kl_weight` to {class}`~scvi.train.TrainingPlan` [#1595].
- Add a warning to {class}`~scvi.model.base.UnsupervisedTrainingMixin` that is raised if
    `max_kl_weight` is not reached during training [#1595].

#### Breaking changes

- Any methods relying on the output of `inference` and `generative` from existing scvi-tools models
    (e.g. {class}`~scvi.model.SCVI`, {class}`~scvi.model.SCANVI`) will need to be modified to
    accept `torch.Distribution` objects rather than tensors for each parameter (e.g. `px_m`,
    `px_v`) [#1356].
- The signature of {meth}`~scvi.train.TrainingPlan.compute_and_log_metrics` has changed to support
    the use of {class}`~torchmetrics.MetricCollection`. The typical modification required will look
    like changing `self.compute_and_log_metrics(scvi_loss, self.elbo_train)` to
    `self.compute_and_log_metrics(scvi_loss, self.train_metrics, "train")`. The same is necessary
    for validation metrics except with `self.val_metrics` and the mode `"validation"` [#1529].

#### Bug Fixes

- Fix issue with {meth}`~scvi.model.SCVI.get_normalized_expression` with multiple samples and
    additional continuous covariates. This bug originated from {meth}`~scvi.module.VAE.generative`
    failing to match the dimensions of the continuous covariates with the input when `n_samples>1`
    in {meth}`~scvi.module.VAE.inference` in multiple module classes [#1548].
- Add support for padding layers in {meth}`~scvi.model.SCVI.prepare_query_anndata` which is
    necessary to run {meth}`~scvi.model.SCVI.load_query_data` for a model setup with a layer
    instead of X [#1575].

#### Contributors

- [@jjhong922]
- [@adamgayoso]
- [@PierreBoyeau]
- [@RK900]
- [@FlorianBarkmann]

## Version 0.16

### New in 0.16.4 (2022-06-14)

Note: When applying any model using the {class}`~scvi.train.AdversarialTrainingPlan` (e.g.
{class}`~scvi.model.TOTALVI`, {class}`~scvi.model.MULTIVI`), you should make sure to use v0.16.4
instead of v0.16.3 or v0.16.2. This release fixes a critical bug in the training plan.

#### Changes

#### Breaking changes

#### Bug Fixes

- Fix critical issue in {class}`~scvi.train.AdversarialTrainingPlan` where `kl_weight` was
    overwritten to 0 at each step ([#1566]). Users should avoid using v0.16.2 and v0.16.3 which
    both include this bug.

#### Contributors

- [@jjhong922]
- [@adamgayoso]

### New in 0.16.3 (2022-06-04)

#### Changes

- Removes sphinx max version and removes jinja dependency ([#1555]).

#### Breaking changes

#### Bug Fixes

- Upper bounds protobuf due to pytorch lightning incompatibilities ([#1556]). Note that [#1556]
    has unique changes as PyTorch Lightning >=1.6.4 adds the upper bound in their requirements.

#### Contributors

- [@jjhong922]
- [@adamgayoso]

### New in 0.16.2 (2022-05-10)

#### Changes

#### Breaking changes

#### Bug Fixes

- Raise appropriate error when `backup_url` is not provided and file is missing on
    {meth}`~scvi.model.base.BaseModelClass.load` ([#1527]).
- Pipe `loss_kwargs` properly in {class}`~scvi.train.AdversarialTrainingPlan`, and fix incorrectly
    piped kwargs in {class}`~scvi.model.TOTALVI` and {class}`~scvi.model.MULTIVI` ([#1532]).

#### Contributors

- [@jjhong922]
- [@adamgayoso]

### New in 0.16.1 (2022-04-22)

#### Changes

- Update scArches Pancreas tutorial, DestVI tutorial ([#1520]).

#### Breaking changes

- {class}`~scvi.dataloaders.SemiSupervisedDataLoader` and
    {class}`~scvi.dataloaders.SemiSupervisedDataSplitter` no longer take `unlabeled_category` as an
    initial argument. Instead, the `unlabeled_category` is fetched from the labels state registry,
    assuming that the {class}`~scvi.data.AnnDataManager` object is registered with a
    {class}`~scvi.data.fields.LabelsWithUnlabeledObsField` ([#1515]).

#### Bug Fixes

- Bug fixed in {class}`~scvi.model.SCANVI` where `self._labeled_indices` was being improperly set
    ([#1515]).
- Fix issue where {class}`~scvi.model.SCANVI.load_query_data` would not properly add an obs column
    with the unlabeled category when the `labels_key` was not present in the query data.
- Disable extension of categories for labels in {class}`~scvi.model.SCANVI.load_query_data`
    ([#1519]).
- Fix an issue with {meth}`~scvi.model.SCANVI.prepare_query_data` to ensure it does nothing when
    genes are completely matched ([#1520]).

#### Contributors

- [@jjhong922]
- [@adamgayoso]

### New in 0.16.0 (2022-04-12)

This release features a refactor of {class}`~scvi.model.DestVI` ([#1457]):

1. Bug fix in cell type amortization, which leads to on par performance of cell type amortization
    `V_encoder` with free parameter for cell type proportions `V`.
1. Bug fix in library size in {class}`~scvi.model.CondSCVI`, that lead to downstream dependency
    between sum over cell type proportions `v_ind` and library size `library` in
    {class}`~scvi.model.DestVI`.
1. `neg_log_likelihood_prior` is not computed anymore on random subset of single cells but cell
    type specific subclustering using cluster variance `var_vprior`, cluster mean `mean_vprior` and
    cluster mixture proportion `mp_vprior` for computation. This leads to more stable results and
    faster computation time. Setting `vamp_prior_p` in {func}`~scvi.model.DestVI.from_rna_model` to
    the expected resolution is critical in this algorithm.
1. The new default is to also use dropout `dropout` during the decoder of
    {class}`~scvi.model.CondSCVI` and subsequently `dropout_decoder` in
    {class}`~scvi.model.DestVI`, we found this to be beneficial after bug fixes listed above.
1. We changed the weighting of the loss on the variances of beta and the prior of eta.

:::{note}
Due to bug fixes listed above this version of {class}`~scvi.model.DestVI` is not backwards
compatible. Despite instability in training in the outdated version, we were able to reproduce
results generated with this code. We therefore do not strictly encourage to rerun old experiments.
:::

We published a new tutorial. This new tutorial incorporates a new utility package
[destvi_utils](https://github.com/YosefLab/destvi_utils) that generates exploratory plots of the
results of {class}`~scvi.model.DestVI`. We refer to the manual of this package for further
documentation.

#### Changes

- Docs changes (installation [#1498], {class}`~scvi.model.DestVI` user guide [#1501] and [#1508],
    dark mode code cells [#1499]).
- Add `backup_url` to the {meth}`~scvi.model.base.BaseModelClass.load` method of each model class,
    enabling automatic downloading of model save file ([#1505]).

#### Breaking changes

- Support for loading legacy loading is removed from {meth}`~scvi.model.base.BaseModelClass.load`.
    Utility to convert old files to the new file as been added
    {meth}`~scvi.model.base.BaseModelClass.convert_legacy_save` ([#1505]).
- Breaking changes to {class}`~scvi.model.DestVI` as specified above ([#1457]).

#### Bug Fixes

- {meth}`~scvi.model.base.RNASeqMixin.get_likelihood_parameters` fix for `n_samples > 1` and
    `dispersion="gene_cell"` [#1504].
- Fix backwards compatibility for legacy TOTALVI models [#1502].

#### Contributors

- [@cane11]
- [@jjhong922]
- [@adamgayoso]
- [@romain-lopez]

## Version 0.15

### New in 0.15.5 (2022-04-06)

#### Changes

- Add common types file [#1467].
- New default is to not pin memory during training when using a GPU. This is much better for shared
    GPU environments without any performance regression [#1473].

#### Bug fixes

- Fix LDA user guide bugs [#1479].
- Fix unnecessary warnings, double logging [#1475].

#### Contributors

- [@jjhong922]
- [@adamgayoso]

### New in 0.15.4 (2022-03-28)

#### Changes

- Add peakVI publication reference [#1463].
- Update notebooks with new install functionality for Colab [#1466].
- Simplify changing the training plan for pyro [#1470].
- Optionally scale ELBO by a scalar in {class}`~scvi.train.PyroTrainingPlan` [#1469].

#### Bug fixes

#### Contributors

- [@jjhong922]
- [@adamgayoso]
- [@vitkl]

### New in 0.15.3 (2022-03-24)

#### Changes

#### Bug fixes

- Raise `NotImplementedError` when `categorical_covariate_keys` are used with
    {meth}`scvi.model.SCANVI.load_query_data`. ([#1458]).
- Fix behavior when `continuous_covariate_keys` are used with {meth}`scvi.model.SCANVI.classify`.
    ([#1458]).
- Unlabeled category values are automatically populated when
    {meth}`scvi.model.SCANVI.load_query_data` run on `adata_target` missing labels column.
    ([#1458]).
- Fix dataframe rendering in dark mode docs ([#1448])
- Fix variance constraint in {class}`~scvi.model.AmortizedLDA` that set an artifical bound on
    latent topic variance ([#1445]).
- Fix {meth}`scvi.model.base.ArchesMixin.prepare_query_data` to work cross device (e.g., model
    trained on cuda but method used on cpu; see [#1451]).

#### Contributors

- [@jjhong922]
- [@adamgayoso]

### New in 0.15.2 (2022-03-15)

#### Changes

- Remove setuptools pinned requirement due to new PyTorch 1.11 fix ([#1436]).
- Switch to myst-parsed markdown for docs ([#1435]).
- Add `prepare_query_data(adata, reference_model)` to {class}`~scvi.model.base.ArchesMixin` to
    enable query data cleaning prior to reference mapping ([#1441]).
- Add Human Lung Cell Atlas tutorial ([#1442]).

#### Bug fixes

- Errors when arbitrary kwargs are passed into `setup_anndata()` ([#1439]).
- Fix {class}`scvi.external.SOLO` to use `train_size=0.9` by default, which enables early stopping
    to work properly ([#1438]).
- Fix scArches version warning ([#1431]).
- Fix backwards compat for {class}`~scvi.model.SCANVI` loading ([#1441]).

#### Contributors

- [@jjhong922]
- [@adamgayoso]
- [@grst]

### New in 0.15.1 (2022-03-11)

#### Changes

- Remove `labels_key` from {class}`~scvi.model.MULTIVI` as it is not used in the model ([#1393]).
- Use scvi-tools mean/inv_disp parameterization of negative binomial for
    {class}`~scvi.model.JaxSCVI` likelihood ([#1386]).
- Use `setup` for Flax-based modules ([#1403]).
- Reimplement {class}`~scvi.module.JaxVAE` using inference/generative paradigm with
    {class}`~scvi.module.base.JaxBaseModuleClass` ([#1406]).
- Use multiple particles optionally in {class}`~scvi.model.JaxSCVI` ([#1385]).
- {class}`~scvi.external.SOLO` no longer warns about count data ([#1411]).
- Class docs are now one page on docs site ([#1415]).
- Copied AnnData objects are assigned a new uuid and transfer is attempted ([#1416]).

#### Bug fixes

- Fix an issue with using gene lists and proteins lists as well as `transform_batch` for
    {class}`~scvi.model.TOTALVI` ([#1413]).
- Error gracefully when NaNs present in {class}`~scvi.data.fields.CategoricalJointObsmField`
    ([#1417]).

#### Contributors

- [@jjhong922]
- [@adamgayoso]

### New in 0.15.0 (2022-02-28)

In this release, we have completely refactored the logic behind our data handling strategy (i.e.
`setup_anndata`) to allow for:

1. Readable data handling for existing models.
1. Modular code for easy addition of custom data fields to incorporate into models.
1. Avoidance of unexpected edge cases when more than one model is instantiated in one session.

**Important Note:** This change will not break pipelines for model users (with the exception of a
small change to {class}`~scvi.model.SCANVI`). However, there are several breaking changes for model
developers. The data handling tutorial goes over these changes in detail.

This refactor is centered around the new {class}`~scvi.data.AnnDataManager` class which
orchestrates any data processing necessary for scvi-tools and stores necessary information, rather
than adding additional fields to the AnnData input.

:::{figure} docs/\_static/img/anndata_manager_schematic.svg
:align: center
:alt: Schematic of data handling strategy with AnnDataManager
:class: img-fluid

Schematic of data handling strategy with {class}`~scvi.data.AnnDataManager`
:::

We also have an exciting new experimental Jax-based scVI implementation via
{class}`~scvi.model.JaxSCVI`. While this implementation has limited functionality, we have found it
to be substantially faster than the PyTorch-based implementation. For example, on a 10-core Intel
CPU, Jax on only a CPU can be as fast as PyTorch with a GPU (RTX3090). We will be planning further
Jax integrations in the next releases.

#### Changes

- Major refactor to data handling strategy with the introduction of
    {class}`~scvi.data.AnnDataManager` ([#1237]).
- Prevent clobbering between models using the same AnnData object with model instance specific
    {class}`~scvi.data.AnnDataManager` mappings ([#1342]).
- Add `size_factor_key` to {class}`~scvi.model.SCVI`, {class}`~scvi.model.MULTIVI`,
    {class}`~scvi.model.SCANVI`, and {class}`~scvi.model.TOTALVI` ([#1334]).
- Add references to the scvi-tools journal publication to the README ([#1338], [#1339]).
- Addition of {func}`scvi.model.utils.mde` ([#1372]) for accelerated visualization of scvi-tools
    embeddings.
- Documentation and user guide fixes ([#1364], [#1361])
- Fix for {class}`~scvi.external.SOLO` when {class}`~scvi.model.SCVI` was setup with a `labels_key`
    ([#1354])
- Updates to tutorials ([#1369], [#1371])
- Furo docs theme ([#1290])
- Add {class}`scvi.model.JaxSCVI` and {class}`scvi.module.JaxVAE`, drop Numba dependency for
    checking if data is count data ([#1367]).

#### Breaking changes

- The keyword argument `run_setup_anndata` has been removed from built-in datasets since there is
    no longer a model-agnostic `setup_anndata` method ([#1237]).

- The function `scvi.model._metrics.clustering_scores` has been removed due to incompatbility with
    new data handling ([#1237]).

- {class}`~scvi.model.SCANVI` now takes `unlabeled_category` as an argument to
    {meth}`~scvi.model.SCANVI.setup_anndata` rather than on initialization ([#1237]).

- `setup_anndata` is now a class method on model classes and requires specific function calls to
    ensure proper {class}`~scvi.data.AnnDataManager` setup and model save/load. Any model
    inheriting from {class}`~scvi.model.base.BaseModelClass` will need to re-implement this method
    ([#1237]).

    - To adapt existing custom models to v0.15.0, one can references the guidelines below. For
        some examples of how this was done for the existing models in the codebase, please
        reference the following PRs: ([#1301], [#1302]).
    - `scvi._CONSTANTS` has been changed to `scvi.REGISTRY_KEYS`.
    - `setup_anndata()` functions are now class functions and follow a specific structure. Please
        refer to {meth}`~scvi.model.SCVI.setup_anndata` for an example.
    - `scvi.data.get_from_registry()` has been removed. This method can be replaced by
        {meth}`scvi.data.AnnDataManager.get_from_registry`.
    - The setup dict stored directly on the AnnData object, `adata["_scvi"]`, has been deprecated.
        Instead, this information now lives in {attr}`scvi.data.AnnDataManager.registry`.
    - The data registry can be accessed at {attr}`scvi.data.AnnDataManager.data_registry`.
    - Summary stats can be accessed at {attr}`scvi.data.AnnDataManager.summary_stats`.
    - Any field-specific information (e.g. `adata.obs["categorical_mappings"]`) now lives in
        field-specific state registries. These can be retrieved via the function
        {meth}`~scvi.data.AnnDataManager.get_state_registry`.
    - `register_tensor_from_anndata()` has been removed. To register tensors with no relevant
        `AnnDataField` subclass, create a new a new subclass of
        {class}`~scvi.data.fields.BaseAnnDataField` and add it to appropriate model's
        `setup_anndata()` function.

#### Contributors

- [@jjhong922]
- [@adamgayoso]
- [@watiss]

## Version 0.14

### New in 0.14.6 (2021-02-05)

Bug fixes, minor improvements of docs, code formatting.

#### Changes

- Update black formatting to stable release ([#1324])
- Refresh readme, move tasks image to docs ([#1311]).
- Add 0.14.5 release note to index ([#1296]).
- Add test to ensure extra {class}`~scvi.model.SCANVI` training of a pre-trained
    {class}`~scvi.model.SCVI` model does not change original model weights ([#1284]).
- Fix issue in {class}`~scvi.model.TOTALVI` protein background prior initialization to not include
    protein measurements that are known to be missing ([#1282]).
- Upper bound setuptools due to PyTorch import bug ([#1309]).

#### Contributors

- [@adamgayoso]
- [@watiss]
- [@jjhong922]

### New in 0.14.5 (2021-11-22)

Bug fixes, new tutorials.

#### Changes

- Fix `kl_weight` floor for Pytorch-based models ([#1269]).
- Add support for more Pyro guides ([#1267]).
- Update scArches, harmonization tutorials, add basic R tutorial, tabula muris label transfer
    tutorial ([#1274]).

#### Contributors

- [@adamgayoso]
- [@jjhong922]
- [@watiss]
- [@vitkl]

### New in 0.14.4 (2021-11-16)

Bug fixes, some tutorial improvements.

#### Changes

- `kl_weight` handling for Pyro-based models ([#1242]).
- Allow override of missing protein inference in {class}`~scvi.model.TOTALVI` ([#1251]). This
    allows to treat all 0s in a particular batch for one protein as biologically valid.
- Fix load documentation (e.g., {meth}`~scvi.model.SCVI.load`, {meth}`~scvi.model.TOTALVI.load`)
    ([#1253]).
- Fix model history on load with Pyro-based models ([#1255]).
- Model construction tutorial uses new static setup anndata ([#1257]).
- Add codebase overview figure to docs ([#1231]).

#### Contributors

- [@adamgayoso]
- [@jjhong922]
- [@watiss]

### New in 0.14.3 (2021-10-19)

Bug fix.

#### Changes

- Bug fix to {func}`~scvi.model.base.BaseModelClass` to retain tensors registered by
    `register_tensor_from_anndata` ([#1235]).
- Expose an instance of our `DocstringProcessor` to aid in documenting derived implementations of
    `setup_anndata` method ([#1235]).

#### Contributors

- [@adamgayoso]
- [@jjhong922]
- [@watiss]

### New in 0.14.2 (2021-10-18)

Bug fix and new tutorial.

#### Changes

- Bug fix in {class}`~scvi.external.RNAStereoscope` where loss was computed with mean for a
    minibatch instead of sum. This ensures reproducibility with the original implementation ([#1228]).
- New Cell2location contributed tutorial ([#1232]).

#### Contributors

- [@adamgayoso]
- [@jjhong922]
- [@vitkl]
- [@watiss]

### New in 0.14.1 (2021-10-11)

Minor hotfixes.

#### Changes

- Filter out mitochrondrial genes as a preprocessing step in the Amortized LDA tutorial ([#1213])
- Remove `verbose=True` argument from early stopping callback ([#1216])

#### Contributors

- [@adamgayoso]
- [@jjhong922]
- [@watiss]

### New in 0.14.0 (2021-10-07)

In this release, we have completely revamped the scvi-tools documentation website by creating a
new set of user guides that provide:

1. The math behind each method (in a succinct, online methods-like way)
1. The relationship between the math and the functions associated with each model
1. The relationship between math variables and code variables

Our previous User Guide guide has been renamed to Tutorials and contains all of our existing
tutorials (including tutorials for developers).

Another noteworthy addition in this release is the implementation of the (amortized) Latent
Dirichlet Allocation (aka LDA) model applied to single-cell gene expression data. We have also
prepared a tutorial that demonstrates how to use this model, using a PBMC 10K dataset from 10x
Genomics as an example application.

Lastly, in this release we have made a change to reduce user and developer confusion by making the
previously global `setup_anndata` method a static class-specific method instead. This provides more
clarity on which parameters are applicable for this call, for each model class. Below is a
before/after for the DESTVI and TOTALVI model classes:

:::{figure} docs/\_static/img/setup_anndata_before_after.svg
:align: center
:alt: setup_anndata before and after
:class: img-fluid

`setup_anndata` before and after
:::

#### Changes

- Added fixes to support PyTorch Lightning 1.4 ([#1103])
- Simplified data handling in R tutorials with sceasy and addressed bugs in package installation
    ([#1122]).
- Moved library size distribution computation to model init ([#1123])
- Updated Contribution docs to describe how we backport patches ([#1129])
- Implemented Latent Dirichlet Allocation as a PyroModule ([#1132])
- Made `setup_anndata` a static method on model classes rather than one global function ([#1150])
- Used Pytorch Lightning's `seed_everything` method to set seed ([#1151])
- Fixed a bug in {class}`~scvi.model.base.PyroSampleMixin` for posterior sampling ([#1158])
- Added CITE-Seq datasets ([#1182])
- Added user guides to our documentation ([#1127], [#1157], [#1180], [#1193], [#1183], [#1204])
- Early stopping now prints the reason for stopping when applicable ([#1208])

#### Breaking changes

- `setup_anndata` is now an abstract method on model classes. Any model inheriting from
    {class}`~scvi.model.base.BaseModelClass` will need to implement this method ([#1150])

#### Contributors

- [@adamgayoso]
- [@PierreBoyeau]
- [@talashuach]
- [@jjhong922]
- [@watiss]
- [@mjayasur]
- [@vitkl]
- [@galenxing]

## Version 0.13

### New in 0.13.0 (2021-08-23)

#### Changes

- Added {class}`~scvi.model.MULTIVI` ([#1115], [#1118]).
- Documentation CSS tweaks ([#1116]).

#### Breaking changes

None!

#### Contributors

- [@adamgayoso]
- [@talashuach]
- [@jjhong922]

## Version 0.12

### New in 0.12.2 (2021-08-11)

#### Changes

- Updated `OrderedDict` typing import to support all Python 3.7 versions ([#1114]).

#### Breaking changes

None!

#### Contributors

- [@adamgayoso]
- [@galenxing]
- [@jjhong922]

### New in 0.12.1 (2021-07-29)

#### Changes

- Update Pytorch Lightning version dependency to `>=1.3,<1.4` ([#1104]).

#### Breaking changes

None!

#### Contributors

- [@adamgayoso]
- [@galenxing]

### New in 0.12.0 (2021-07-15)

This release adds features for tighter integration with Pyro for model development, fixes for
{class}`~scvi.external.SOLO`, and other enhancements. Users of {class}`~scvi.external.SOLO` are
strongly encouraged to upgrade as previous bugs will affect performance.

#### Enchancements

- Add {class}`scvi.model.base.PyroSampleMixin` for easier posterior sampling with Pyro ([#1059]).
- Add {class}`scvi.model.base.PyroSviTrainMixin` for automated training of Pyro models ([#1059]).
- Ability to pass kwargs to {class}`~scvi.module.Classifier` when using
    {class}`~scvi.external.SOLO` ([#1078]).
- Ability to get doublet predictions for simulated doublets in {class}`~scvi.external.SOLO`
    ([#1076]).
- Add "comparison" column to differential expression results ([#1074]).
- Clarify {class}`~scvi.external.CellAssign` size factor usage. See class docstring.

#### Changes

- Update minimum Python version to `3.7.2` ([#1082]).
- Slight interface changes to {class}`~scvi.train.PyroTrainingPlan`. `"elbo_train"` and
    `"elbo_test"` are now the average over minibatches as ELBO should be on scale of full data and
    `optim_kwargs` can be set on initialization of training plan ([#1059], [#1101]).
- Use pandas read pickle function for pbmc dataset metadata loading ([#1099]).
- Adds `n_samples_overall` parameter to functions for denoised expression/accesibility/etc. This is
    used in during differential expression ([#1090]).
- Ignore configure optimizers warning when training Pyro-based models ([#1064]).

#### Bug fixes

- Fix scale of library size for simulated doublets and expression in {class}`~scvi.external.SOLO`
    when using observed library size to train original {class}`~scvi.model.SCVI` model ([#1078],
    [#1085]). Currently, library sizes in this case are not appropriately put on the log scale.
- Fix issue where anndata setup with a layer led to errors in {class}`~scvi.external.SOLO`
    ([#1098]).
- Fix `adata` parameter of {func}`scvi.external.SOLO.from_scvi_model`, which previously did nothing
    ([#1078]).
- Fix default `max_epochs` of {class}`~scvi.model.SCANVI` when initializing using pre-trained model
    of {class}`~scvi.model.SCVI` ([#1079]).
- Fix bug in `predict()` function of {class}`~scvi.model.SCANVI`, which only occurred for soft
    predictions ([#1100]).

#### Breaking changes

None!

#### Contributors

- [@vitkl]
- [@adamgayoso]
- [@galenxing]
- [@PierreBoyeau]
- [@Munfred]
- [@njbernstein]
- [@mjayasur]

## Version 0.11

### New in 0.11.0 (2021-05-23)

From the user perspective, this release features the new differential expression functionality (to
be described in a manuscript). For now, it is accessible from
{func}`~scvi.model.SCVI.differential_expression`. From the developer perspective, we made changes
with respect to {class}`scvi.dataloaders.DataSplitter` and surrounding the Pyro backend. Finally,
we also made changes to adapt our code to PyTorch Lightning version 1.3.

#### Changes

- Pass `n_labels` to {class}`~scvi.module.VAE` from {class}`~scvi.model.SCVI` ([#1055]).
- Require PyTorch lightning > 1.3, add relevant fixes ([#1054]).
- Add DestVI reference ([#1060]).
- Add PeakVI links to README ([#1046]).
- Automatic delta and eps computation in differential expression ([#1043]).
- Allow doublet ratio parameter to be changed for used in SOLO ([#1066]).

#### Bug fixes

- Fix an issue where `transform_batch` options in {class}`~scvi.model.TOTALVI` was accidentally
    altering the batch encoding in the encoder, which leads to poor results ([#1072]). This bug was
    introduced in version 0.9.0.

#### Breaking changes

These breaking changes do not affect the user API; though will impact model developers.

- Use PyTorch Lightning data modules for {class}`scvi.dataloaders.DataSplitter` ([#1061]). This
    induces a breaking change in the way the data splitter is used. It is no longer callable and
    now has a `setup` method. See {class}`~scvi.train.TrainRunner` and its source code, which is
    straightforward.
- No longer require training plans to be initialized with `n_obs_training` argument ([#1061]).
    `n_obs_training` is now a property that can be set before actual training to rescale the loss.
- Log Pyro loss as `train_elbo` and sum over steps ([#1071])

#### Contributors

- [@adamgayoso]
- [@romain-lopez]
- [@PierreBoyeau]
- [@talashuach]
- [@cataclysmus]
- [@njbernstein]

## Version 0.10

### New in 0.10.1 (2021-05-04)

#### Changes

- Includes new optional variance parameterization for the `Encoder` module ([#1037]).
- Provides new way to select subpopulations for DE using Pandas queries ([#1041]).
- Update reference to peakVI ([#1046]).
- Pin Pytorch Lightning version to \<1.3

#### Contributors

- [@adamgayoso]
- [@PierreBoyeau]
- [@talashuach]

### New in 0.10.0 (2021-04-20)

#### Changes

- PeakVI minor enhancements to differential accessibility and fix scArches support ([#1019])
- Add DestVI to the codebase ([#1011])
- Versioned tutorial links ([#1005])
- Remove old VAEC ([#1006])
- Use `.numpy()` to convert torch tensors to numpy ndarrays ([#1016])
- Support backed AnnData ([#1017]), just load anndata with `scvi.data.read_h5ad(path, backed='r+')`
- Solo interface enhancements ([#1009])
- Updated README ([#1028])
- Use Python warnings instead of logger warnings ([#1021])
- Change totalVI protein background default to `False` is fewer than 10 proteins used ([#1034])

#### Bug fixes

- Fix `SaveBestState` warning ([#1024])
- New default SCANVI max epochs if loaded with pretrained SCVI model ([#1025]), restores old
    `<v0.9` behavior.
- Fix marginal log likelihood computation, which was only being computed on final minibatch of a
    dataloader. This bug was introduced in the `0.9.X` versions ([#1033]).
- Fix bug where extra categoricals were not properly extended in `transfer_anndata_setup` ([#1030]).

#### Contributors

- [@adamgayoso]
- [@romain-lopez]
- [@talashuach]
- [@mjayasur]
- [@wukathy]
- [@PierreBoyeau]
- [@morris-frank]

## Version 0.9

### New in 0.9.1 (2021-03-20)

#### Changes

- Update Pyro module backend to better enfore usage of `model` and `guide`, automate passing of
    number of training examples to Pyro modules ([#990])
- Minimum Pyro version bumped ([#988])
- Improve docs clarity ([#989])
- Add glossary to developer user guide ([#999])
- Add num threads config option to `scvi.settings` ([#1001])
- Add CellAssign tutorial ([#1004])

#### Contributors

- [@adamgayoso]
- [@galenxing]
- [@mjayasur]
- [@wukathy]

### New in 0.9.0 (2021-03-03)

This release features our new software development kit for building new probabilistic models. Our
hope is that others will be able to develop new models by importing scvi-tools into their own
packages.

#### Important changes

From the user perspective, there are two package-wide API breaking changes and one
{class}`~scvi.model.SCANVI` specific breaking change enumerated below. From the method developer
perspective, the entire model backend has been revamped using PyTorch Lightning, and no old code
will be compatible with this and future versions. Also, we dropped support for Python 3.6.

##### Breaking change: The `train` method

- `n_epochs` is now `max_epochs` for consistency with PytorchLightning and to better relect the
    functionality of the parameter.
- `use_cuda` is now `use_gpu` for consistency with PytorchLightning.
- `frequency` is now `check_val_every_n_epoch` for consistency with PytorchLightning.
- `train_fun_kwargs` and `kwargs` throughout the `train()` methods in the codebase have been
    removed and various arguments have been reorganized into `plan_kwargs` and `trainer_kwargs`.
    Generally speaking, `plan_kwargs` deal with model optimization like kl warmup, while
    `trainer_kwargs` deal with the actual training loop like early stopping.

##### Breaking change: GPU handling

- `use_cuda` was removed from the init of each model and was not replaced by `use_gpu`. By default
    every model is intialized on CPU but can be moved to a device via `model.to_device()`. If a
    model is trained with `use_gpu=True` the model will remain on the GPU after training.
- When loading saved models, scvi-tools will always attempt to load the model on GPU unless
    otherwise specified.
- We now support specifying which GPU device to use if there are multiple available GPUs.

##### Breaking change: {class}`~scvi.model.SCANVI`

- {class}`~scvi.model.SCANVI` no longer pretrains an {class}`~scvi.model.SCVI` model by default.
    This functionality however is preserved via the new {func}`~scvi.model.SCANVI.from_scvi_model`
    method.
- `n_epochs_unsupervised` and `n_epochs_semisupervised` have been removed from `train`. It has been
    replaced with `max_epochs` for semisupervised training.
- `n_samples_per_label` is a new argument which will subsample the number of labelled training
    examples to train on per label each epoch.

#### New Model Implementations

- {class}`~scvi.model.PEAKVI` implementation ([#877], [#921])
- {class}`~scvi.external.SOLO` implementation ([#923], [#933])
- {class}`~scvi.external.CellAssign` implementation ([#940])
- {class}`~scvi.external.RNAStereoscope` and {class}`~scvi.external.SpatialStereoscope`
    implementation ([#889], [#959])
- Pyro integration via {class}`~scvi.module.base.PyroBaseModuleClass` ([#895] [#903], [#927],
    [#931])

#### Enhancements

- {class}`~scvi.model.SCANVI` bug fixes ([#879])
- {class}`~scvi.external.GIMVI` moved to external api ([#885])
- {class}`~scvi.model.TOTALVI`, {class}`~scvi.model.SCVI`, and {class}`~scvi.model.SCANVI` now
    support multiple covariates ([#886])
- Added callback for saving the best state of a model ([#887])
- Option to disable progress bar ([#905])
- load() documentation improvements ([#913])
- updated tutorials, guides, documentation ([#924], [#925], [#929], [#934], [#947], [#971])
- track is now public ([#938])
- {class}`~scvi.model.SCANVI` now logs classficiation loss ([#966])
- get_likelihood_parameter() bug ([#967])
- model.history are now pandas DataFrames ([#949])

#### Contributors

- [@adamgayoso]
- [@galenxing]
- [@romain-lopez]
- [@wukathy]
- [@giovp]
- [@njbernstein]
- [@saketkc]

## Version 0.8

### New in 0.8.1 (2020-12-23)

#### Enhancements

- `freeze_classifier` option in {func}`~scvi.model.SCANVI.load_query_data` for the case when
- `weight_decay` passed to {func}`~scvi.model.SCANVI.train` also passes to `ClassifierTrainer`

### New in 0.8.0 (2020-12-17)

#### Enhancements

##### Online updates of {class}`~scvi.model.SCVI`, {class}`~scvi.model.SCANVI`, and {class}`~scvi.model.TOTALVI` with the scArches method <!-- markdownlint-disable -->

It is now possible to iteratively update these models with new samples, without altering the model
for the "reference" population. Here we use the
[scArches method](https://github.com/theislab/scarches). For usage, please see the tutorial in the
user guide.

To enable scArches in our models, we added a few new options. The first is `encode_covariates`,
which is an `SCVI` option to encode the one-hotted batch covariate. We also allow users to exchange
batch norm in the encoder and decoder with layer norm, which can be though of as batch norm but per
cell. As the layer norm we use has no parameters, it's a bit faster than models with batch norm. We
don't find many differences between using batch norm or layer norm in our models, though we have
kept defaults the same in this case. To run scArches effectively, batch norm should be exhanged
with layer norm.

##### Empirical initialization of protein background parameters with totalVI

The learned prior parameters for the protein background were randomly initialized. Now, they can be
set with the `empirical_protein_background_prior` option in {class}`~scvi.model.TOTALVI`. This
option fits a two-component Gaussian mixture model per cell, separating those proteins that are
background for the cell and those that are foreground, and aggregates the learned mean and variance
of the smaller component across cells. This computation is done per batch, if the `batch_key` was
registered. We emphasize this is just for the initialization of a learned parameter in the model.

##### Use observed library size option

Many of our models like `SCVI`, `SCANVI`, and {class}`~scvi.model.TOTALVI` learn a latent library
size variable. The option `use_observed_lib_size` may now be passed on model initialization. We
have set this as `True` by default, as we see no regression in performance, and training is a bit
faster.

#### Important changes

- To facilitate these enhancements, saved {class}`~scvi.model.TOTALVI` models from previous
    versions will not load properly. This is due to an architecture change of the totalVI encoder,
    related to latent library size handling.
- The default latent distribtuion for {class}`~scvi.model.TOTALVI` is now `"normal"`.
- Autotune was removed from this release. We could not maintain the code given the new API changes
    and we will soon have alternative ways to tune hyperparameters.
- Protein names during `setup_anndata` are now stored in `adata.uns["_scvi"]["protein_names"]`,
    instead of `adata.uns["scvi_protein_names"]`.

#### Bug fixes

- Fixed an issue where the unlabeled category affected the SCANVI architecture prior distribution.
    Unfortunately, by fixing this bug, loading previously trained (\<v0.8.0)
    {class}`~scvi.model.SCANVI` models will fail.

## Version 0.7

### New in 0.7.1 (2020-10-20)

This small update provides access to our new Discourse forum from the documentation.

### New in 0.7.0 (2020-10-14)

scvi is now scvi-tools. Version 0.7 introduces many breaking changes. The best way to learn how to
use scvi-tools is with our documentation and tutorials.

- New high-level API and data loading, please see tutorials and examples for usage.
- `GeneExpressionDataset` and associated classes have been removed.
- Built-in datasets now return `AnnData` objects.
- `scvi-tools` now relies entirely on the [AnnData] format.
- `scvi.models` has been moved to `scvi.core.module`.
- `Posterior` classes have been reduced to wrappers on `DataLoaders`
- `scvi.inference` has been split to `scvi.core.data_loaders` for `AnnDataLoader` classes and
    `scvi.core.trainers` for trainer classes.
- Usage of classes like `Trainer` and `AnnDataLoader` now require the `AnnData` data object as
    input.

## Pre-Version 0.7

### scvi History

The scvi-tools package used to be scvi. This page commemorates all the hard work on the scvi
package by our numerous contributors.

#### Contributors

- [@romain]
- [@adam]
- [@eddie]
- [@jeff]
- [@pierre]
- [@max]
- [@yining]
- [@gabriel]
- [@achille]
- [@chenling]
- [@jules]
- [@david-kelley]
- [@william-yang]
- [@oscar]
- [@casey-greene]
- [@jamie-morton]
- [@valentine-svensson]
- [@stephen-flemming]
- [@michael-raevsky]
- [@james-webber]
- [@galen]
- [@francesco-brundu]
- [@primoz-godec]
- [@eduardo-beltrame]
- [@john-reid]
- [@han-yuan]
- [@gokcen-eraslan]

#### 0.6.7 (2020-8-05)

- downgrade anndata>=0.7 and scanpy>=1.4.6 [@galen]
- make loompy optional, raise sckmisc import error [@adam]
- fix PBMCDataset download bug [@galen]
- fix AnnDatasetFromAnnData \_X in adata.obs bug [@galen]

#### 0.6.6 (2020-7-08)

- add tqdm to within cluster DE genes [@adam]
- restore tqdm to use simple bar instead of ipywidget [@adam]
- move to numpydoc for doctstrings [@adam]
- update issues templates [@adam]
- Poisson variable gene selection [@valentine-svensson]
- BrainSmallDataset set defualt save_path_10X [@gokcen-eraslan]
- train_size must be float between 0.0 and 1.0 [@galen]
- bump dependency versions [@galen]
- remove reproducibility notebook [@galen]
- fix scanVI dataloading [@pierre]

#### 0.6.5 (2020-5-10)

- updates to totalVI posterior functions and notebooks [@adam]
- update seurat v3 HVG selection now using skmisc loess [@adam]

#### 0.6.4 (2020-4-14)

- add back Python 3.6 support [@adam]
- get_sample_scale() allows gene selection [@valentine-svensson]
- bug fix to the dataset to anndata method with how cell measurements are stored [@adam]
- fix requirements [@adam]

#### 0.6.3 (2020-4-01)

- bug in version for Louvian in setup.py [@adam]

#### 0.6.2 (2020-4-01)

- update highly variable gene selection to handle sparse matrices [@adam]
- update DE docstrings [@pierre]
- improve posterior save load to also handle subclasses [@pierre]
- Create NB and ZINB distributions with torch and refactor code accordingly [@pierre]
- typos in autozivae [@achille]
- bug in csc sparse matrices in anndata data loader [@adam]

#### 0.6.1 (2020-3-13)

- handles gene and cell attributes with the same name [@han-yuan]
- fixes anndata overwriting when loading [@adam], [@pierre]
- formatting in basic tutorial [@adam]

#### 0.6.0 (2020-2-28)

- updates on TotalVI and LDVAE [@adam]
- fix documentation, compatibility and diverse bugs [@adam], [@pierre] [@romain]
- fix for external module on scanpy [@galen]

#### 0.5.0 (2019-10-17)

- do not automatically upper case genes [@adam]
- AutoZI [@oscar]
- Made the intro tutorial more user friendly [@adam]
- Tests for LDVAE notebook [@adam]
- black codebase [@achille] [@gabriel] [@adam]
- fix compatibility issues with sklearn and numba [@romain]
- fix Anndata [@francesco-brundu]
- docstring, totalVI, totalVI notebook and CITE-seq data [@adam]
- fix type [@eduardo-beltrame]
- fixing installation guide [@jeff]
- improved error message for dispersion [@stephen-flemming]

#### 0.4.1 (2019-08-03)

- docstring [@achille]
- differential expression [@oscar] [@pierre]

#### 0.4.0 (2019-07-25)

- gimVI [@achille]
- synthetic correlated datasets, fixed bug in marginal log likelihood [@oscar]
- autotune, dataset enhancements [@gabriel]
- documentation [@jeff]
- more consistent posterior API, docstring, validation set [@adam]
- fix anndataset [@michael-raevsky]
- linearly decoded VAE [@valentine-svensson]
- support for scanpy, fixed bugs, dataset enhancements [@achille]
- fix filtering bug, synthetic correlated datasets, docstring, differential expression [@pierre]
- better docstring [@jamie-morton]
- classifier based on library size for doublet detection [@david-kelley]

#### 0.3.0 (2019-05-03)

- corrected notebook [@jules]
- added UMAP and updated harmonization code [@chenling] [@romain]
- support for batch indices in csvdataset [@primoz-godec]
- speeding up likelihood computations [@william-yang]
- better anndata interop [@casey-greene]
- early stopping based on classifier accuracy [@david-kelley]

#### 0.2.4 (2018-12-20)

- updated to torch v1 [@jules]
- added stress tests for harmonization [@chenling]
- fixed autograd breaking [@romain]
- make removal of empty cells more efficient [@john-reid]
- switch to os.path.join [@casey-greene]

#### 0.2.2 (2018-11-08)

- added baselines and datasets for sMFISH imputation [@jules]
- added harmonization content [@chenling]
- fixing bugs on DE [@romain]

#### 0.2.0 (2018-09-04)

- annotation notebook [@eddie]
- Memory footprint management [@jeff]
- updated early stopping [@max]
- docstring [@james-webber]

#### 0.1.6 (2018-08-08)

- MMD and adversarial inference wrapper [@eddie]
- Documentation [@jeff]
- smFISH data imputation [@max]

#### 0.1.5 (2018-07-24)

- Dataset additions [@eddie]
- Documentation [@yining]
- updated early stopping [@max]

#### 0.1.3 (2018-06-22)

- Notebook enhancement [@yining]
- Semi-supervision [@eddie]

#### 0.1.2 (2018-06-13)

- First release on PyPi
- Skeleton code & dependencies [@jeff]
- Unit tests [@max]
- PyTorch implementation of scVI [@eddie] [@max]
- Dataset preprocessing [@eddie] [@max] [@yining]

#### 0.1.0 (2017-09-05)

- First scVI TensorFlow version [@romain]

[#1001]: https://github.com/YosefLab/scvi-tools/pull/1001
[#1004]: https://github.com/YosefLab/scvi-tools/pull/1004
[#1005]: https://github.com/YosefLab/scvi-tools/pull/1005
[#1006]: https://github.com/YosefLab/scvi-tools/pull/1006
[#1009]: https://github.com/YosefLab/scvi-tools/pull/1009
[#1011]: https://github.com/YosefLab/scvi-tools/pull/1011
[#1016]: https://github.com/YosefLab/scvi-tools/pull/1016
[#1017]: https://github.com/YosefLab/scvi-tools/pull/1017
[#1019]: https://github.com/YosefLab/scvi-tools/pull/1019
[#1021]: https://github.com/YosefLab/scvi-tools/pull/1021
[#1024]: https://github.com/YosefLab/scvi-tools/pull/1025
[#1025]: https://github.com/YosefLab/scvi-tools/pull/1025
[#1028]: https://github.com/YosefLab/scvi-tools/pull/1028
[#1030]: https://github.com/YosefLab/scvi-tools/pull/1033
[#1033]: https://github.com/YosefLab/scvi-tools/pull/1033
[#1034]: https://github.com/YosefLab/scvi-tools/pull/1034
[#1037]: https://github.com/YosefLab/scvi-tools/pull/1037
[#1041]: https://github.com/YosefLab/scvi-tools/pull/1041
[#1043]: https://github.com/YosefLab/scvi-tools/pull/1043
[#1046]: https://github.com/YosefLab/scvi-tools/pull/1046
[#1054]: https://github.com/YosefLab/scvi-tools/pull/1054
[#1055]: https://github.com/YosefLab/scvi-tools/pull/1055
[#1059]: https://github.com/YosefLab/scvi-tools/pull/1059
[#1060]: https://github.com/YosefLab/scvi-tools/pull/1060
[#1061]: https://github.com/YosefLab/scvi-tools/pull/1061
[#1064]: https://github.com/YosefLab/scvi-tools/pull/1064
[#1066]: https://github.com/YosefLab/scvi-tools/pull/1066
[#1071]: https://github.com/YosefLab/scvi-tools/pull/1071
[#1072]: https://github.com/YosefLab/scvi-tools/pull/1072
[#1074]: https://github.com/YosefLab/scvi-tools/pull/1074
[#1076]: https://github.com/YosefLab/scvi-tools/pull/1076
[#1078]: https://github.com/YosefLab/scvi-tools/pull/1078
[#1079]: https://github.com/YosefLab/scvi-tools/pull/1079
[#1082]: https://github.com/YosefLab/scvi-tools/pull/1082
[#1085]: https://github.com/YosefLab/scvi-tools/pull/1085
[#1090]: https://github.com/YosefLab/scvi-tools/pull/1090
[#1098]: https://github.com/YosefLab/scvi-tools/pull/1098
[#1099]: https://github.com/YosefLab/scvi-tools/pull/1099
[#1100]: https://github.com/YosefLab/scvi-tools/pull/1100
[#1101]: https://github.com/YosefLab/scvi-tools/pull/1101
[#1103]: https://github.com/YosefLab/scvi-tools/pull/1103
[#1104]: https://github.com/YosefLab/scvi-tools/pull/1104
[#1114]: https://github.com/YosefLab/scvi-tools/pull/1114
[#1115]: https://github.com/YosefLab/scvi-tools/pull/1115
[#1116]: https://github.com/YosefLab/scvi-tools/pull/1116
[#1118]: https://github.com/YosefLab/scvi-tools/pull/1118
[#1122]: https://github.com/YosefLab/scvi-tools/pull/1122
[#1123]: https://github.com/YosefLab/scvi-tools/pull/1123
[#1127]: https://github.com/YosefLab/scvi-tools/pull/1127
[#1129]: https://github.com/YosefLab/scvi-tools/pull/1129
[#1132]: https://github.com/YosefLab/scvi-tools/pull/1132
[#1150]: https://github.com/YosefLab/scvi-tools/pull/1150
[#1151]: https://github.com/YosefLab/scvi-tools/pull/1151
[#1157]: https://github.com/YosefLab/scvi-tools/pull/1157
[#1158]: https://github.com/YosefLab/scvi-tools/pull/1158
[#1180]: https://github.com/YosefLab/scvi-tools/pull/1180
[#1182]: https://github.com/YosefLab/scvi-tools/pull/1182
[#1183]: https://github.com/YosefLab/scvi-tools/pull/1183
[#1193]: https://github.com/YosefLab/scvi-tools/pull/1193
[#1204]: https://github.com/YosefLab/scvi-tools/pull/1204
[#1208]: https://github.com/YosefLab/scvi-tools/pull/1208
[#1213]: https://github.com/YosefLab/scvi-tools/pull/1213
[#1216]: https://github.com/YosefLab/scvi-tools/pull/1216
[#1228]: https://github.com/YosefLab/scvi-tools/pull/1228
[#1231]: https://github.com/YosefLab/scvi-tools/pull/1231
[#1232]: https://github.com/YosefLab/scvi-tools/pull/1232
[#1235]: https://github.com/YosefLab/scvi-tools/pull/1235
[#1237]: https://github.com/YosefLab/scvi-tools/pull/1237
[#1242]: https://github.com/YosefLab/scvi-tools/pull/1242
[#1251]: https://github.com/YosefLab/scvi-tools/pull/1251
[#1253]: https://github.com/YosefLab/scvi-tools/pull/1253
[#1255]: https://github.com/YosefLab/scvi-tools/pull/1255
[#1257]: https://github.com/YosefLab/scvi-tools/pull/1257
[#1267]: https://github.com/YosefLab/scvi-tools/pull/1267
[#1269]: https://github.com/YosefLab/scvi-tools/pull/1269
[#1274]: https://github.com/YosefLab/scvi-tools/pull/1274
[#1282]: https://github.com/YosefLab/scvi-tools/pull/1282
[#1284]: https://github.com/YosefLab/scvi-tools/pull/1284
[#1290]: https://github.com/YosefLab/scvi-tools/pull/1290
[#1296]: https://github.com/YosefLab/scvi-tools/pull/1296
[#1301]: https://github.com/YosefLab/scvi-tools/pull/1301
[#1302]: https://github.com/YosefLab/scvi-tools/pull/1302
[#1309]: https://github.com/YosefLab/scvi-tools/pull/1309
[#1311]: https://github.com/YosefLab/scvi-tools/pull/1311
[#1324]: https://github.com/YosefLab/scvi-tools/pull/1324
[#1334]: https://github.com/YosefLab/scvi-tools/pull/1334
[#1338]: https://github.com/YosefLab/scvi-tools/pull/1338
[#1339]: https://github.com/YosefLab/scvi-tools/pull/1339
[#1342]: https://github.com/YosefLab/scvi-tools/pull/1342
[#1354]: https://github.com/YosefLab/scvi-tools/pull/1354
[#1356]: https://github.com/YosefLab/scvi-tools/pull/1356
[#1361]: https://github.com/YosefLab/scvi-tools/pull/1361
[#1364]: https://github.com/YosefLab/scvi-tools/pull/1364
[#1367]: https://github.com/YosefLab/scvi-tools/pull/1367
[#1369]: https://github.com/YosefLab/scvi-tools/pull/1369
[#1371]: https://github.com/YosefLab/scvi-tools/pull/1371
[#1372]: https://github.com/YosefLab/scvi-tools/pull/1372
[#1385]: https://github.com/YosefLab/scvi-tools/pull/1385
[#1386]: https://github.com/YosefLab/scvi-tools/pull/1386
[#1393]: https://github.com/YosefLab/scvi-tools/pull/1393
[#1403]: https://github.com/YosefLab/scvi-tools/pull/1403
[#1406]: https://github.com/YosefLab/scvi-tools/pull/1406
[#1411]: https://github.com/YosefLab/scvi-tools/pull/1411
[#1413]: https://github.com/YosefLab/scvi-tools/pull/1413
[#1415]: https://github.com/YosefLab/scvi-tools/pull/1415
[#1416]: https://github.com/YosefLab/scvi-tools/pull/1416
[#1417]: https://github.com/YosefLab/scvi-tools/pull/1417
[#1431]: https://github.com/YosefLab/scvi-tools/pull/1431
[#1435]: https://github.com/YosefLab/scvi-tools/pull/1435
[#1436]: https://github.com/YosefLab/scvi-tools/pull/1436
[#1438]: https://github.com/YosefLab/scvi-tools/pull/1438
[#1439]: https://github.com/YosefLab/scvi-tools/pull/1439
[#1441]: https://github.com/YosefLab/scvi-tools/pull/1441
[#1442]: https://github.com/YosefLab/scvi-tools/pull/1442
[#1445]: https://github.com/YosefLab/scvi-tools/pull/1445
[#1448]: https://github.com/YosefLab/scvi-tools/pull/1448
[#1451]: https://github.com/YosefLab/scvi-tools/pull/1451
[#1457]: https://github.com/YosefLab/scvi-tools/pull/1457
[#1458]: https://github.com/YosefLab/scvi-tools/pull/1458
[#1463]: https://github.com/YosefLab/scvi-tools/pull/1463
[#1466]: https://github.com/YosefLab/scvi-tools/pull/1466
[#1467]: https://github.com/YosefLab/scvi-tools/pull/1467
[#1469]: https://github.com/YosefLab/scvi-tools/pull/1469
[#1470]: https://github.com/YosefLab/scvi-tools/pull/1470
[#1473]: https://github.com/YosefLab/scvi-tools/pull/1473
[#1474]: https://github.com/YosefLab/scvi-tools/pull/1474
[#1475]: https://github.com/YosefLab/scvi-tools/pull/1475
[#1479]: https://github.com/YosefLab/scvi-tools/pull/1479
[#1498]: https://github.com/YosefLab/scvi-tools/pull/1498
[#1499]: https://github.com/YosefLab/scvi-tools/pull/1499
[#1501]: https://github.com/YosefLab/scvi-tools/pull/1501
[#1502]: https://github.com/YosefLab/scvi-tools/pull/1502
[#1504]: https://github.com/YosefLab/scvi-tools/pull/1504
[#1505]: https://github.com/YosefLab/scvi-tools/pull/1505
[#1506]: https://github.com/YosefLab/scvi-tools/pull/1506
[#1508]: https://github.com/YosefLab/scvi-tools/pull/1508
[#1515]: https://github.com/YosefLab/scvi-tools/pull/1515
[#1519]: https://github.com/YosefLab/scvi-tools/pull/1519
[#1520]: https://github.com/YosefLab/scvi-tools/pull/1520
[#1527]: https://github.com/YosefLab/scvi-tools/pull/1527
[#1529]: https://github.com/YosefLab/scvi-tools/pull/1529
[#1532]: https://github.com/YosefLab/scvi-tools/pull/1532
[#1542]: https://github.com/YosefLab/scvi-tools/pull/1542
[#1548]: https://github.com/YosefLab/scvi-tools/pull/1548
[#1555]: https://github.com/YosefLab/scvi-tools/pull/1555
[#1556]: https://github.com/YosefLab/scvi-tools/pull/1556
[#1566]: https://github.com/scverse/scvi-tools/issues/1566
[#1575]: https://github.com/YosefLab/scvi-tools/pull/1575
[#1580]: https://github.com/scverse/scvi-tools/pull/1580
[#1585]: https://github.com/YosefLab/scvi-tools/pull/1585
[#1595]: https://github.com/scverse/scvi-tools/pull/1595
[#1617]: https://github.com/scverse/scvi-tools/pull/1617
[#1618]: https://github.com/scverse/scvi-tools/pull/1618
[#1622]: https://github.com/scverse/scvi-tools/pull/1622
[#1629]: https://github.com/scverse/scvi-tools/pull/1629
[#1637]: https://github.com/scverse/scvi-tools/pull/1637
[#1639]: https://github.com/scverse/scvi-tools/pull/1639
[#1645]: https://github.com/scverse/scvi-tools/pull/1645
[#1657]: https://github.com/scverse/scvi-tools/pull/1657
[#1660]: https://github.com/scverse/scvi-tools/pull/1660
[#1665]: https://github.com/scverse/scvi-tools/pull/1665
[#1667]: https://github.com/scverse/scvi-tools/pull/1667
[#1671]: https://github.com/scverse/scvi-tools/pull/1671
[#1672]: https://github.com/YosefLab/scvi-tools/pull/1672
[#1674]: https://github.com/scverse/scvi-tools/pull/1674
[#1678]: https://github.com/scverse/scvi-tools/pull/1678
[#1683]: https://github.com/YosefLab/scvi-tools/pull/1683
[#1686]: https://github.com/scverse/scvi-tools/pull/1686
[#1689]: https://github.com/YosefLab/scvi-tools/pull/1689
[#1692]: https://github.com/scverse/scvi-tools/pull/1692
[#1695]: https://github.com/YosefLab/scvi-tools/pull/1695
[#1696]: https://github.com/YosefLab/scvi-tools/pull/1696
[#1697]: https://github.com/YosefLab/scvi-tools/pull/1697
[#1700]: https://github.com/scverse/scvi-tools/pull/1700
[#1702]: https://github.com/scverse/scvi-tools/pull/1702
[#1709]: https://github.com/YosefLab/scvi-tools/pull/1709
[#1710]: https://github.com/YosefLab/scvi-tools/pull/1710
[#1711]: https://github.com/YosefLab/scvi-tools/pull/1711
[#1719]: https://github.com/YosefLab/scvi-tools/pull/1719
[#1731]: https://github.com/YosefLab/scvi-tools/pull/1731
[#1732]: https://github.com/YosefLab/scvi-tools/pull/1732
[#1733]: https://github.com/YosefLab/scvi-tools/pull/1733
[#1737]: https://github.com/YosefLab/scvi-tools/pull/1737
[#1741]: https://github.com/YosefLab/scvi-tools/pull/1741
[#1743]: https://github.com/YosefLab/scvi-tools/pull/1743
[#1747]: https://github.com/YosefLab/scvi-tools/pull/1747
[#1749]: https://github.com/YosefLab/scvi-tools/pull/1749
[#1751]: https://github.com/YosefLab/scvi-tools/pull/1751
[#1773]: https://github.com/YosefLab/scvi-tools/pull/1773
[#877]: https://github.com/YosefLab/scvi-tools/pull/887
[#879]: https://github.com/YosefLab/scvi-tools/pull/879
[#885]: https://github.com/YosefLab/scvi-tools/pull/885
[#886]: https://github.com/YosefLab/scvi-tools/pull/886
[#887]: https://github.com/YosefLab/scvi-tools/pull/887
[#889]: https://github.com/YosefLab/scvi-tools/pull/889
[#895]: https://github.com/YosefLab/scvi-tools/pull/895
[#903]: https://github.com/YosefLab/scvi-tools/pull/903
[#905]: https://github.com/YosefLab/scvi-tools/pull/905
[#913]: https://github.com/YosefLab/scvi-tools/pull/913
[#921]: https://github.com/YosefLab/scvi-tools/pull/921
[#923]: https://github.com/YosefLab/scvi-tools/pull/923
[#924]: https://github.com/YosefLab/scvi-tools/pull/924
[#925]: https://github.com/YosefLab/scvi-tools/pull/925
[#927]: https://github.com/YosefLab/scvi-tools/pull/927
[#929]: https://github.com/YosefLab/scvi-tools/pull/929
[#931]: https://github.com/YosefLab/scvi-tools/pull/931
[#933]: https://github.com/YosefLab/scvi-tools/pull/933
[#934]: https://github.com/YosefLab/scvi-tools/pull/934
[#938]: https://github.com/YosefLab/scvi-tools/pull/938
[#940]: https://github.com/YosefLab/scvi-tools/pull/940
[#947]: https://github.com/YosefLab/scvi-tools/pull/947
[#949]: https://github.com/YosefLab/scvi-tools/pull/949
[#959]: https://github.com/YosefLab/scvi-tools/pull/959
[#966]: https://github.com/YosefLab/scvi-tools/pull/966
[#967]: https://github.com/YosefLab/scvi-tools/pull/967
[#971]: https://github.com/YosefLab/scvi-tools/pull/971
[#988]: https://github.com/YosefLab/scvi-tools/pull/988
[#989]: https://github.com/YosefLab/scvi-tools/pull/989
[#990]: https://github.com/YosefLab/scvi-tools/pull/990
[#999]: https://github.com/YosefLab/scvi-tools/pull/999
[@achille]: https://github.com/ANazaret
[@adam]: https://github.com/adamgayoso
[@adamgayoso]: https://github.com/adamgayoso
[@cane11]: https://github.com/cane11
[@casey-greene]: https://github.com/cgreene
[@cataclysmus]: https://github.com/cataclysmus
[@chenling]: https://github.com/chenlingantelope
[@david-kelley]: https://github.com/davek44
[@eddie]: https://github.com/Edouard360
[@eduardo-beltrame]: https://github.com/Munfred
[@florianbarkmann]: https://github.com/FlorianBarkmann
[@francesco-brundu]: https://github.com/fbrundu
[@gabriel]: https://github.com/gabmis
[@galen]: https://github.com/galenxing
[@galenxing]: https://github.com/galenxing
[@giovp]: https://github.com/giovp
[@gokcen-eraslan]: https://github.com/gokceneraslan
[@grst]: https://github.com/grst
[@han-yuan]: https://github.com/hy395
[@james-webber]: https://github.com/jamestwebber
[@jamie-morton]: https://github.com/mortonjt
[@jeff]: https://github.com/jeff-regier
[@jjhong922]: https://github.com/jjhong922
[@john-reid]: https://github.com/JohnReid
[@jules]: https://github.com/jules-samaran
[@marianogabitto]: https://github.com/marianogabitto
[@martinkim0]: https://github.com/martinkim0
[@max]: https://github.com/maxime1310
[@michael-raevsky]: https://github.com/raevskymichail
[@mjayasur]: https://github.com/mjayasur
[@mkarikom]: https://github.com/mkarikom
[@morris-frank]: https://github.com/morris-frank
[@munfred]: https://github.com/Munfred
[@njbernstein]: https://github.com/njbernstein
[@oscar]: https://github.com/oscarclivio
[@pierre]: https://github.com/PierreBoyeau
[@pierreboyeau]: https://github.com/PierreBoyeau
[@primoz-godec]: https://github.com/PrimozGodec
[@ricomnl]: https://github.com/ricomnl
[@rk900]: https://github.com/RK900
[@romain]: https://github.com/romain-lopez
[@romain-lopez]: https://github.com/romain-lopez
[@saketkc]: https://github.com/saketkc
[@stephen-flemming]: https://github.com/sjfleming
[@talashuach]: https://github.com/talashuach
[@tommycelsius]: https://github.com/tommycelsius
[@valentine-svensson]: https://github.com/vals
[@vitkl]: https://github.com/vitkl
[@watiss]: https://github.com/watiss
[@william-yang]: https://github.com/triyangle
[@wukathy]: https://github.com/wukathy
[@yining]: https://github.com/imyiningliu
[genomepy]: https://github.com/vanheeringen-lab/genomepy
[hatch]: https://hatch.pypa.io/latest/
[hugging face models]: https://huggingface.co/models
[keep a changelog]: https://keepachangelog.com/en/1.0.0/
[original scbasset model]: https://github.com/calico/scBasset
[poetry]: https://python-poetry.org/
[semantic versioning]: https://semver.org/spec/v2.0.0.html<|MERGE_RESOLUTION|>--- conflicted
+++ resolved
@@ -27,12 +27,9 @@
     `datasplitter_kwargs={"drop_last": False}` and `train_size = None` by moving them into
     validation set, if available.
     {pr}`3036`.
-<<<<<<< HEAD
+- Add `batch_key` and `labels_key` to `scvi.external.SCAR.setup_anndata`.
 - MuData support for {class}`~scvi.model.MULTIVI` via the method
 - Add MuData Minification option to {class}`~scvi.model.MULTIVI` and {class}`~scvi.model.TOTALVI` {pr}`3039`.
-=======
-- Add `batch_key` and `labels_key` to `scvi.external.SCAR.setup_anndata`.
->>>>>>> 03acd60b
 
 #### Fixed
 
