--- conflicted
+++ resolved
@@ -26,10 +26,7 @@
 #### Removed
 
 - Remove the support for Python 3.10, {pr}`3441`.
-<<<<<<< HEAD
-=======
 - Remove the support for setup_anndata in {class}`~scvi.model.MULTIVI`, {pr}`3486`.
->>>>>>> c0ee5643
 
 ## Version 1.3
 
