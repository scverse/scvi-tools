--- conflicted
+++ resolved
@@ -10,13 +10,9 @@
 
 #### Added
 
-<<<<<<< HEAD
 - Add a PyTorch implementation of {class}`scvi.external.MRVI`, {pr}`3304`.
 - Add checkpointing with {class}`scvi.autotune.AutotuneExperiment`, {pr}`3452`.
-=======
 - Add Downstream Analysis functions multi GPU support, {pr}`3443`.
-- Add checkpointing with autotune, {pr}`3452`.
->>>>>>> 05c6986a
 - Add {class}`scvi.external.CytoVI` for dealing with cytometry data {pr}`3456`.
 
 #### Fixed
