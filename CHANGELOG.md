--- conflicted
+++ resolved
@@ -14,12 +14,9 @@
 - Added getting protein probabilities in {class}`~scvi.model.MULTIVI` {pr}`3341`.
 - Add {class}`scvi.external.SCVIVA` for representation of cells and their environments in spatial
     transcriptomics {pr}`3172`.
-<<<<<<< HEAD
 - Add support for using AnnCollection {class}`scvi.dataloader.CollectionAdapter` dataloader for
     {class}`scvi.model.SCVI` and {class}`scvi.model.SCANVI`, {pr}`3362`.
-=======
 - Add support for Python 3.13 {pr}`3247`.
->>>>>>> 0cfa925d
 
 #### Fixed
 
