--- conflicted
+++ resolved
@@ -6,10 +6,7 @@
 
 ## Version 1.4
 
-<<<<<<< HEAD
 ### 1.4.0 (2025-XX-XX)
-=======
-### 1.3.4 (2025-XX-XX)
 
 #### Added
 
@@ -17,24 +14,6 @@
 
 #### Changed
 
-#### Removed
-
-### 1.3.3 (2025-07-23)
->>>>>>> 74fe118b
-
-#### Added
-
-- Add support for using AnnCollection {class}`scvi.dataloaders.CollectionAdapter` dataloader for
-    {class}`scvi.model.SCVI` and {class}`scvi.model.SCANVI`, {pr}`3362`.
-- Add a PyTorch implementation of {class}`scvi.external.MRVI`, {pr}`3304`.
-
-#### Fixed
-
-- Add SupervisedModuleClass to the classifier, {pr}`3430`.
-
-#### Changed
-
-<<<<<<< HEAD
 - Change previous implementation of {class}`scvi.external.MRVI` to {class}`scvi.external.JaxMRVI`.
     {pr}`3426`.
 - Made the Jax dependency optional in scvi-tools {pr}`3426`.
@@ -42,14 +21,25 @@
 #### Removed
 
 ## Version 1.3
-=======
-- Temporary pinned Jax version to \<0.7.0 to be able to install numpyro.
+
+### 1.3.3 (2025-07-23)
+
+#### Added
+
+- Add support for using AnnCollection {class}`scvi.dataloaders.CollectionAdapter` dataloader for
+    {class}`scvi.model.SCVI` and {class}`scvi.model.SCANVI`, {pr}`3362`.
+
+#### Fixed
+
+- Add SupervisedModuleClass to the classifier, {pr}`3430`.
+
+#### Changed
 
 #### Removed
 
+- Temporary pinned Jax version to <0.7.0 to be able to install numpyro.
 - Removed a bad legacy code in scarchesmixin, {pr}`3417`.
 - Removed Deprecated {class}`scvi.train.SaveBestState` from code {pr}`3420`.
->>>>>>> 74fe118b
 
 ### 1.3.2 (2025-06-22)
 
