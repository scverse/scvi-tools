# Release notes

Starting from version 0.20.1, this format is based on [Keep a Changelog], and this project adheres
to [Semantic Versioning]. Full commit history is available in the
[commit logs](https://github.com/scverse/scvi-tools/commits/).

## Version 1.2

### 1.3.0 (2024-XX-XX)

#### Added

#### Fixed

#### Changed

#### Removed

- Add {class}`scvi.external.Decipher` for dimensionality reduction and interpretable
    representation learning in single-cell RNA sequencing data {pr}`3015`.

### 1.2.1 (2024-XX-XX)

#### Added

- Added adaptive handling for last training minibatch of 1-2 cells in case of
    `datasplitter_kwargs={"drop_last": False}` and `train_size = None` by moving them into
    validation set, if available.
    {pr}`3036`.
- Add `batch_key` and `labels_key` to `scvi.external.SCAR.setup_anndata`.
<<<<<<< HEAD
- Add MuData Minification option to {class}`~scvi.model.MULTIVI` and {class}`~scvi.model.TOTALVI` {pr}`3039`.
- MuData support for {class}`~scvi.model.MULTIVI` via the method
    {meth}`~scvi.model.MULTIVI.setup_mudata` {pr}`3038`.
=======
- Support for minified mode while retaining counts to skip the encoder.
- New Trainingplan argument `update_only_decoder` to use stored latent codes and skip training of
    the encoder.
- Refactored code for minified models.
>>>>>>> c971e91d

#### Fixed

- Breaking Change: Fix `get_outlier_cell_sample_pairs` function in {class}`scvi.external.MRVI`
    to correctly compute the maxmimum log-density across in-sample cells rather than the
    aggregated posterior log-density {pr}`3007`.
- Fix references to `scvi.external` in `scvi.external.SCAR.setup_anndata`.

#### Changed

#### Removed

### 1.2.0 (2024-09-26)

#### Added

- Add support for Python 3.12 {pr}`2966`.
- Add support for categorial covariates in scArches in `scvi.model.archesmixin` {pr}`2936`.
- Add assertion error in cellAssign for checking duplicates in celltype markers {pr}`2951`.
- Add `scvi.external.poissonvi.get_region_factors` {pr}`2940`.
- {attr}`scvi.settings.dl_persistent_workers` allows using persistent workers in
    {class}`scvi.dataloaders.AnnDataLoader` {pr}`2924`.
- Add option for using external indexes in data splitting classes that are under `scvi.dataloaders`
    by passing `external_indexing=list[train_idx,valid_idx,test_idx]` as well as in all models
    available {pr}`2902`.
- Add warning if creating data splits in `scvi.dataloaders` that create last batch with less than 3
    cells {pr}`2916`.
- Add new experimental functional API for hyperparameter tuning with
    {func}`scvi.autotune.run_autotune` and {class}`scvi.autotune.AutotuneExperiment` to replace
    {class}`scvi.autotune.ModelTuner`, {class}`scvi.autotune.TunerManager`, and
    {class}`scvi.autotune.TuneAnalysis` {pr}`2561`.
- Add experimental class {class}`scvi.nn.Embedding` implementing methods for extending embeddings
    {pr}`2574`.
- Add experimental support for representing batches with continuously-valued embeddings by passing
    in `batch_representation="embedding"` to {class}`scvi.model.SCVI` {pr}`2576`.
- Add experimental mixin classes {class}`scvi.model.base.EmbeddingMixin` and
    {class}`scvi.module.base.EmbeddingModuleMixin` {pr}`2576`.
- Add option to generate synthetic spatial coordinates in {func}`scvi.data.synthetic_iid` with
    argument `generate_coordinates` {pr}`2603`.
- Add experimental support for using custom {class}`lightning.pytorch.core.LightningDataModule`s
    in {func}`scvi.autotune.run_autotune` {pr}`2605`.
- Add {class}`scvi.external.VELOVI` for RNA velocity estimation using variational inference
    {pr}`2611`.
- Add `unsigned` argument to {meth}`scvi.hub.HubModel.pull_from_s3` to allow for unsigned
    downloads of models from AWS S3 {pr}`2615`.
- Add support for `batch_key` in {meth}`scvi.model.CondSCVI.setup_anndata` {pr}`2626`.
- Add support for {meth}`scvi.model.base.RNASeqMixin` in {class}`scvi.model.CondSCVI` {pr}`2915`.
- Add `load_best_on_end` argument to {class}`scvi.train.SaveCheckpoint` to load the best model
    state at the end of training {pr}`2672`.
- Add experimental class {class}`scvi.distributions.BetaBinomial` implementing the Beta-Binomial
    distribution with mean-dispersion parameterization for modeling scBS-seq methylation data
    {pr}`2692`.
- Add support for custom dataloaders in {class}`scvi.model.base.VAEMixin` methods by specifying
    the `dataloader` argument {pr}`2748`.
- Add option to use a normal distribution in the generative model of {class}`scvi.model.SCVI` by
    passing in `gene_likelihood="normal"` {pr}`2780`.
- Add {class}`scvi.external.MRVI` for modeling sample-level heterogeneity in single-cell RNA-seq
    data {pr}`2756`.
- Add support for reference mapping with {class}`mudata.MuData` models to
    {class}`scvi.model.base.ArchesMixin` {pr}`2578`.
- Add {class}`scvi.external.METHYLVI` for modeling methylation data from single-cell
    bisulfite sequencing (scBS-seq) experiments {pr}`2834`.
- Add argument `return_mean` to {meth}`scvi.model.base.VAEMixin.get_reconstruction_error`
    and {meth}`scvi.model.base.VAEMixin.get_elbo` to allow computation
    without averaging across cells {pr}`2362`.
- Add support for setting `weights="importance"` in
    {meth}`scvi.model.SCANVI.differential_expression` {pr}`2362`.

#### Changed

- Deprecate {func}`scvi.data.cellxgene`, to be removed in v1.3. Please directly use the
    [cellxgene-census](https://chanzuckerberg.github.io/cellxgene-census/) instead {pr}`2542`.
- Deprecate {func}`scvi.nn.one_hot`, to be removed in v1.3. Please directly use the
    `one_hot` function in PyTorch instead {pr}`2608`.
- Deprecate {class}`scvi.train.SaveBestState`, to be removed in v1.3. Please use
    {class}`scvi.train.SaveCheckpoint` instead {pr}`2673`.
- Deprecate `save_best` argument in {meth}`scvi.model.PEAKVI.train` and
    {meth}`scvi.model.MULTIVI.train`, to be removed in v1.3. Please pass in `enable_checkpointing`
    or specify a custom checkpointing procedure with {class}`scvi.train.SaveCheckpoint` instead
    {pr}`2673`.
- Move {func}`scvi.model.base._utils._load_legacy_saved_files` to
    {func}`scvi.model.base._save_load._load_legacy_saved_files` {pr}`2731`.
- Move {func}`scvi.model.base._utils._load_saved_files` to
    {func}`scvi.model.base._save_load._load_saved_files` {pr}`2731`.
- Move {func}`scvi.model.base._utils._initialize_model` to
    {func}`scvi.model.base._save_load._initialize_model` {pr}`2731`.
- Move {func}`scvi.model.base._utils._validate_var_names` to
    {func}`scvi.model.base._save_load._validate_var_names` {pr}`2731`.
- Move {func}`scvi.model.base._utils._prepare_obs` to
    {func}`scvi.model.base._de_core._prepare_obs` {pr}`2731`.
- Move {func}`scvi.model.base._utils._de_core` to
    {func}`scvi.model.base._de_core._de_core` {pr}`2731`.
- Move {func}`scvi.model.base._utils._fdr_de_prediction` to
    {func}`scvi.model.base._de_core_._fdr_de_prediction` {pr}`2731`.
- {func}`scvi.data.synthetic_iid` now generates unique variable names for protein and
    accessibility data {pr}`2739`.
- The `data_module` argument in {meth}`scvi.model.base.UnsupervisedTrainingMixin.train` has been
    renamed to `datamodule` for consistency {pr}`2749`.
- Change the default saving method of variable names for {class}`mudata.MuData` based models
    (_e.g._ {class}`scvi.model.TOTALVI`) to a dictionary of per-mod variable names instead of a
    concatenated array of all variable names. Users may replicate the previous behavior by
    passing in `legacy_mudata_format=True` to {meth}`scvi.model.base.BaseModelClass.save`
    {pr}`2769`.
- Changed internal activation function in {class}`scvi.nn.DecoderTOTALVI` to Softplus to
    increase numerical stability. This is the new default for new models. Previously trained models
    will be loaded with exponential activation function {pr}`2913`.

#### Fixed

- Fix logging of accuracy for cases with 1 sample per class in scANVI {pr}`2938`.
- Disable adversarial classifier if training with a single batch.
    Previously this raised a None error {pr}`2914`.
- {meth}`~scvi.model.SCVI.get_normalized_expression` fixed for Poisson distribution and
    Negative Binomial with latent_library_size {pr}`2915`.
- Fix {meth}`scvi.module.VAE.marginal_ll` when `n_mc_samples_per_pass=1` {pr}`2362`.
- {meth}`scvi.module.VAE.marginal_ll` when `n_mc_samples_per_pass=1` {pr}`2362`.
- Enable option to drop_last minibatch during training by `datasplitter_kwargs={"drop_last": True}`
    {pr}`2926`.
- Fix JAX to be deterministic on CUDA when seed is manually set {pr}`2923`.

#### Removed

- Remove {class}`scvi.autotune.ModelTuner`, {class}`scvi.autotune.TunerManager`, and
    {class}`scvi.autotune.TuneAnalysis` in favor of new experimental functional API with
    {func}`scvi.autotune.run_autotune` and {class}`scvi.autotune.AutotuneExperiment` {pr}`2561`.
- Remove `feed_labels` argument and corresponding code paths in {meth}`scvi.module.SCANVAE.loss`
    {pr}`2644`.
- Remove {class}`scvi.train._callbacks.MetricsCallback` and argument `additional_val_metrics` in
    {class}`scvi.train.Trainer` {pr}`2646`.

## Version 1.1

### 1.1.6 (2024-08-19)

#### Fixed

- Breaking change: In `scvi.autotune._manager` we changed the parameter in RunConfig from
    `local_dir` to `storage_path` see issue `2908` {pr}`2689`.

### 1.1.5 (2024-06-30)

### 1.1.4 (2024-06-30)

#### Added

- Add argument `return_logits` to {meth}`scvi.external.SOLO.predict` that allows returning logits
    instead of probabilities when passing in `soft=True` to replicate the buggy behavior previous
    to v1.1.3 {pr}`2870`.

### 1.1.3 (2024-06-26)

#### Fixed

- Breaking change: Fix {meth}`scvi.external.SOLO.predict` to correctly return probabiities
    instead of logits when passing in `soft=True` (the default option) {pr}`2689`.
- Breaking change: Fix {class}`scvi.dataloaders.SemiSupervisedDataSplitter` to properly sample
    unlabeled observations without replacement {pr}`2816`.

### 1.1.2 (2024-03-01)

#### Changed

- Address AnnData >= 0.10 deprecation warning for {func}`anndata.read` by replacing instances with
    {func}`anndata.read_h5ad` {pr}`2531`.
- Address AnnData >= 0.10 deprecation warning for {class}`anndata._core.sparse_dataset.SparseDataset`
    by replacing instances with {class}`anndata.experimental.CSCDataset` and
    {class}`anndata.experimental.CSRDataset` {pr}`2531`.

### 1.1.1 (2024-02-19)

#### Fixed

- Correctly apply non-default user parameters in {class}`scvi.external.POISSONVI` {pr}`2522`.

### 1.1.0 (2024-02-13)

#### Added

- Add {class}`scvi.external.ContrastiveVI` for contrastiveVI {pr}`2242`.
- Add {class}`scvi.dataloaders.BatchDistributedSampler` for distributed training {pr}`2102`.
- Add `additional_val_metrics` argument to {class}`scvi.train.Trainer`, allowing to specify
    additional metrics to compute and log during the validation loop using
    {class}`scvi.train._callbacks.MetricsCallback` {pr}`2136`.
- Expose `accelerator` and `device` arguments in {meth}`scvi.hub.HubModel.load_model` `pr`{2166}.
- Add `load_sparse_tensor` argument in {class}`scvi.data.AnnTorchDataset` for directly loading
    SciPy CSR and CSC data structures to their PyTorch counterparts, leading to faster data loading
    depending on the sparsity of the data {pr}`2158`.
- Add per-group LFC information to
    {meth}`scvi.criticism.PosteriorPredictiveCheck.differential_expression`. `metrics["diff_exp"]`
    is now a dictionary where `summary` stores the summary dataframe, and `lfc_per_model_per_group`
    stores the per-group LFC {pr}`2173`.
- Expose {meth}`torch.save` keyword arguments in {class}`scvi.model.base.BaseModelClass.save`
    and {class}`scvi.external.GIMVI.save` {pr}`2200`.
- Add `model_kwargs` and `train_kwargs` arguments to {meth}`scvi.autotune.ModelTuner.fit`
    {pr}`2203`.
- Add `datasplitter_kwargs` to model `train` methods {pr}`2204`.
- Add `use_posterior_mean` argument to {meth}`scvi.model.SCANVI.predict` for stochastic prediction
    of celltype labels {pr}`2224`.
- Add support for Python 3.10+ type annotations in {class}`scvi.autotune.ModelTuner` {pr}`2239`.
- Add option to log device statistics in {meth}`scvi.autotune.ModelTuner.fit` with argument
    `monitor_device_stats` {pr}`2260`.
- Add option to pass in a random seed to {meth}`scvi.autotune.ModelTuner.fit` with argument `seed`
    {pr}`2260`.
- Automatically log the learning rate when `reduce_lr_on_plateau=True` in training plans
    {pr}`2280`.
- Add {class}`scvi.external.POISSONVI` to model scATAC-seq fragment counts with a Poisson
    distribution {pr}`2249`
- {class}`scvi.train.SemiSupervisedTrainingPlan` now logs the classifier calibration error
    {pr}`2299`.
- Passing `enable_checkpointing=True` into `train` methods is now compatible with our model saves.
    Additional options can be specified by initializing with {class}`scvi.train.SaveCheckpoint`
    {pr}`2317`.
- {attr}`scvi.settings.dl_num_workers` is now correctly applied as the default `num_workers` in
    {class}`scvi.dataloaders.AnnDataLoader` {pr}`2322`.
- Passing in `indices` to {class}`scvi.criticism.PosteriorPredictiveCheck` allows for running
    metrics on a subset of the data {pr}`2361`.
- Add `seed` argument to {func}`scvi.model.utils.mde` for reproducibility {pr}`2373`.
- Add {meth}`scvi.hub.HubModel.save` and {meth}`scvi.hub.HubMetadata.save` {pr}`2382`.
- Add support for Optax 0.1.8 by renaming instances of {func}`optax.additive_weight_decay` to
    {func}`optax.add_weight_decay` {pr}`2396`.
- Add support for hosting {class}`scvi.hub.HubModel` on AWS S3 via
    {meth}`scvi.hub.HubModel.pull_from_s3` and {meth}`scvi.hub.HubModel.push_to_s3` {pr}`2378`.
- Add clearer error message for {func}`scvi.data.poisson_gene_selection` when input data does not
    contain raw counts {pr}`2422`.
- Add API for using custom dataloaders with {class}`scvi.model.SCVI` by making `adata` argument
    optional on initialization and adding optional argument `data_module` to
    {meth}`scvi.model.base.UnsupervisedTrainingMixin.train` {pr}`2467`.
- Add support for Ray 2.8-2.9 in {class}`scvi.autotune.ModelTuner` {pr}`2478`.

#### Fixed

- Fix bug where `n_hidden` was not being passed into {class}`scvi.nn.Encoder` in
    {class}`scvi.model.AmortizedLDA` {pr}`2229`
- Fix bug in {class}`scvi.module.SCANVAE` where classifier probabilities were interpreted as
    logits. This is backwards compatible as loading older models will use the old code path
    {pr}`2301`.
- Fix bug in {class}`scvi.external.GIMVI` where `batch_size` was not properly used in inference
    methods {pr}`2366`.
- Fix error message formatting in {meth}`scvi.data.fields.LayerField.transfer_field` {pr}`2368`.
- Fix ambiguous error raised in {meth}`scvi.distributions.NegativeBinomial.log_prob` and
    {meth}`scvi.distributions.ZeroInflatedNegativeBinomial.log_prob` when `scale` not passed in
    and value not in support {pr}`2395`.
- Fix initialization of {class}`scvi.distributions.NegativeBinomial` and
    {class}`scvi.distributions.ZeroInflatedNegativeBinomial` when `validate_args=True` and
    optional parameters not passed in {pr}`2395`.
- Fix error when re-initializing {class}`scvi.external.GIMVI` with the same datasets {pr}`2446`.

#### Changed

- Replace `sparse` with `sparse_format` argument in {meth}`scvi.data.synthetic_iid` for increased
    flexibility over dataset format {pr}`2163`.
- Revalidate `devices` when automatically switching from MPS to CPU accelerator in
    {func}`scvi.model._utils.parse_device_args` {pr}`2247`.
- Refactor {class}`scvi.data.AnnTorchDataset`, now loads continuous data as {class}`numpy.float32`
    and categorical data as {class}`numpy.int64` by default {pr}`2250`.
- Support fractional GPU usage in {class}`scvi.autotune.ModelTuner` `pr`{2252}.
- Tensorboard is now the default logger in {class}`scvi.autotune.ModelTuner` `pr`{2260}.
- Match `momentum` and `epsilon` in {class}`scvi.module.JaxVAE` to the default values in PyTorch
    {pr}`2309`.
- Change {class}`scvi.train.SemiSupervisedTrainingPlan` and
    {class}`scvi.train.ClassifierTrainingPlan` accuracy and F1 score
    computations to use `"micro"` reduction rather than `"macro"` {pr}`2339`.
- Internal refactoring of {meth}`scvi.module.VAE.sample` and
    {meth}`scvi.model.base.RNASeqMixin.posterior_predictive_sample` {pr}`2377`.
- Change `xarray` and `sparse` from mandatory to optional dependencies {pr}`2480`.
- Use {class}`anndata.experimental.CSCDataset` and {class}`anndata.experimental.CSRDataset`
    instead of the deprecated {class}`anndata._core.sparse_dataset.SparseDataset` for type checks
    {pr}`2485`.
- Make `use_observed_lib_size` argument adjustable in {class}`scvi.module.LDVAE` `pr`{2494}.

#### Removed

- Remove deprecated `use_gpu` argument in favor of PyTorch Lightning arguments `accelerator` and
    `devices` {pr}`2114`.
- Remove deprecated `scvi._compat.Literal` class {pr}`2115`.
- Remove chex dependency {pr}`2482`.

## Version 1.0

### 1.0.4 (2023-10-13)

### Added

- Add support for AnnData 0.10.0 {pr}`2271`.

### 1.0.3 (2023-08-13)

#### Changed

- Disable the default selection of MPS when `accelerator="auto"` in Lightning {pr}`2167`.
- Change JAX models to use `dict` instead of {class}`flax.core.FrozenDict` according
    to the Flax migration guide <https://github.com/google/flax/discussions/3191> {pr}`2222`.

#### Fixed

- Fix bug in {class}`scvi.model.base.PyroSviTrainMixin` where `training_plan`
    argument is ignored {pr}`2162`.
- Fix missing docstring for `unlabeled_category` in
    {class}`scvi.model.SCANVI.setup_anndata` and reorder arguments {pr}`2189`.
- Fix Pandas 2.0 unpickling error in {meth}`scvi.model.base.BaseModelClas.convert_legacy_save`
    by switching to {func}`pandas.read_pickle` for the setup dictionary {pr}`2212`.

### 1.0.2 (2023-07-05)

#### Fixed

- Fix link to Scanpy preprocessing in introduction tutorial {pr}`2154`.
- Fix link to Ray Tune search API in autotune tutorial {pr}`2154`.

### 1.0.1 (2023-07-04)

#### Added

- Add support for Python 3.11 {pr}`1977`.

#### Changed

- Upper bound Chex dependency to 0.1.8 due to NumPy installation conflicts {pr}`2132`.

### 1.0.0 (2023-06-02)

#### Added

- Add {class}`scvi.criticism.PosteriorPredictiveCheck` for model evaluation {pr}`2058`.
- Add {func}`scvi.data.reads_to_fragments` for scATAC data {pr}`1946`
- Add default `stacklevel` for `warnings` in `scvi.settings` {pr}`1971`.
- Add scBasset motif injection procedure {pr}`2010`.
- Add importance sampling based differential expression procedure {pr}`1872`.
- Raise clearer error when initializing {class}`scvi.external.SOLO` from {class}`scvi.model.SCVI`
    with extra categorical or continuous covariates {pr}`2027`.
- Add option to generate {class}`mudata.MuData` in {meth}`scvi.data.synthetic_iid` {pr}`2028`.
- Add option for disabling shuffling prior to splitting data in
    {class}`scvi.dataloaders.DataSplitter` {pr}`2037`.
- Add {meth}`scvi.data.AnnDataManager.create_torch_dataset` and expose custom sampler ability
    {pr}`2036`.
- Log training loss through Lightning's progress bar {pr}`2043`.
- Filter Jax undetected GPU warnings {pr}`2044`.
- Raise warning if MPS backend is selected for PyTorch,
    see <https://github.com/pytorch/pytorch/issues/77764> {pr}`2045`.
- Add `deregister_manager` function to {class}`scvi.model.base.BaseModelClass`, allowing to clear
    {class}`scvi.data.AnnDataManager` instances from memory {pr}`2060`.
- Add option to use a linear classifier in {class}`scvi.model.SCANVI` {pr}`2063`.
- Add lower bound 0.12.1 for Numpyro dependency {pr}`2078`.
- Add new section in scBasset tutorial for motif scoring {pr}`2079`.

#### Fixed

- Fix creation of minified adata by copying original uns dict {pr}`2000`. This issue arises with
    anndata>=0.9.0.
- Fix {class}`scvi.model.TOTALVI` {class}`scvi.model.MULTIVI` handling of missing protein values
    {pr}`2009`.
- Fix bug in {meth}`scvi.distributions.NegativeBinomialMixture.sample` where `theta` and `mu`
    arguments were switched around {pr}`2024`.
- Fix bug in {meth}`scvi.dataloaders.SemiSupervisedDataLoader.resample_labels` where the labeled
    dataloader was not being reinitialized on subsample {pr}`2032`.
- Fix typo in {class}`scvi.model.JaxSCVI` example snippet {pr}`2075`.

#### Changed

- Use sphinx book theme for documentation {pr}`1673`.
- {meth}`scvi.model.base.RNASeqMixin.posterior_predictive_sample` now outputs 3-d
    {class}`sparse.GCXS` matrices {pr}`1902`.
- Add an option to specify `dropout_ratio` in {meth}`scvi.data.synthetic_iid` {pr}`1920`.
- Update to lightning 2.0 {pr}`1961`
- Hyperopt is new default searcher for tuner {pr}`1961`
- {class}`scvi.train.AdversarialTrainingPlan` no longer encodes data twice during a training step,
    instead uses same latent for both optimizers {pr}`1961`, {pr}`1980`
- Switch back to using sphinx autodoc typehints {pr}`1970`.
- Disable default seed, run `scvi.settings.seed` after import for reproducibility {pr}`1976`.
- Deprecate `use_gpu` in favor of PyTorch Lightning arguments `accelerator` and `devices`, to be
    removed in v1.1 {pr}`1978`.
- Docs organization {pr}`1983`.
- Validate training data and code URLs for {class}`scvi.hub.HubMetadata` and
    {class}`scvi.hub.HubModelCardHelper` {pr}`1985`.
- Keyword arguments for encoders and decoders can now be passed in from the model level {pr}`1986`.
- Expose `local_dir` as a public property in {class}`scvi.hub.HubModel` {pr}`1994`.
- Use {func}`anndata.concat` internally inside {meth}`scvi.external.SOLO.from_scvi_model` {pr}`2013`.
- {class}`scvi.train.SemiSupervisedTrainingPlan` and {class}`scvi.train.ClassifierTrainingPlan`
    now log accuracy, F1 score, and AUROC metrics {pr}`2023`.
- Switch to cellxgene census for backend for cellxgene data function {pr}`2030`.
- Change default `max_cells` and `truncation` in
    {meth}`scvi.model.base.RNASeqMixin._get_importance_weights` {pr}`2064`.
- Refactor heuristic for default `max_epochs` as a separate function
    {meth}`scvi.model._utils.get_max_epochs_heuristic` {pr}`2083`.

#### Removed

- Remove ability to set up ST data in {class}`~scvi.external.SpatialStereoscope.from_rna_model`,
    which was deprecated. ST data should be set up using
    {class}`~scvi.external.SpatialStereoscope.setup_anndata` {pr}`1949`.
- Remove custom reusable doc decorator which was used for de docs {pr}`1970`.
- Remove `drop_last` as an integer from {class}`~scvi.dataloaders.AnnDataLoader`, add typing and
    code cleanup {pr}`1975`.
- Remove seqfish and seqfish plus datasets {pr}`2017`.
- Remove support for Python 3.8 (NEP 29) {pr}`2021`.

## Version 0.20

### 0.20.3 (2023-03-21)

#### Fixed

- Fix totalVI differential expression when integer sequential protein names are automatically used
    {pr}`1951`.
- Fix peakVI scArches test case {pr}`1962`.

#### Changed

- Allow passing in `map_location` into {meth}`~scvi.hub.HubMetadata.from_dir` and
    {meth}`~scvi.hub.HubModelCardHelper.from_dir` and set default to `"cpu"` {pr}`1960`.
- Updated tutorials {pr}`1966`.

### 0.20.2 (2023-03-10)

#### Fixed

- Fix `return_dist` docstring of {meth}`scvi.model.base.VAEMixin.get_latent_representation`
    {pr}`1932`.
- Fix hyperlink to pymde docs {pr}`1944`

#### Changed

- Use ruff for fixing and linting {pr}`1921`, {pr}`1941`.
- Use sphinx autodoc instead of sphinx-autodoc-typehints {pr}`1941`.
- Remove .flake8 and .prospector files {pr}`1923`.
- Log individual loss terms in {meth}`scvi.module.MULTIVAE.loss` {pr}`1936`.
- Setting up ST data in {class}`~scvi.external.SpatialStereoscope.from_rna_model` is deprecated.
    ST data should be set up using {class}`~scvi.external.SpatialStereoscope.setup_anndata`
    {pr}`1803`.

### 0.20.1 (2023-02-21)

#### Fixed

- Fixed computation of ELBO during training plan logging when using global kl terms. {pr}`1895`
- Fixed usage of {class}`scvi.train.SaveBestState` callback, which affected
    {class}`scvi.model.PEAKVI` training. If using {class}`~scvi.model.PEAKVI`, please upgrade.
    {pr}`1913`
- Fixed original seed for jax-based models to work with jax 0.4.4. {pr}`1907`, {pr}`1909`

### New in 0.20.0 (2023-02-01)

#### Major changes

- Model hyperparameter tuning is available through {class}`~scvi.autotune.ModelTuner` (beta)
    {pr}`1785`,{pr}`1802`,{pr}`1831`.
- Pre-trained models can now be uploaded to and downloaded from [Hugging Face models] using the
    {mod}`~scvi.hub` module {pr}`1779`,{pr}`1812`,{pr}`1828`,{pr}`1841`, {pr}`1851`,{pr}`1862`.
- {class}`~anndata.AnnData` `.var` and `.varm` attributes can now be registered through new fields
    in {mod}`~scvi.data.fields` {pr}`1830`,{pr}`1839`.
- {class}`~scvi.external.SCBASSET`, a reimplementation of the [original scBasset model], is
    available for representation learning of scATAC-seq data (experimental) {pr}`1839`,{pr}`1844`,
    {pr}`1867`,{pr}`1874`,{pr}`1882`.
- {class}`~scvi.train.LowLevelPyroTrainingPlan` and {class}`~scvi.model.base.PyroModelGuideWarmup`
    added to allow the use of vanilla PyTorch optimization on Pyro models {pr}`1845`,{pr}`1847`.
- Add {meth}`scvi.data.cellxgene` function to download cellxgene datasets {pr}`1880`.

#### Minor changes

- Latent mode support changed so that user data is no longer edited in-place {pr}`1756`.
- Minimum supported PyTorch Lightning version is now 1.9 {pr}`1795`,{pr}`1833`,{pr}`1863`.
- Minimum supported Python version is now 3.8 {pr}`1819`.
- [Poetry] removed in favor of [Hatch] for builds and publishing {pr}`1823`.
- `setup_anndata` docstrings fixed, `setup_mudata` docstrings added {pr}`1834`,{pr}`1837`.
- {meth}`~scvi.data.add_dna_sequence` adds DNA sequences to {class}`~anndata.AnnData` objects using
    [genomepy] {pr}`1839`,{pr}`1842`.
- Update tutorial formatting with pre-commit {pr}`1850`
- Expose `accelerators` and `devices` arguments in {class}`~scvi.train.Trainer` {pr}`1864`.
- Development in GitHub Codespaces is now supported {pr}`1836`.

#### Breaking changes

- {class}`~scvi.module.base.LossRecorder` has been removed in favor of
    {class}`~scvi.module.base.LossOutput` {pr}`1869`.

#### Bug Fixes

- {class}`~scvi.train.JaxTrainingPlan` now correctly updates `global_step` through PyTorch
    Lightning by using a dummy optimizer. {pr}`1791`.
- CUDA compatibility issue fixed in {meth}`~scvi.distributions.ZeroInflatedNegativeBinomial.sample`
    {pr}`1813`.
- Device-backed {class}`~scvi.dataloaders.AnnTorchDataset` fixed to work with sparse data {pr}`1824`.
- Fix bug {meth}`~scvi.model.base._log_likelihood.compute_reconstruction_error` causing the first
    batch to be ignored, see more details in {issue}`1854` {pr}`1857`.

#### Contributors

- {ghuser}`adamgayoso`
- {ghuser}`eroell`
- {ghuser}`gokceneraslan`
- {ghuser}`macwiatrak`
- {ghuser}`martinkim0`
- {ghuser}`saroudant`
- {ghuser}`vitkl`
- {ghuser}`watiss`

## Version 0.19

### New in 0.19.0 (2022-10-31)

#### Major Changes

- {class}`~scvi.train.TrainingPlan` allows custom PyTorch optimizers [#1747].
- Improvements to {class}`~scvi.train.JaxTrainingPlan` [#1747] [#1749].
- {class}`~scvi.module.base.LossRecorder` is deprecated. Please substitute with
    {class}`~scvi.module.base.LossOutput` [#1749]
- All training plans require keyword args after the first positional argument [#1749]
- {class}`~scvi.module.base.JaxBaseModuleClass` absorbed features from the `JaxModuleWrapper`,
    rendering the `JaxModuleWrapper` obsolote, so it was removed. [#1751]
- Add {class}`scvi.external.Tangram` and {class}`scvi.external.tangram.TangramMapper` that
    implement Tangram for mapping scRNA-seq data to spatial data [#1743].

#### Minor changes

- Remove confusing warning about kl warmup, log kl weight instead [#1773]

#### Breaking changes

- {class}`~scvi.module.base.LossRecorder` no longer allows access to dictionaries of values if
    provided during initialization [#1749].
- `JaxModuleWrapper` removed. [#1751]

#### Bug Fixes

- Fix `n_proteins` usage in {class}`~scvi.model.MULTIVI` [#1737].
- Remove unused param in {class}`~scvi.model.MULTIVI` [#1741].
- Fix random seed handling for Jax models [#1751].

#### Contributors

- [@watiss]
- [@adamgayoso]
- [@martinkim0]
- [@marianogabitto]

## Version 0.18

### New in 0.18.0 (2022-10-12)

#### Major Changes

- Add latent mode support in {class}`~scvi.model.SCVI` [#1672]. This allows for loading a model
    using latent representations only (i.e. without the full counts). Not only does this speed up
    inference by using the cached latent distribution parameters (thus skipping the encoding step),
    but this also helps in scenarios where the full counts are not available but cached latent
    parameters are. We provide utility functions and methods to dynamically convert a model to
    latent mode.
- Added {class}`~scvi.external.SCAR` as an external model for ambient RNA removal [#1683].

#### Minor changes

- Faster inference in PyTorch with `torch.inference_mode` [#1695].
- Upgrade to Lightning 1.6 [#1719].
- Update CI workflow to separate static code checking from pytest [#1710].
- Add Python 3.10 to CI workflow [#1711].
- Add {meth}`~scvi.data.AnnDataManager.register_new_fields` [#1689].
- Use sphinxcontrib-bibtex for references [#1731].
- {meth}`~scvi.model.base.VAEMixin.get_latent_representation`: more explicit and better docstring
    [#1732].
- Replace custom attrdict with {class}`~ml_collections` implementation [#1696].

#### Breaking changes

- Add weight support to {class}`~scvi.model.MULTIVI` [#1697]. Old models can't be loaded anymore.

#### Bug Fixes

- Fix links for breast cancer and mouse datasets [#1709].
- fix quick start notebooks not showing [#1733].

#### Contributors

- [@watiss]
- [@adamgayoso]
- [@martinkim0]
- [@ricomnl]
- [@marianogabitto]

## Version 0.17

### New in 0.17.4 (2021-09-20)

#### Changes

- Support for PyTorch Lightning 1.7 [#1622].
- Allow `flax` to use any mutable states used by a model generically with
    {class}`~scvi.module.base.TrainStateWithState` [#1665], [#1700].
- Update publication links in `README` [#1667].
- Docs now include floating window cross references with `hoverxref`, external links with
    `linkcode`, and `grid` [#1678].

#### Bug Fixes

- Fix `get_likelihood_parameters()` failure when `gene_likelihood != "zinb"` in
    {class}`~scvi.model.base.RNASeqMixin` [#1618].
- Fix exception logic when not using the observed library size in {class}`~scvi.module.VAE`
    initialization [#1660].
- Replace instances of `super().__init__()` with an argument in `super()`, causing `autoreload`
    extension to throw errors [#1671].
- Change cell2location tutorial causing docs build to fail [#1674].
- Replace instances of `max_epochs` as `int`s for new PyTorch Lightning [#1686].
- Catch case when `torch.backends.mps` is not implemented [#1692].
- Fix Poisson sampling in {meth}`~scvi.module.VAE.sample` [#1702].

#### Contributors

- [@adamgayoso]
- [@watiss]
- [@mkarikom]
- [@tommycelsius]
- [@ricomnl]

### New in 0.17.3 (2022-08-26)

#### Changes

- Pin sphinx_gallery to fix tutorial cards on docs [#1657]
- Use latest tutorials in release [#1657]

#### Contributors

- [@watiss]
- [@adamgayoso]

### New in 0.17.2 (2022-08-26)

#### Changes

- Move `training` argument in {class}`~scvi.module.JaxVAE` constructor to a keyword argument into
    the call method. This simplifies the {class}`~scvi.module.base.JaxModuleWrapper` logic and
    avoids the reinstantiation of {class}`~scvi.module.JaxVAE` during evaluation [#1580].
- Add a static method on the BaseModelClass to return the AnnDataManger's full registry [#1617].
- Clarify docstrings for continuous and categorical covariate keys [#1637].
- Remove poetry lock, use newer build system [#1645].

#### Bug Fixes

- Fix CellAssign to accept extra categorical covariates [#1629].
- Fix an issue where `max_epochs` is never determined heuristically for totalvi, instead it would
    always default to 400 [#1639].

#### Breaking Changes

- Fix an issue where `max_epochs` is never determined heuristically for totalvi, instead it would
    always default to 400 [#1639].

#### Contributors

- [@watiss]
- [@RK900]
- [@adamgayoso]
- [@jjhong922]

### New in 0.17.1 (2022-07-14)

Make sure notebooks are up to date for real this time :).

#### Contributors

- [@jjhong922]
- [@adamgayoso]

### New in 0.17.0 (2022-07-14)

#### Major Changes

- Experimental MuData support for {class}`~scvi.model.TOTALVI` via the method
    {meth}`~scvi.model.TOTALVI.setup_mudata`. For several of the existing `AnnDataField` classes,
    there is now a MuData counterpart with an additional `mod_key` argument used to indicate the
    modality where the data lives (e.g. {class}`~scvi.data.fields.LayerField` to
    {class}`~scvi.data.fields.MuDataLayerField`). These modified classes are simply wrapped
    versions of the original `AnnDataField` code via the new
    {class}`scvi.data.fields.MuDataWrapper` method [#1474].

- Modification of the {meth}`~scvi.module.VAE.generative` method's outputs to return prior and
    likelihood properties as {class}`~torch.distributions.distribution.Distribution` objects.
    Concerned modules are {class}`~scvi.module.AmortizedLDAPyroModule`, {class}`AutoZIVAE`,
    {class}`~scvi.module.MULTIVAE`, {class}`~scvi.module.PEAKVAE`, {class}`~scvi.module.TOTALVAE`,
    {class}`~scvi.module.SCANVAE`, {class}`~scvi.module.VAE`, and {class}`~scvi.module.VAEC`. This
    allows facilitating the manipulation of these distributions for model training and inference
    [#1356].

- Major changes to Jax support for scvi-tools models to generalize beyond
    {class}`~scvi.model.JaxSCVI`. Support for Jax remains experimental and is subject to breaking
    changes:

    - Consistent module interface for Flax modules (Jax-backed) via
        {class}`~scvi.module.base.JaxModuleWrapper`, such that they are compatible with the
        existing {class}`~scvi.model.base.BaseModelClass` [#1506].
    - {class}`~scvi.train.JaxTrainingPlan` now leverages Pytorch Lightning to factor out
        Jax-specific training loop implementation [#1506].
    - Enable basic device management in Jax-backed modules [#1585].

#### Minor changes

- Add {meth}`~scvi.module.base.PyroBaseModuleClass.on_load` callback which is called on
    {meth}`~scvi.model.base.BaseModuleClass.load` prior to loading the module state dict [#1542].
- Refactor metrics code and use {class}`~torchmetrics.MetricCollection` to update metrics in bulk
    [#1529].
- Add `max_kl_weight` and `min_kl_weight` to {class}`~scvi.train.TrainingPlan` [#1595].
- Add a warning to {class}`~scvi.model.base.UnsupervisedTrainingMixin` that is raised if
    `max_kl_weight` is not reached during training [#1595].

#### Breaking changes

- Any methods relying on the output of `inference` and `generative` from existing scvi-tools models
    (e.g. {class}`~scvi.model.SCVI`, {class}`~scvi.model.SCANVI`) will need to be modified to
    accept `torch.Distribution` objects rather than tensors for each parameter (e.g. `px_m`,
    `px_v`) [#1356].
- The signature of {meth}`~scvi.train.TrainingPlan.compute_and_log_metrics` has changed to support
    the use of {class}`~torchmetrics.MetricCollection`. The typical modification required will look
    like changing `self.compute_and_log_metrics(scvi_loss, self.elbo_train)` to
    `self.compute_and_log_metrics(scvi_loss, self.train_metrics, "train")`. The same is necessary
    for validation metrics except with `self.val_metrics` and the mode `"validation"` [#1529].

#### Bug Fixes

- Fix issue with {meth}`~scvi.model.SCVI.get_normalized_expression` with multiple samples and
    additional continuous covariates. This bug originated from {meth}`~scvi.module.VAE.generative`
    failing to match the dimensions of the continuous covariates with the input when `n_samples>1`
    in {meth}`~scvi.module.VAE.inference` in multiple module classes [#1548].
- Add support for padding layers in {meth}`~scvi.model.SCVI.prepare_query_anndata` which is
    necessary to run {meth}`~scvi.model.SCVI.load_query_data` for a model setup with a layer
    instead of X [#1575].

#### Contributors

- [@jjhong922]
- [@adamgayoso]
- [@PierreBoyeau]
- [@RK900]
- [@FlorianBarkmann]

## Version 0.16

### New in 0.16.4 (2022-06-14)

Note: When applying any model using the {class}`~scvi.train.AdversarialTrainingPlan` (e.g.
{class}`~scvi.model.TOTALVI`, {class}`~scvi.model.MULTIVI`), you should make sure to use v0.16.4
instead of v0.16.3 or v0.16.2. This release fixes a critical bug in the training plan.

#### Changes

#### Breaking changes

#### Bug Fixes

- Fix critical issue in {class}`~scvi.train.AdversarialTrainingPlan` where `kl_weight` was
    overwritten to 0 at each step ([#1566]). Users should avoid using v0.16.2 and v0.16.3 which
    both include this bug.

#### Contributors

- [@jjhong922]
- [@adamgayoso]

### New in 0.16.3 (2022-06-04)

#### Changes

- Removes sphinx max version and removes jinja dependency ([#1555]).

#### Breaking changes

#### Bug Fixes

- Upper bounds protobuf due to pytorch lightning incompatibilities ([#1556]). Note that [#1556]
    has unique changes as PyTorch Lightning >=1.6.4 adds the upper bound in their requirements.

#### Contributors

- [@jjhong922]
- [@adamgayoso]

### New in 0.16.2 (2022-05-10)

#### Changes

#### Breaking changes

#### Bug Fixes

- Raise appropriate error when `backup_url` is not provided and file is missing on
    {meth}`~scvi.model.base.BaseModelClass.load` ([#1527]).
- Pipe `loss_kwargs` properly in {class}`~scvi.train.AdversarialTrainingPlan`, and fix incorrectly
    piped kwargs in {class}`~scvi.model.TOTALVI` and {class}`~scvi.model.MULTIVI` ([#1532]).

#### Contributors

- [@jjhong922]
- [@adamgayoso]

### New in 0.16.1 (2022-04-22)

#### Changes

- Update scArches Pancreas tutorial, DestVI tutorial ([#1520]).

#### Breaking changes

- {class}`~scvi.dataloaders.SemiSupervisedDataLoader` and
    {class}`~scvi.dataloaders.SemiSupervisedDataSplitter` no longer take `unlabeled_category` as an
    initial argument. Instead, the `unlabeled_category` is fetched from the labels state registry,
    assuming that the {class}`~scvi.data.AnnDataManager` object is registered with a
    {class}`~scvi.data.fields.LabelsWithUnlabeledObsField` ([#1515]).

#### Bug Fixes

- Bug fixed in {class}`~scvi.model.SCANVI` where `self._labeled_indices` was being improperly set
    ([#1515]).
- Fix issue where {class}`~scvi.model.SCANVI.load_query_data` would not properly add an obs column
    with the unlabeled category when the `labels_key` was not present in the query data.
- Disable extension of categories for labels in {class}`~scvi.model.SCANVI.load_query_data`
    ([#1519]).
- Fix an issue with {meth}`~scvi.model.SCANVI.prepare_query_data` to ensure it does nothing when
    genes are completely matched ([#1520]).

#### Contributors

- [@jjhong922]
- [@adamgayoso]

### New in 0.16.0 (2022-04-12)

This release features a refactor of {class}`~scvi.model.DestVI` ([#1457]):

1. Bug fix in cell type amortization, which leads to on par performance of cell type amortization
    `V_encoder` with free parameter for cell type proportions `V`.
1. Bug fix in library size in {class}`~scvi.model.CondSCVI`, that lead to downstream dependency
    between sum over cell type proportions `v_ind` and library size `library` in
    {class}`~scvi.model.DestVI`.
1. `neg_log_likelihood_prior` is not computed anymore on random subset of single cells but cell
    type specific subclustering using cluster variance `var_vprior`, cluster mean `mean_vprior` and
    cluster mixture proportion `mp_vprior` for computation. This leads to more stable results and
    faster computation time. Setting `vamp_prior_p` in {func}`~scvi.model.DestVI.from_rna_model` to
    the expected resolution is critical in this algorithm.
1. The new default is to also use dropout `dropout` during the decoder of
    {class}`~scvi.model.CondSCVI` and subsequently `dropout_decoder` in
    {class}`~scvi.model.DestVI`, we found this to be beneficial after bug fixes listed above.
1. We changed the weighting of the loss on the variances of beta and the prior of eta.

:::{note}
Due to bug fixes listed above this version of {class}`~scvi.model.DestVI` is not backwards
compatible. Despite instability in training in the outdated version, we were able to reproduce
results generated with this code. We therefore do not strictly encourage to rerun old experiments.
:::

We published a new tutorial. This new tutorial incorporates a new utility package
[destvi_utils](https://github.com/YosefLab/destvi_utils) that generates exploratory plots of the
results of {class}`~scvi.model.DestVI`. We refer to the manual of this package for further
documentation.

#### Changes

- Docs changes (installation [#1498], {class}`~scvi.model.DestVI` user guide [#1501] and [#1508],
    dark mode code cells [#1499]).
- Add `backup_url` to the {meth}`~scvi.model.base.BaseModelClass.load` method of each model class,
    enabling automatic downloading of model save file ([#1505]).

#### Breaking changes

- Support for loading legacy loading is removed from {meth}`~scvi.model.base.BaseModelClass.load`.
    Utility to convert old files to the new file as been added
    {meth}`~scvi.model.base.BaseModelClass.convert_legacy_save` ([#1505]).
- Breaking changes to {class}`~scvi.model.DestVI` as specified above ([#1457]).

#### Bug Fixes

- {meth}`~scvi.model.base.RNASeqMixin.get_likelihood_parameters` fix for `n_samples > 1` and
    `dispersion="gene_cell"` [#1504].
- Fix backwards compatibility for legacy TOTALVI models [#1502].

#### Contributors

- [@cane11]
- [@jjhong922]
- [@adamgayoso]
- [@romain-lopez]

## Version 0.15

### New in 0.15.5 (2022-04-06)

#### Changes

- Add common types file [#1467].
- New default is to not pin memory during training when using a GPU. This is much better for shared
    GPU environments without any performance regression [#1473].

#### Bug fixes

- Fix LDA user guide bugs [#1479].
- Fix unnecessary warnings, double logging [#1475].

#### Contributors

- [@jjhong922]
- [@adamgayoso]

### New in 0.15.4 (2022-03-28)

#### Changes

- Add peakVI publication reference [#1463].
- Update notebooks with new install functionality for Colab [#1466].
- Simplify changing the training plan for pyro [#1470].
- Optionally scale ELBO by a scalar in {class}`~scvi.train.PyroTrainingPlan` [#1469].

#### Bug fixes

#### Contributors

- [@jjhong922]
- [@adamgayoso]
- [@vitkl]

### New in 0.15.3 (2022-03-24)

#### Changes

#### Bug fixes

- Raise `NotImplementedError` when `categorical_covariate_keys` are used with
    {meth}`scvi.model.SCANVI.load_query_data`. ([#1458]).
- Fix behavior when `continuous_covariate_keys` are used with {meth}`scvi.model.SCANVI.classify`.
    ([#1458]).
- Unlabeled category values are automatically populated when
    {meth}`scvi.model.SCANVI.load_query_data` run on `adata_target` missing labels column.
    ([#1458]).
- Fix dataframe rendering in dark mode docs ([#1448])
- Fix variance constraint in {class}`~scvi.model.AmortizedLDA` that set an artifical bound on
    latent topic variance ([#1445]).
- Fix {meth}`scvi.model.base.ArchesMixin.prepare_query_data` to work cross device (e.g., model
    trained on cuda but method used on cpu; see [#1451]).

#### Contributors

- [@jjhong922]
- [@adamgayoso]

### New in 0.15.2 (2022-03-15)

#### Changes

- Remove setuptools pinned requirement due to new PyTorch 1.11 fix ([#1436]).
- Switch to myst-parsed markdown for docs ([#1435]).
- Add `prepare_query_data(adata, reference_model)` to {class}`~scvi.model.base.ArchesMixin` to
    enable query data cleaning prior to reference mapping ([#1441]).
- Add Human Lung Cell Atlas tutorial ([#1442]).

#### Bug fixes

- Errors when arbitrary kwargs are passed into `setup_anndata()` ([#1439]).
- Fix {class}`scvi.external.SOLO` to use `train_size=0.9` by default, which enables early stopping
    to work properly ([#1438]).
- Fix scArches version warning ([#1431]).
- Fix backwards compat for {class}`~scvi.model.SCANVI` loading ([#1441]).

#### Contributors

- [@jjhong922]
- [@adamgayoso]
- [@grst]

### New in 0.15.1 (2022-03-11)

#### Changes

- Remove `labels_key` from {class}`~scvi.model.MULTIVI` as it is not used in the model ([#1393]).
- Use scvi-tools mean/inv_disp parameterization of negative binomial for
    {class}`~scvi.model.JaxSCVI` likelihood ([#1386]).
- Use `setup` for Flax-based modules ([#1403]).
- Reimplement {class}`~scvi.module.JaxVAE` using inference/generative paradigm with
    {class}`~scvi.module.base.JaxBaseModuleClass` ([#1406]).
- Use multiple particles optionally in {class}`~scvi.model.JaxSCVI` ([#1385]).
- {class}`~scvi.external.SOLO` no longer warns about count data ([#1411]).
- Class docs are now one page on docs site ([#1415]).
- Copied AnnData objects are assigned a new uuid and transfer is attempted ([#1416]).

#### Bug fixes

- Fix an issue with using gene lists and proteins lists as well as `transform_batch` for
    {class}`~scvi.model.TOTALVI` ([#1413]).
- Error gracefully when NaNs present in {class}`~scvi.data.fields.CategoricalJointObsmField`
    ([#1417]).

#### Contributors

- [@jjhong922]
- [@adamgayoso]

### New in 0.15.0 (2022-02-28)

In this release, we have completely refactored the logic behind our data handling strategy (i.e.
`setup_anndata`) to allow for:

1. Readable data handling for existing models.
1. Modular code for easy addition of custom data fields to incorporate into models.
1. Avoidance of unexpected edge cases when more than one model is instantiated in one session.

**Important Note:** This change will not break pipelines for model users (with the exception of a
small change to {class}`~scvi.model.SCANVI`). However, there are several breaking changes for model
developers. The data handling tutorial goes over these changes in detail.

This refactor is centered around the new {class}`~scvi.data.AnnDataManager` class which
orchestrates any data processing necessary for scvi-tools and stores necessary information, rather
than adding additional fields to the AnnData input.

:::{figure} docs/\_static/img/anndata_manager_schematic.svg
:align: center
:alt: Schematic of data handling strategy with AnnDataManager
:class: img-fluid

Schematic of data handling strategy with {class}`~scvi.data.AnnDataManager`
:::

We also have an exciting new experimental Jax-based scVI implementation via
{class}`~scvi.model.JaxSCVI`. While this implementation has limited functionality, we have found it
to be substantially faster than the PyTorch-based implementation. For example, on a 10-core Intel
CPU, Jax on only a CPU can be as fast as PyTorch with a GPU (RTX3090). We will be planning further
Jax integrations in the next releases.

#### Changes

- Major refactor to data handling strategy with the introduction of
    {class}`~scvi.data.AnnDataManager` ([#1237]).
- Prevent clobbering between models using the same AnnData object with model instance specific
    {class}`~scvi.data.AnnDataManager` mappings ([#1342]).
- Add `size_factor_key` to {class}`~scvi.model.SCVI`, {class}`~scvi.model.MULTIVI`,
    {class}`~scvi.model.SCANVI`, and {class}`~scvi.model.TOTALVI` ([#1334]).
- Add references to the scvi-tools journal publication to the README ([#1338], [#1339]).
- Addition of {func}`scvi.model.utils.mde` ([#1372]) for accelerated visualization of scvi-tools
    embeddings.
- Documentation and user guide fixes ([#1364], [#1361])
- Fix for {class}`~scvi.external.SOLO` when {class}`~scvi.model.SCVI` was setup with a `labels_key`
    ([#1354])
- Updates to tutorials ([#1369], [#1371])
- Furo docs theme ([#1290])
- Add {class}`scvi.model.JaxSCVI` and {class}`scvi.module.JaxVAE`, drop Numba dependency for
    checking if data is count data ([#1367]).

#### Breaking changes

- The keyword argument `run_setup_anndata` has been removed from built-in datasets since there is
    no longer a model-agnostic `setup_anndata` method ([#1237]).

- The function `scvi.model._metrics.clustering_scores` has been removed due to incompatbility with
    new data handling ([#1237]).

- {class}`~scvi.model.SCANVI` now takes `unlabeled_category` as an argument to
    {meth}`~scvi.model.SCANVI.setup_anndata` rather than on initialization ([#1237]).

- `setup_anndata` is now a class method on model classes and requires specific function calls to
    ensure proper {class}`~scvi.data.AnnDataManager` setup and model save/load. Any model
    inheriting from {class}`~scvi.model.base.BaseModelClass` will need to re-implement this method
    ([#1237]).

    - To adapt existing custom models to v0.15.0, one can references the guidelines below. For
        some examples of how this was done for the existing models in the codebase, please
        reference the following PRs: ([#1301], [#1302]).
    - `scvi._CONSTANTS` has been changed to `scvi.REGISTRY_KEYS`.
    - `setup_anndata()` functions are now class functions and follow a specific structure. Please
        refer to {meth}`~scvi.model.SCVI.setup_anndata` for an example.
    - `scvi.data.get_from_registry()` has been removed. This method can be replaced by
        {meth}`scvi.data.AnnDataManager.get_from_registry`.
    - The setup dict stored directly on the AnnData object, `adata["_scvi"]`, has been deprecated.
        Instead, this information now lives in {attr}`scvi.data.AnnDataManager.registry`.
    - The data registry can be accessed at {attr}`scvi.data.AnnDataManager.data_registry`.
    - Summary stats can be accessed at {attr}`scvi.data.AnnDataManager.summary_stats`.
    - Any field-specific information (e.g. `adata.obs["categorical_mappings"]`) now lives in
        field-specific state registries. These can be retrieved via the function
        {meth}`~scvi.data.AnnDataManager.get_state_registry`.
    - `register_tensor_from_anndata()` has been removed. To register tensors with no relevant
        `AnnDataField` subclass, create a new a new subclass of
        {class}`~scvi.data.fields.BaseAnnDataField` and add it to appropriate model's
        `setup_anndata()` function.

#### Contributors

- [@jjhong922]
- [@adamgayoso]
- [@watiss]

## Version 0.14

### New in 0.14.6 (2021-02-05)

Bug fixes, minor improvements of docs, code formatting.

#### Changes

- Update black formatting to stable release ([#1324])
- Refresh readme, move tasks image to docs ([#1311]).
- Add 0.14.5 release note to index ([#1296]).
- Add test to ensure extra {class}`~scvi.model.SCANVI` training of a pre-trained
    {class}`~scvi.model.SCVI` model does not change original model weights ([#1284]).
- Fix issue in {class}`~scvi.model.TOTALVI` protein background prior initialization to not include
    protein measurements that are known to be missing ([#1282]).
- Upper bound setuptools due to PyTorch import bug ([#1309]).

#### Contributors

- [@adamgayoso]
- [@watiss]
- [@jjhong922]

### New in 0.14.5 (2021-11-22)

Bug fixes, new tutorials.

#### Changes

- Fix `kl_weight` floor for Pytorch-based models ([#1269]).
- Add support for more Pyro guides ([#1267]).
- Update scArches, harmonization tutorials, add basic R tutorial, tabula muris label transfer
    tutorial ([#1274]).

#### Contributors

- [@adamgayoso]
- [@jjhong922]
- [@watiss]
- [@vitkl]

### New in 0.14.4 (2021-11-16)

Bug fixes, some tutorial improvements.

#### Changes

- `kl_weight` handling for Pyro-based models ([#1242]).
- Allow override of missing protein inference in {class}`~scvi.model.TOTALVI` ([#1251]). This
    allows to treat all 0s in a particular batch for one protein as biologically valid.
- Fix load documentation (e.g., {meth}`~scvi.model.SCVI.load`, {meth}`~scvi.model.TOTALVI.load`)
    ([#1253]).
- Fix model history on load with Pyro-based models ([#1255]).
- Model construction tutorial uses new static setup anndata ([#1257]).
- Add codebase overview figure to docs ([#1231]).

#### Contributors

- [@adamgayoso]
- [@jjhong922]
- [@watiss]

### New in 0.14.3 (2021-10-19)

Bug fix.

#### Changes

- Bug fix to {func}`~scvi.model.base.BaseModelClass` to retain tensors registered by
    `register_tensor_from_anndata` ([#1235]).
- Expose an instance of our `DocstringProcessor` to aid in documenting derived implementations of
    `setup_anndata` method ([#1235]).

#### Contributors

- [@adamgayoso]
- [@jjhong922]
- [@watiss]

### New in 0.14.2 (2021-10-18)

Bug fix and new tutorial.

#### Changes

- Bug fix in {class}`~scvi.external.RNAStereoscope` where loss was computed with mean for a
    minibatch instead of sum. This ensures reproducibility with the original implementation ([#1228]).
- New Cell2location contributed tutorial ([#1232]).

#### Contributors

- [@adamgayoso]
- [@jjhong922]
- [@vitkl]
- [@watiss]

### New in 0.14.1 (2021-10-11)

Minor hotfixes.

#### Changes

- Filter out mitochrondrial genes as a preprocessing step in the Amortized LDA tutorial ([#1213])
- Remove `verbose=True` argument from early stopping callback ([#1216])

#### Contributors

- [@adamgayoso]
- [@jjhong922]
- [@watiss]

### New in 0.14.0 (2021-10-07)

In this release, we have completely revamped the scvi-tools documentation website by creating a
new set of user guides that provide:

1. The math behind each method (in a succinct, online methods-like way)
1. The relationship between the math and the functions associated with each model
1. The relationship between math variables and code variables

Our previous User Guide guide has been renamed to Tutorials and contains all of our existing
tutorials (including tutorials for developers).

Another noteworthy addition in this release is the implementation of the (amortized) Latent
Dirichlet Allocation (aka LDA) model applied to single-cell gene expression data. We have also
prepared a tutorial that demonstrates how to use this model, using a PBMC 10K dataset from 10x
Genomics as an example application.

Lastly, in this release we have made a change to reduce user and developer confusion by making the
previously global `setup_anndata` method a static class-specific method instead. This provides more
clarity on which parameters are applicable for this call, for each model class. Below is a
before/after for the DESTVI and TOTALVI model classes:

:::{figure} docs/\_static/img/setup_anndata_before_after.svg
:align: center
:alt: setup_anndata before and after
:class: img-fluid

`setup_anndata` before and after
:::

#### Changes

- Added fixes to support PyTorch Lightning 1.4 ([#1103])
- Simplified data handling in R tutorials with sceasy and addressed bugs in package installation
    ([#1122]).
- Moved library size distribution computation to model init ([#1123])
- Updated Contribution docs to describe how we backport patches ([#1129])
- Implemented Latent Dirichlet Allocation as a PyroModule ([#1132])
- Made `setup_anndata` a static method on model classes rather than one global function ([#1150])
- Used Pytorch Lightning's `seed_everything` method to set seed ([#1151])
- Fixed a bug in {class}`~scvi.model.base.PyroSampleMixin` for posterior sampling ([#1158])
- Added CITE-Seq datasets ([#1182])
- Added user guides to our documentation ([#1127], [#1157], [#1180], [#1193], [#1183], [#1204])
- Early stopping now prints the reason for stopping when applicable ([#1208])

#### Breaking changes

- `setup_anndata` is now an abstract method on model classes. Any model inheriting from
    {class}`~scvi.model.base.BaseModelClass` will need to implement this method ([#1150])

#### Contributors

- [@adamgayoso]
- [@PierreBoyeau]
- [@talashuach]
- [@jjhong922]
- [@watiss]
- [@mjayasur]
- [@vitkl]
- [@galenxing]

## Version 0.13

### New in 0.13.0 (2021-08-23)

#### Changes

- Added {class}`~scvi.model.MULTIVI` ([#1115], [#1118]).
- Documentation CSS tweaks ([#1116]).

#### Breaking changes

None!

#### Contributors

- [@adamgayoso]
- [@talashuach]
- [@jjhong922]

## Version 0.12

### New in 0.12.2 (2021-08-11)

#### Changes

- Updated `OrderedDict` typing import to support all Python 3.7 versions ([#1114]).

#### Breaking changes

None!

#### Contributors

- [@adamgayoso]
- [@galenxing]
- [@jjhong922]

### New in 0.12.1 (2021-07-29)

#### Changes

- Update Pytorch Lightning version dependency to `>=1.3,<1.4` ([#1104]).

#### Breaking changes

None!

#### Contributors

- [@adamgayoso]
- [@galenxing]

### New in 0.12.0 (2021-07-15)

This release adds features for tighter integration with Pyro for model development, fixes for
{class}`~scvi.external.SOLO`, and other enhancements. Users of {class}`~scvi.external.SOLO` are
strongly encouraged to upgrade as previous bugs will affect performance.

#### Enchancements

- Add {class}`scvi.model.base.PyroSampleMixin` for easier posterior sampling with Pyro ([#1059]).
- Add {class}`scvi.model.base.PyroSviTrainMixin` for automated training of Pyro models ([#1059]).
- Ability to pass kwargs to {class}`~scvi.module.Classifier` when using
    {class}`~scvi.external.SOLO` ([#1078]).
- Ability to get doublet predictions for simulated doublets in {class}`~scvi.external.SOLO`
    ([#1076]).
- Add "comparison" column to differential expression results ([#1074]).
- Clarify {class}`~scvi.external.CellAssign` size factor usage. See class docstring.

#### Changes

- Update minimum Python version to `3.7.2` ([#1082]).
- Slight interface changes to {class}`~scvi.train.PyroTrainingPlan`. `"elbo_train"` and
    `"elbo_test"` are now the average over minibatches as ELBO should be on scale of full data and
    `optim_kwargs` can be set on initialization of training plan ([#1059], [#1101]).
- Use pandas read pickle function for pbmc dataset metadata loading ([#1099]).
- Adds `n_samples_overall` parameter to functions for denoised expression/accesibility/etc. This is
    used in during differential expression ([#1090]).
- Ignore configure optimizers warning when training Pyro-based models ([#1064]).

#### Bug fixes

- Fix scale of library size for simulated doublets and expression in {class}`~scvi.external.SOLO`
    when using observed library size to train original {class}`~scvi.model.SCVI` model ([#1078],
    [#1085]). Currently, library sizes in this case are not appropriately put on the log scale.
- Fix issue where anndata setup with a layer led to errors in {class}`~scvi.external.SOLO`
    ([#1098]).
- Fix `adata` parameter of {func}`scvi.external.SOLO.from_scvi_model`, which previously did nothing
    ([#1078]).
- Fix default `max_epochs` of {class}`~scvi.model.SCANVI` when initializing using pre-trained model
    of {class}`~scvi.model.SCVI` ([#1079]).
- Fix bug in `predict()` function of {class}`~scvi.model.SCANVI`, which only occurred for soft
    predictions ([#1100]).

#### Breaking changes

None!

#### Contributors

- [@vitkl]
- [@adamgayoso]
- [@galenxing]
- [@PierreBoyeau]
- [@Munfred]
- [@njbernstein]
- [@mjayasur]

## Version 0.11

### New in 0.11.0 (2021-05-23)

From the user perspective, this release features the new differential expression functionality (to
be described in a manuscript). For now, it is accessible from
{func}`~scvi.model.SCVI.differential_expression`. From the developer perspective, we made changes
with respect to {class}`scvi.dataloaders.DataSplitter` and surrounding the Pyro backend. Finally,
we also made changes to adapt our code to PyTorch Lightning version 1.3.

#### Changes

- Pass `n_labels` to {class}`~scvi.module.VAE` from {class}`~scvi.model.SCVI` ([#1055]).
- Require PyTorch lightning > 1.3, add relevant fixes ([#1054]).
- Add DestVI reference ([#1060]).
- Add PeakVI links to README ([#1046]).
- Automatic delta and eps computation in differential expression ([#1043]).
- Allow doublet ratio parameter to be changed for used in SOLO ([#1066]).

#### Bug fixes

- Fix an issue where `transform_batch` options in {class}`~scvi.model.TOTALVI` was accidentally
    altering the batch encoding in the encoder, which leads to poor results ([#1072]). This bug was
    introduced in version 0.9.0.

#### Breaking changes

These breaking changes do not affect the user API; though will impact model developers.

- Use PyTorch Lightning data modules for {class}`scvi.dataloaders.DataSplitter` ([#1061]). This
    induces a breaking change in the way the data splitter is used. It is no longer callable and
    now has a `setup` method. See {class}`~scvi.train.TrainRunner` and its source code, which is
    straightforward.
- No longer require training plans to be initialized with `n_obs_training` argument ([#1061]).
    `n_obs_training` is now a property that can be set before actual training to rescale the loss.
- Log Pyro loss as `train_elbo` and sum over steps ([#1071])

#### Contributors

- [@adamgayoso]
- [@romain-lopez]
- [@PierreBoyeau]
- [@talashuach]
- [@cataclysmus]
- [@njbernstein]

## Version 0.10

### New in 0.10.1 (2021-05-04)

#### Changes

- Includes new optional variance parameterization for the `Encoder` module ([#1037]).
- Provides new way to select subpopulations for DE using Pandas queries ([#1041]).
- Update reference to peakVI ([#1046]).
- Pin Pytorch Lightning version to \<1.3

#### Contributors

- [@adamgayoso]
- [@PierreBoyeau]
- [@talashuach]

### New in 0.10.0 (2021-04-20)

#### Changes

- PeakVI minor enhancements to differential accessibility and fix scArches support ([#1019])
- Add DestVI to the codebase ([#1011])
- Versioned tutorial links ([#1005])
- Remove old VAEC ([#1006])
- Use `.numpy()` to convert torch tensors to numpy ndarrays ([#1016])
- Support backed AnnData ([#1017]), just load anndata with `scvi.data.read_h5ad(path, backed='r+')`
- Solo interface enhancements ([#1009])
- Updated README ([#1028])
- Use Python warnings instead of logger warnings ([#1021])
- Change totalVI protein background default to `False` is fewer than 10 proteins used ([#1034])

#### Bug fixes

- Fix `SaveBestState` warning ([#1024])
- New default SCANVI max epochs if loaded with pretrained SCVI model ([#1025]), restores old
    `<v0.9` behavior.
- Fix marginal log likelihood computation, which was only being computed on final minibatch of a
    dataloader. This bug was introduced in the `0.9.X` versions ([#1033]).
- Fix bug where extra categoricals were not properly extended in `transfer_anndata_setup` ([#1030]).

#### Contributors

- [@adamgayoso]
- [@romain-lopez]
- [@talashuach]
- [@mjayasur]
- [@wukathy]
- [@PierreBoyeau]
- [@morris-frank]

## Version 0.9

### New in 0.9.1 (2021-03-20)

#### Changes

- Update Pyro module backend to better enfore usage of `model` and `guide`, automate passing of
    number of training examples to Pyro modules ([#990])
- Minimum Pyro version bumped ([#988])
- Improve docs clarity ([#989])
- Add glossary to developer user guide ([#999])
- Add num threads config option to `scvi.settings` ([#1001])
- Add CellAssign tutorial ([#1004])

#### Contributors

- [@adamgayoso]
- [@galenxing]
- [@mjayasur]
- [@wukathy]

### New in 0.9.0 (2021-03-03)

This release features our new software development kit for building new probabilistic models. Our
hope is that others will be able to develop new models by importing scvi-tools into their own
packages.

#### Important changes

From the user perspective, there are two package-wide API breaking changes and one
{class}`~scvi.model.SCANVI` specific breaking change enumerated below. From the method developer
perspective, the entire model backend has been revamped using PyTorch Lightning, and no old code
will be compatible with this and future versions. Also, we dropped support for Python 3.6.

##### Breaking change: The `train` method

- `n_epochs` is now `max_epochs` for consistency with PytorchLightning and to better relect the
    functionality of the parameter.
- `use_cuda` is now `use_gpu` for consistency with PytorchLightning.
- `frequency` is now `check_val_every_n_epoch` for consistency with PytorchLightning.
- `train_fun_kwargs` and `kwargs` throughout the `train()` methods in the codebase have been
    removed and various arguments have been reorganized into `plan_kwargs` and `trainer_kwargs`.
    Generally speaking, `plan_kwargs` deal with model optimization like kl warmup, while
    `trainer_kwargs` deal with the actual training loop like early stopping.

##### Breaking change: GPU handling

- `use_cuda` was removed from the init of each model and was not replaced by `use_gpu`. By default
    every model is intialized on CPU but can be moved to a device via `model.to_device()`. If a
    model is trained with `use_gpu=True` the model will remain on the GPU after training.
- When loading saved models, scvi-tools will always attempt to load the model on GPU unless
    otherwise specified.
- We now support specifying which GPU device to use if there are multiple available GPUs.

##### Breaking change: {class}`~scvi.model.SCANVI`

- {class}`~scvi.model.SCANVI` no longer pretrains an {class}`~scvi.model.SCVI` model by default.
    This functionality however is preserved via the new {func}`~scvi.model.SCANVI.from_scvi_model`
    method.
- `n_epochs_unsupervised` and `n_epochs_semisupervised` have been removed from `train`. It has been
    replaced with `max_epochs` for semisupervised training.
- `n_samples_per_label` is a new argument which will subsample the number of labelled training
    examples to train on per label each epoch.

#### New Model Implementations

- {class}`~scvi.model.PEAKVI` implementation ([#877], [#921])
- {class}`~scvi.external.SOLO` implementation ([#923], [#933])
- {class}`~scvi.external.CellAssign` implementation ([#940])
- {class}`~scvi.external.RNAStereoscope` and {class}`~scvi.external.SpatialStereoscope`
    implementation ([#889], [#959])
- Pyro integration via {class}`~scvi.module.base.PyroBaseModuleClass` ([#895] [#903], [#927],
    [#931])

#### Enhancements

- {class}`~scvi.model.SCANVI` bug fixes ([#879])
- {class}`~scvi.external.GIMVI` moved to external api ([#885])
- {class}`~scvi.model.TOTALVI`, {class}`~scvi.model.SCVI`, and {class}`~scvi.model.SCANVI` now
    support multiple covariates ([#886])
- Added callback for saving the best state of a model ([#887])
- Option to disable progress bar ([#905])
- load() documentation improvements ([#913])
- updated tutorials, guides, documentation ([#924], [#925], [#929], [#934], [#947], [#971])
- track is now public ([#938])
- {class}`~scvi.model.SCANVI` now logs classficiation loss ([#966])
- get_likelihood_parameter() bug ([#967])
- model.history are now pandas DataFrames ([#949])

#### Contributors

- [@adamgayoso]
- [@galenxing]
- [@romain-lopez]
- [@wukathy]
- [@giovp]
- [@njbernstein]
- [@saketkc]

## Version 0.8

### New in 0.8.1 (2020-12-23)

#### Enhancements

- `freeze_classifier` option in {func}`~scvi.model.SCANVI.load_query_data` for the case when
- `weight_decay` passed to {func}`~scvi.model.SCANVI.train` also passes to `ClassifierTrainer`

### New in 0.8.0 (2020-12-17)

#### Enhancements

##### Online updates of {class}`~scvi.model.SCVI`, {class}`~scvi.model.SCANVI`, and {class}`~scvi.model.TOTALVI` with the scArches method <!-- markdownlint-disable -->

It is now possible to iteratively update these models with new samples, without altering the model
for the "reference" population. Here we use the
[scArches method](https://github.com/theislab/scarches). For usage, please see the tutorial in the
user guide.

To enable scArches in our models, we added a few new options. The first is `encode_covariates`,
which is an `SCVI` option to encode the one-hotted batch covariate. We also allow users to exchange
batch norm in the encoder and decoder with layer norm, which can be though of as batch norm but per
cell. As the layer norm we use has no parameters, it's a bit faster than models with batch norm. We
don't find many differences between using batch norm or layer norm in our models, though we have
kept defaults the same in this case. To run scArches effectively, batch norm should be exhanged
with layer norm.

##### Empirical initialization of protein background parameters with totalVI

The learned prior parameters for the protein background were randomly initialized. Now, they can be
set with the `empirical_protein_background_prior` option in {class}`~scvi.model.TOTALVI`. This
option fits a two-component Gaussian mixture model per cell, separating those proteins that are
background for the cell and those that are foreground, and aggregates the learned mean and variance
of the smaller component across cells. This computation is done per batch, if the `batch_key` was
registered. We emphasize this is just for the initialization of a learned parameter in the model.

##### Use observed library size option

Many of our models like `SCVI`, `SCANVI`, and {class}`~scvi.model.TOTALVI` learn a latent library
size variable. The option `use_observed_lib_size` may now be passed on model initialization. We
have set this as `True` by default, as we see no regression in performance, and training is a bit
faster.

#### Important changes

- To facilitate these enhancements, saved {class}`~scvi.model.TOTALVI` models from previous
    versions will not load properly. This is due to an architecture change of the totalVI encoder,
    related to latent library size handling.
- The default latent distribtuion for {class}`~scvi.model.TOTALVI` is now `"normal"`.
- Autotune was removed from this release. We could not maintain the code given the new API changes
    and we will soon have alternative ways to tune hyperparameters.
- Protein names during `setup_anndata` are now stored in `adata.uns["_scvi"]["protein_names"]`,
    instead of `adata.uns["scvi_protein_names"]`.

#### Bug fixes

- Fixed an issue where the unlabeled category affected the SCANVI architecture prior distribution.
    Unfortunately, by fixing this bug, loading previously trained (\<v0.8.0)
    {class}`~scvi.model.SCANVI` models will fail.

## Version 0.7

### New in 0.7.1 (2020-10-20)

This small update provides access to our new Discourse forum from the documentation.

### New in 0.7.0 (2020-10-14)

scvi is now scvi-tools. Version 0.7 introduces many breaking changes. The best way to learn how to
use scvi-tools is with our documentation and tutorials.

- New high-level API and data loading, please see tutorials and examples for usage.
- `GeneExpressionDataset` and associated classes have been removed.
- Built-in datasets now return `AnnData` objects.
- `scvi-tools` now relies entirely on the [AnnData] format.
- `scvi.models` has been moved to `scvi.core.module`.
- `Posterior` classes have been reduced to wrappers on `DataLoaders`
- `scvi.inference` has been split to `scvi.core.data_loaders` for `AnnDataLoader` classes and
    `scvi.core.trainers` for trainer classes.
- Usage of classes like `Trainer` and `AnnDataLoader` now require the `AnnData` data object as
    input.

## Pre-Version 0.7

### scvi History

The scvi-tools package used to be scvi. This page commemorates all the hard work on the scvi
package by our numerous contributors.

#### Contributors

- [@romain]
- [@adam]
- [@eddie]
- [@jeff]
- [@pierre]
- [@max]
- [@yining]
- [@gabriel]
- [@achille]
- [@chenling]
- [@jules]
- [@david-kelley]
- [@william-yang]
- [@oscar]
- [@casey-greene]
- [@jamie-morton]
- [@valentine-svensson]
- [@stephen-flemming]
- [@michael-raevsky]
- [@james-webber]
- [@galen]
- [@francesco-brundu]
- [@primoz-godec]
- [@eduardo-beltrame]
- [@john-reid]
- [@han-yuan]
- [@gokcen-eraslan]

#### 0.6.7 (2020-8-05)

- downgrade anndata>=0.7 and scanpy>=1.4.6 [@galen]
- make loompy optional, raise sckmisc import error [@adam]
- fix PBMCDataset download bug [@galen]
- fix AnnDatasetFromAnnData \_X in adata.obs bug [@galen]

#### 0.6.6 (2020-7-08)

- add tqdm to within cluster DE genes [@adam]
- restore tqdm to use simple bar instead of ipywidget [@adam]
- move to numpydoc for doctstrings [@adam]
- update issues templates [@adam]
- Poisson variable gene selection [@valentine-svensson]
- BrainSmallDataset set defualt save_path_10X [@gokcen-eraslan]
- train_size must be float between 0.0 and 1.0 [@galen]
- bump dependency versions [@galen]
- remove reproducibility notebook [@galen]
- fix scanVI dataloading [@pierre]

#### 0.6.5 (2020-5-10)

- updates to totalVI posterior functions and notebooks [@adam]
- update seurat v3 HVG selection now using skmisc loess [@adam]

#### 0.6.4 (2020-4-14)

- add back Python 3.6 support [@adam]
- get_sample_scale() allows gene selection [@valentine-svensson]
- bug fix to the dataset to anndata method with how cell measurements are stored [@adam]
- fix requirements [@adam]

#### 0.6.3 (2020-4-01)

- bug in version for Louvian in setup.py [@adam]

#### 0.6.2 (2020-4-01)

- update highly variable gene selection to handle sparse matrices [@adam]
- update DE docstrings [@pierre]
- improve posterior save load to also handle subclasses [@pierre]
- Create NB and ZINB distributions with torch and refactor code accordingly [@pierre]
- typos in autozivae [@achille]
- bug in csc sparse matrices in anndata data loader [@adam]

#### 0.6.1 (2020-3-13)

- handles gene and cell attributes with the same name [@han-yuan]
- fixes anndata overwriting when loading [@adam], [@pierre]
- formatting in basic tutorial [@adam]

#### 0.6.0 (2020-2-28)

- updates on TotalVI and LDVAE [@adam]
- fix documentation, compatibility and diverse bugs [@adam], [@pierre] [@romain]
- fix for external module on scanpy [@galen]

#### 0.5.0 (2019-10-17)

- do not automatically upper case genes [@adam]
- AutoZI [@oscar]
- Made the intro tutorial more user friendly [@adam]
- Tests for LDVAE notebook [@adam]
- black codebase [@achille] [@gabriel] [@adam]
- fix compatibility issues with sklearn and numba [@romain]
- fix Anndata [@francesco-brundu]
- docstring, totalVI, totalVI notebook and CITE-seq data [@adam]
- fix type [@eduardo-beltrame]
- fixing installation guide [@jeff]
- improved error message for dispersion [@stephen-flemming]

#### 0.4.1 (2019-08-03)

- docstring [@achille]
- differential expression [@oscar] [@pierre]

#### 0.4.0 (2019-07-25)

- gimVI [@achille]
- synthetic correlated datasets, fixed bug in marginal log likelihood [@oscar]
- autotune, dataset enhancements [@gabriel]
- documentation [@jeff]
- more consistent posterior API, docstring, validation set [@adam]
- fix anndataset [@michael-raevsky]
- linearly decoded VAE [@valentine-svensson]
- support for scanpy, fixed bugs, dataset enhancements [@achille]
- fix filtering bug, synthetic correlated datasets, docstring, differential expression [@pierre]
- better docstring [@jamie-morton]
- classifier based on library size for doublet detection [@david-kelley]

#### 0.3.0 (2019-05-03)

- corrected notebook [@jules]
- added UMAP and updated harmonization code [@chenling] [@romain]
- support for batch indices in csvdataset [@primoz-godec]
- speeding up likelihood computations [@william-yang]
- better anndata interop [@casey-greene]
- early stopping based on classifier accuracy [@david-kelley]

#### 0.2.4 (2018-12-20)

- updated to torch v1 [@jules]
- added stress tests for harmonization [@chenling]
- fixed autograd breaking [@romain]
- make removal of empty cells more efficient [@john-reid]
- switch to os.path.join [@casey-greene]

#### 0.2.2 (2018-11-08)

- added baselines and datasets for sMFISH imputation [@jules]
- added harmonization content [@chenling]
- fixing bugs on DE [@romain]

#### 0.2.0 (2018-09-04)

- annotation notebook [@eddie]
- Memory footprint management [@jeff]
- updated early stopping [@max]
- docstring [@james-webber]

#### 0.1.6 (2018-08-08)

- MMD and adversarial inference wrapper [@eddie]
- Documentation [@jeff]
- smFISH data imputation [@max]

#### 0.1.5 (2018-07-24)

- Dataset additions [@eddie]
- Documentation [@yining]
- updated early stopping [@max]

#### 0.1.3 (2018-06-22)

- Notebook enhancement [@yining]
- Semi-supervision [@eddie]

#### 0.1.2 (2018-06-13)

- First release on PyPi
- Skeleton code & dependencies [@jeff]
- Unit tests [@max]
- PyTorch implementation of scVI [@eddie] [@max]
- Dataset preprocessing [@eddie] [@max] [@yining]

#### 0.1.0 (2017-09-05)

- First scVI TensorFlow version [@romain]

[#1001]: https://github.com/YosefLab/scvi-tools/pull/1001
[#1004]: https://github.com/YosefLab/scvi-tools/pull/1004
[#1005]: https://github.com/YosefLab/scvi-tools/pull/1005
[#1006]: https://github.com/YosefLab/scvi-tools/pull/1006
[#1009]: https://github.com/YosefLab/scvi-tools/pull/1009
[#1011]: https://github.com/YosefLab/scvi-tools/pull/1011
[#1016]: https://github.com/YosefLab/scvi-tools/pull/1016
[#1017]: https://github.com/YosefLab/scvi-tools/pull/1017
[#1019]: https://github.com/YosefLab/scvi-tools/pull/1019
[#1021]: https://github.com/YosefLab/scvi-tools/pull/1021
[#1024]: https://github.com/YosefLab/scvi-tools/pull/1025
[#1025]: https://github.com/YosefLab/scvi-tools/pull/1025
[#1028]: https://github.com/YosefLab/scvi-tools/pull/1028
[#1030]: https://github.com/YosefLab/scvi-tools/pull/1033
[#1033]: https://github.com/YosefLab/scvi-tools/pull/1033
[#1034]: https://github.com/YosefLab/scvi-tools/pull/1034
[#1037]: https://github.com/YosefLab/scvi-tools/pull/1037
[#1041]: https://github.com/YosefLab/scvi-tools/pull/1041
[#1043]: https://github.com/YosefLab/scvi-tools/pull/1043
[#1046]: https://github.com/YosefLab/scvi-tools/pull/1046
[#1054]: https://github.com/YosefLab/scvi-tools/pull/1054
[#1055]: https://github.com/YosefLab/scvi-tools/pull/1055
[#1059]: https://github.com/YosefLab/scvi-tools/pull/1059
[#1060]: https://github.com/YosefLab/scvi-tools/pull/1060
[#1061]: https://github.com/YosefLab/scvi-tools/pull/1061
[#1064]: https://github.com/YosefLab/scvi-tools/pull/1064
[#1066]: https://github.com/YosefLab/scvi-tools/pull/1066
[#1071]: https://github.com/YosefLab/scvi-tools/pull/1071
[#1072]: https://github.com/YosefLab/scvi-tools/pull/1072
[#1074]: https://github.com/YosefLab/scvi-tools/pull/1074
[#1076]: https://github.com/YosefLab/scvi-tools/pull/1076
[#1078]: https://github.com/YosefLab/scvi-tools/pull/1078
[#1079]: https://github.com/YosefLab/scvi-tools/pull/1079
[#1082]: https://github.com/YosefLab/scvi-tools/pull/1082
[#1085]: https://github.com/YosefLab/scvi-tools/pull/1085
[#1090]: https://github.com/YosefLab/scvi-tools/pull/1090
[#1098]: https://github.com/YosefLab/scvi-tools/pull/1098
[#1099]: https://github.com/YosefLab/scvi-tools/pull/1099
[#1100]: https://github.com/YosefLab/scvi-tools/pull/1100
[#1101]: https://github.com/YosefLab/scvi-tools/pull/1101
[#1103]: https://github.com/YosefLab/scvi-tools/pull/1103
[#1104]: https://github.com/YosefLab/scvi-tools/pull/1104
[#1114]: https://github.com/YosefLab/scvi-tools/pull/1114
[#1115]: https://github.com/YosefLab/scvi-tools/pull/1115
[#1116]: https://github.com/YosefLab/scvi-tools/pull/1116
[#1118]: https://github.com/YosefLab/scvi-tools/pull/1118
[#1122]: https://github.com/YosefLab/scvi-tools/pull/1122
[#1123]: https://github.com/YosefLab/scvi-tools/pull/1123
[#1127]: https://github.com/YosefLab/scvi-tools/pull/1127
[#1129]: https://github.com/YosefLab/scvi-tools/pull/1129
[#1132]: https://github.com/YosefLab/scvi-tools/pull/1132
[#1150]: https://github.com/YosefLab/scvi-tools/pull/1150
[#1151]: https://github.com/YosefLab/scvi-tools/pull/1151
[#1157]: https://github.com/YosefLab/scvi-tools/pull/1157
[#1158]: https://github.com/YosefLab/scvi-tools/pull/1158
[#1180]: https://github.com/YosefLab/scvi-tools/pull/1180
[#1182]: https://github.com/YosefLab/scvi-tools/pull/1182
[#1183]: https://github.com/YosefLab/scvi-tools/pull/1183
[#1193]: https://github.com/YosefLab/scvi-tools/pull/1193
[#1204]: https://github.com/YosefLab/scvi-tools/pull/1204
[#1208]: https://github.com/YosefLab/scvi-tools/pull/1208
[#1213]: https://github.com/YosefLab/scvi-tools/pull/1213
[#1216]: https://github.com/YosefLab/scvi-tools/pull/1216
[#1228]: https://github.com/YosefLab/scvi-tools/pull/1228
[#1231]: https://github.com/YosefLab/scvi-tools/pull/1231
[#1232]: https://github.com/YosefLab/scvi-tools/pull/1232
[#1235]: https://github.com/YosefLab/scvi-tools/pull/1235
[#1237]: https://github.com/YosefLab/scvi-tools/pull/1237
[#1242]: https://github.com/YosefLab/scvi-tools/pull/1242
[#1251]: https://github.com/YosefLab/scvi-tools/pull/1251
[#1253]: https://github.com/YosefLab/scvi-tools/pull/1253
[#1255]: https://github.com/YosefLab/scvi-tools/pull/1255
[#1257]: https://github.com/YosefLab/scvi-tools/pull/1257
[#1267]: https://github.com/YosefLab/scvi-tools/pull/1267
[#1269]: https://github.com/YosefLab/scvi-tools/pull/1269
[#1274]: https://github.com/YosefLab/scvi-tools/pull/1274
[#1282]: https://github.com/YosefLab/scvi-tools/pull/1282
[#1284]: https://github.com/YosefLab/scvi-tools/pull/1284
[#1290]: https://github.com/YosefLab/scvi-tools/pull/1290
[#1296]: https://github.com/YosefLab/scvi-tools/pull/1296
[#1301]: https://github.com/YosefLab/scvi-tools/pull/1301
[#1302]: https://github.com/YosefLab/scvi-tools/pull/1302
[#1309]: https://github.com/YosefLab/scvi-tools/pull/1309
[#1311]: https://github.com/YosefLab/scvi-tools/pull/1311
[#1324]: https://github.com/YosefLab/scvi-tools/pull/1324
[#1334]: https://github.com/YosefLab/scvi-tools/pull/1334
[#1338]: https://github.com/YosefLab/scvi-tools/pull/1338
[#1339]: https://github.com/YosefLab/scvi-tools/pull/1339
[#1342]: https://github.com/YosefLab/scvi-tools/pull/1342
[#1354]: https://github.com/YosefLab/scvi-tools/pull/1354
[#1356]: https://github.com/YosefLab/scvi-tools/pull/1356
[#1361]: https://github.com/YosefLab/scvi-tools/pull/1361
[#1364]: https://github.com/YosefLab/scvi-tools/pull/1364
[#1367]: https://github.com/YosefLab/scvi-tools/pull/1367
[#1369]: https://github.com/YosefLab/scvi-tools/pull/1369
[#1371]: https://github.com/YosefLab/scvi-tools/pull/1371
[#1372]: https://github.com/YosefLab/scvi-tools/pull/1372
[#1385]: https://github.com/YosefLab/scvi-tools/pull/1385
[#1386]: https://github.com/YosefLab/scvi-tools/pull/1386
[#1393]: https://github.com/YosefLab/scvi-tools/pull/1393
[#1403]: https://github.com/YosefLab/scvi-tools/pull/1403
[#1406]: https://github.com/YosefLab/scvi-tools/pull/1406
[#1411]: https://github.com/YosefLab/scvi-tools/pull/1411
[#1413]: https://github.com/YosefLab/scvi-tools/pull/1413
[#1415]: https://github.com/YosefLab/scvi-tools/pull/1415
[#1416]: https://github.com/YosefLab/scvi-tools/pull/1416
[#1417]: https://github.com/YosefLab/scvi-tools/pull/1417
[#1431]: https://github.com/YosefLab/scvi-tools/pull/1431
[#1435]: https://github.com/YosefLab/scvi-tools/pull/1435
[#1436]: https://github.com/YosefLab/scvi-tools/pull/1436
[#1438]: https://github.com/YosefLab/scvi-tools/pull/1438
[#1439]: https://github.com/YosefLab/scvi-tools/pull/1439
[#1441]: https://github.com/YosefLab/scvi-tools/pull/1441
[#1442]: https://github.com/YosefLab/scvi-tools/pull/1442
[#1445]: https://github.com/YosefLab/scvi-tools/pull/1445
[#1448]: https://github.com/YosefLab/scvi-tools/pull/1448
[#1451]: https://github.com/YosefLab/scvi-tools/pull/1451
[#1457]: https://github.com/YosefLab/scvi-tools/pull/1457
[#1458]: https://github.com/YosefLab/scvi-tools/pull/1458
[#1463]: https://github.com/YosefLab/scvi-tools/pull/1463
[#1466]: https://github.com/YosefLab/scvi-tools/pull/1466
[#1467]: https://github.com/YosefLab/scvi-tools/pull/1467
[#1469]: https://github.com/YosefLab/scvi-tools/pull/1469
[#1470]: https://github.com/YosefLab/scvi-tools/pull/1470
[#1473]: https://github.com/YosefLab/scvi-tools/pull/1473
[#1474]: https://github.com/YosefLab/scvi-tools/pull/1474
[#1475]: https://github.com/YosefLab/scvi-tools/pull/1475
[#1479]: https://github.com/YosefLab/scvi-tools/pull/1479
[#1498]: https://github.com/YosefLab/scvi-tools/pull/1498
[#1499]: https://github.com/YosefLab/scvi-tools/pull/1499
[#1501]: https://github.com/YosefLab/scvi-tools/pull/1501
[#1502]: https://github.com/YosefLab/scvi-tools/pull/1502
[#1504]: https://github.com/YosefLab/scvi-tools/pull/1504
[#1505]: https://github.com/YosefLab/scvi-tools/pull/1505
[#1506]: https://github.com/YosefLab/scvi-tools/pull/1506
[#1508]: https://github.com/YosefLab/scvi-tools/pull/1508
[#1515]: https://github.com/YosefLab/scvi-tools/pull/1515
[#1519]: https://github.com/YosefLab/scvi-tools/pull/1519
[#1520]: https://github.com/YosefLab/scvi-tools/pull/1520
[#1527]: https://github.com/YosefLab/scvi-tools/pull/1527
[#1529]: https://github.com/YosefLab/scvi-tools/pull/1529
[#1532]: https://github.com/YosefLab/scvi-tools/pull/1532
[#1542]: https://github.com/YosefLab/scvi-tools/pull/1542
[#1548]: https://github.com/YosefLab/scvi-tools/pull/1548
[#1555]: https://github.com/YosefLab/scvi-tools/pull/1555
[#1556]: https://github.com/YosefLab/scvi-tools/pull/1556
[#1566]: https://github.com/scverse/scvi-tools/issues/1566
[#1575]: https://github.com/YosefLab/scvi-tools/pull/1575
[#1580]: https://github.com/scverse/scvi-tools/pull/1580
[#1585]: https://github.com/YosefLab/scvi-tools/pull/1585
[#1595]: https://github.com/scverse/scvi-tools/pull/1595
[#1617]: https://github.com/scverse/scvi-tools/pull/1617
[#1618]: https://github.com/scverse/scvi-tools/pull/1618
[#1622]: https://github.com/scverse/scvi-tools/pull/1622
[#1629]: https://github.com/scverse/scvi-tools/pull/1629
[#1637]: https://github.com/scverse/scvi-tools/pull/1637
[#1639]: https://github.com/scverse/scvi-tools/pull/1639
[#1645]: https://github.com/scverse/scvi-tools/pull/1645
[#1657]: https://github.com/scverse/scvi-tools/pull/1657
[#1660]: https://github.com/scverse/scvi-tools/pull/1660
[#1665]: https://github.com/scverse/scvi-tools/pull/1665
[#1667]: https://github.com/scverse/scvi-tools/pull/1667
[#1671]: https://github.com/scverse/scvi-tools/pull/1671
[#1672]: https://github.com/YosefLab/scvi-tools/pull/1672
[#1674]: https://github.com/scverse/scvi-tools/pull/1674
[#1678]: https://github.com/scverse/scvi-tools/pull/1678
[#1683]: https://github.com/YosefLab/scvi-tools/pull/1683
[#1686]: https://github.com/scverse/scvi-tools/pull/1686
[#1689]: https://github.com/YosefLab/scvi-tools/pull/1689
[#1692]: https://github.com/scverse/scvi-tools/pull/1692
[#1695]: https://github.com/YosefLab/scvi-tools/pull/1695
[#1696]: https://github.com/YosefLab/scvi-tools/pull/1696
[#1697]: https://github.com/YosefLab/scvi-tools/pull/1697
[#1700]: https://github.com/scverse/scvi-tools/pull/1700
[#1702]: https://github.com/scverse/scvi-tools/pull/1702
[#1709]: https://github.com/YosefLab/scvi-tools/pull/1709
[#1710]: https://github.com/YosefLab/scvi-tools/pull/1710
[#1711]: https://github.com/YosefLab/scvi-tools/pull/1711
[#1719]: https://github.com/YosefLab/scvi-tools/pull/1719
[#1731]: https://github.com/YosefLab/scvi-tools/pull/1731
[#1732]: https://github.com/YosefLab/scvi-tools/pull/1732
[#1733]: https://github.com/YosefLab/scvi-tools/pull/1733
[#1737]: https://github.com/YosefLab/scvi-tools/pull/1737
[#1741]: https://github.com/YosefLab/scvi-tools/pull/1741
[#1743]: https://github.com/YosefLab/scvi-tools/pull/1743
[#1747]: https://github.com/YosefLab/scvi-tools/pull/1747
[#1749]: https://github.com/YosefLab/scvi-tools/pull/1749
[#1751]: https://github.com/YosefLab/scvi-tools/pull/1751
[#1773]: https://github.com/YosefLab/scvi-tools/pull/1773
[#877]: https://github.com/YosefLab/scvi-tools/pull/887
[#879]: https://github.com/YosefLab/scvi-tools/pull/879
[#885]: https://github.com/YosefLab/scvi-tools/pull/885
[#886]: https://github.com/YosefLab/scvi-tools/pull/886
[#887]: https://github.com/YosefLab/scvi-tools/pull/887
[#889]: https://github.com/YosefLab/scvi-tools/pull/889
[#895]: https://github.com/YosefLab/scvi-tools/pull/895
[#903]: https://github.com/YosefLab/scvi-tools/pull/903
[#905]: https://github.com/YosefLab/scvi-tools/pull/905
[#913]: https://github.com/YosefLab/scvi-tools/pull/913
[#921]: https://github.com/YosefLab/scvi-tools/pull/921
[#923]: https://github.com/YosefLab/scvi-tools/pull/923
[#924]: https://github.com/YosefLab/scvi-tools/pull/924
[#925]: https://github.com/YosefLab/scvi-tools/pull/925
[#927]: https://github.com/YosefLab/scvi-tools/pull/927
[#929]: https://github.com/YosefLab/scvi-tools/pull/929
[#931]: https://github.com/YosefLab/scvi-tools/pull/931
[#933]: https://github.com/YosefLab/scvi-tools/pull/933
[#934]: https://github.com/YosefLab/scvi-tools/pull/934
[#938]: https://github.com/YosefLab/scvi-tools/pull/938
[#940]: https://github.com/YosefLab/scvi-tools/pull/940
[#947]: https://github.com/YosefLab/scvi-tools/pull/947
[#949]: https://github.com/YosefLab/scvi-tools/pull/949
[#959]: https://github.com/YosefLab/scvi-tools/pull/959
[#966]: https://github.com/YosefLab/scvi-tools/pull/966
[#967]: https://github.com/YosefLab/scvi-tools/pull/967
[#971]: https://github.com/YosefLab/scvi-tools/pull/971
[#988]: https://github.com/YosefLab/scvi-tools/pull/988
[#989]: https://github.com/YosefLab/scvi-tools/pull/989
[#990]: https://github.com/YosefLab/scvi-tools/pull/990
[#999]: https://github.com/YosefLab/scvi-tools/pull/999
[@achille]: https://github.com/ANazaret
[@adam]: https://github.com/adamgayoso
[@adamgayoso]: https://github.com/adamgayoso
[@cane11]: https://github.com/cane11
[@casey-greene]: https://github.com/cgreene
[@cataclysmus]: https://github.com/cataclysmus
[@chenling]: https://github.com/chenlingantelope
[@david-kelley]: https://github.com/davek44
[@eddie]: https://github.com/Edouard360
[@eduardo-beltrame]: https://github.com/Munfred
[@florianbarkmann]: https://github.com/FlorianBarkmann
[@francesco-brundu]: https://github.com/fbrundu
[@gabriel]: https://github.com/gabmis
[@galen]: https://github.com/galenxing
[@galenxing]: https://github.com/galenxing
[@giovp]: https://github.com/giovp
[@gokcen-eraslan]: https://github.com/gokceneraslan
[@grst]: https://github.com/grst
[@han-yuan]: https://github.com/hy395
[@james-webber]: https://github.com/jamestwebber
[@jamie-morton]: https://github.com/mortonjt
[@jeff]: https://github.com/jeff-regier
[@jjhong922]: https://github.com/jjhong922
[@john-reid]: https://github.com/JohnReid
[@jules]: https://github.com/jules-samaran
[@marianogabitto]: https://github.com/marianogabitto
[@martinkim0]: https://github.com/martinkim0
[@max]: https://github.com/maxime1310
[@michael-raevsky]: https://github.com/raevskymichail
[@mjayasur]: https://github.com/mjayasur
[@mkarikom]: https://github.com/mkarikom
[@morris-frank]: https://github.com/morris-frank
[@munfred]: https://github.com/Munfred
[@njbernstein]: https://github.com/njbernstein
[@oscar]: https://github.com/oscarclivio
[@pierre]: https://github.com/PierreBoyeau
[@pierreboyeau]: https://github.com/PierreBoyeau
[@primoz-godec]: https://github.com/PrimozGodec
[@ricomnl]: https://github.com/ricomnl
[@rk900]: https://github.com/RK900
[@romain]: https://github.com/romain-lopez
[@romain-lopez]: https://github.com/romain-lopez
[@saketkc]: https://github.com/saketkc
[@stephen-flemming]: https://github.com/sjfleming
[@talashuach]: https://github.com/talashuach
[@tommycelsius]: https://github.com/tommycelsius
[@valentine-svensson]: https://github.com/vals
[@vitkl]: https://github.com/vitkl
[@watiss]: https://github.com/watiss
[@william-yang]: https://github.com/triyangle
[@wukathy]: https://github.com/wukathy
[@yining]: https://github.com/imyiningliu
[genomepy]: https://github.com/vanheeringen-lab/genomepy
[hatch]: https://hatch.pypa.io/latest/
[hugging face models]: https://huggingface.co/models
[keep a changelog]: https://keepachangelog.com/en/1.0.0/
[original scbasset model]: https://github.com/calico/scBasset
[poetry]: https://python-poetry.org/
[semantic versioning]: https://semver.org/spec/v2.0.0.html<|MERGE_RESOLUTION|>--- conflicted
+++ resolved
@@ -28,16 +28,13 @@
     validation set, if available.
     {pr}`3036`.
 - Add `batch_key` and `labels_key` to `scvi.external.SCAR.setup_anndata`.
-<<<<<<< HEAD
-- Add MuData Minification option to {class}`~scvi.model.MULTIVI` and {class}`~scvi.model.TOTALVI` {pr}`3039`.
-- MuData support for {class}`~scvi.model.MULTIVI` via the method
-    {meth}`~scvi.model.MULTIVI.setup_mudata` {pr}`3038`.
-=======
 - Support for minified mode while retaining counts to skip the encoder.
 - New Trainingplan argument `update_only_decoder` to use stored latent codes and skip training of
     the encoder.
 - Refactored code for minified models.
->>>>>>> c971e91d
+- Add MuData Minification option to {class}`~scvi.model.MULTIVI` and {class}`~scvi.model.TOTALVI` {pr}`3039`.
+- MuData support for {class}`~scvi.model.MULTIVI` via the method
+    {meth}`~scvi.model.MULTIVI.setup_mudata` {pr}`3038`.
 
 #### Fixed
 
