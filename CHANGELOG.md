--- conflicted
+++ resolved
@@ -12,15 +12,12 @@
 
 - Add {class}`scvi.external.Decipher` for dimensionality reduction and interpretable
     representation learning in single-cell RNA sequencing data {pr}`3015`, {pr}`3091`.
-<<<<<<< HEAD
 - Add support for {class}`~scvi.model.SCANVI`, {class}`~scvi.model.CondSCVI` and
     {class}`~scvi.model.LinearSCVI` multiGPU training {pr}`3125`. Also added this support for
     {class}`~scvi.model.TOTALVI`, {class}`~scvi.model.MULTIVI` and {class}`~scvi.model.PEAKVI`
     but need to disable early_stopping first in order to use multiGPU for those models.
-=======
 - Add an exception callback to {class}`scvi.train.callbacks` in order to save optimal model during
     training, instead of failing because of Nan's in gradients or loss. {pr}`3159`.
->>>>>>> 126e0d30
 - Add {meth}`~scvi.model.SCVI.get_normalized_expression` for models: PeakVI, PoissonVI, CondSCVI,
     AutoZI, CellAssign and GimVI. {pr}`3121`
 - Add {class}`scvi.external.RESOLVI` for bias correction in single-cell resolved spatial
