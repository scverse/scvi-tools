# Release notes

Starting from version 0.20.1, this format is based on [Keep a Changelog], and this project adheres
to [Semantic Versioning]. Full commit history is available in the
[commit logs](https://github.com/scverse/scvi-tools/commits/).

## Version 1.3

### 1.3.3 (2025-XX-XX)

#### Added

- Add support for using AnnCollection {class}`scvi.dataloader.CollectionAdapter` dataloader for
    {class}`scvi.model.SCVI` and {class}`scvi.model.SCANVI`, {pr}`3362`.

#### Fixed

#### Changed

#### Removed

<<<<<<< HEAD
- Removed a bad legacy code in scarchesmixin, {pr}`3417`.
=======
- remove Deprecated {class}`scvi.train.SaveBestState` from code {pr}`3420`.
>>>>>>> 5896a2bd

### 1.3.2 (2025-06-22)

#### Added

- Added posterior predictive samples batch projection. {pr}`3369`.
- Added getting protein probabilities in {class}`~scvi.model.MULTIVI` {pr}`3341`.
- Add {class}`scvi.external.SCVIVA` for representation of cells and their environments in spatial
    transcriptomics {pr}`3172`.
- Add support for Python 3.13 {pr}`3247`.

#### Fixed

- Fix bug in {class}`scvi.external.TOTALANVI` scarches. {pr}`3355`.
- Fix bug in {class}`scvi.external.MRVI` down stream analysis use of external adata. {pr}`3324`.
- Fix bug in perplexity calculation in {class}`scvi.model.AmortizedLDA`. {pr}`3373`.

#### Changed

- Update Read the docs tutorials with one main preprocessing tutorial {pr}`3363`.

#### Removed

- Removed default arguments from test function parameters due to ruff pre-commit v0.12.0 with
    PT028 rule {pr}`3393`.

### 1.3.1 (2025-05-15)

#### Added

- Add {class}`scvi.external.METHYLANVI` for modeling methylation labelled data from single-cell
    bisulfite sequencing (scBS-seq) {pr}`3066`.
- Add supervised module class {class}`scvi.module.base.SupervisedModuleClass`. {pr}`3237`.
- Add get normalized function model property for any generative model {pr}`3238` and changed
    get_accessibility_estimates to get_normalized_accessibility, where needed.
- Add {class}`scvi.external.TOTALANVI`. {pr}`3259` for modeling of single-cell RNA and
    CITE-seq protein data that integrates semi-supervised cell type annotations to jointly infer
    both protein expression and cell states
- Add Custom Dataloaders registry support, {pr}`2932`.
- Add support for using Census and LaminAI custom dataloaders for {class}`scvi.model.SCVI`
    and {class}`scvi.model.SCANVI`, {pr}`2932`.
- Add Early stopping KL warmup steps. {pr}`3262`.
- Add Minification option to {class}`~scvi.model.LinearSCVI` {pr}`3294`.
- Update Read the docs tutorials index page with interactive filterable options {pr}`3276`.

#### Fixed

- Add consideration for missing monitor set during early stopping. {pr}`3226`.
- Fix bug in SysVI get_normalized_expression function. {pr}`3255`.
- Add support for IntegratedGradients for multimodal models. {pr}`3264`.
- Fix bug in resolVI get_normalized expression function. {pr}`3308`.
- Fix bug in resolVI gene-assay dispersion. {pr}`3308`.

#### Changed

- Updated Scvi-Tools AWS hub to Weizmann instead of Berkeley. {pr}`3246`.
- Updated resolVI to use rapids-singlecell. {pr}`3308`.

#### Removed

- Removed Jax version constraint for mrVI training. {pr}`3309`.

### 1.3.0 (2025-02-28)

#### Added

- Add {class}`scvi.external.Decipher` for dimensionality reduction and interpretable
    representation learning in single-cell RNA sequencing data {pr}`3015`, {pr}`3091`.
- Add multiGPU support for {class}`~scvi.model.SCVI`, {class}`~scvi.model.SCANVI`,
    {class}`~scvi.model.CondSCVI` and {class}`~scvi.model.LinearSCVI`, {class}`~scvi.model.TOTALVI`,
    {class}`~scvi.model.MULTIVI` and {class}`~scvi.model.PEAKVI`. {pr}`3125`.
- Add an exception callback to {class}`scvi.train._callbacks.SaveCheckpoint` in order to save
    optimal model during training, in case of failure because of Nan's in gradients. {pr}`3159`.
- Add {meth}`~scvi.model.SCVI.get_normalized_expression` for models: {class}`~scvi.model.PEAKVI`,
    {class}`~scvi.external.POISSONVI`, {class}`~scvi.model.CondSCVI`, {class}`~scvi.model.AUTOZI`,
    {class}`~scvi.external.CellAssign` and {class}`~scvi.external.GIMVI`. {pr}`3121`.
- Add {class}`scvi.external.RESOLVI` for bias correction in single-cell resolved spatial
    transcriptomics {pr}`3144`.
- Add semisupervised training mixin class
    {class}`scvi.model.base.SemisupervisedTrainingMixin`. {pr}`3164`.
- Add scib-metrics support for {class}`scvi.autotune.AutotuneExperiment` and
    {class}`scvi.train._callbacks.ScibCallback` for autotune for scib metrics {pr}`3168`.
- Add Support of dask arrays in AnnTorchDataset. {pr}`3193`.
- Add a common use cases section in the docs user guide. {pr}`3200`.
- Add {class}`scvi.external.SysVI` for cycle consistency loss and VampPrior {pr}`3195`.

#### Fixed

- Fixed bug in distributed {class}`scvi.dataloaders.ConcatDataLoader` {pr}`3053`.
- Fixed bug when loading Pyro-based models and scArches support for Pyro {pr}`3138`
- Fixed disable vmap in {class}`scvi.external.MRVI` for large sample sizes to avoid
    out-of-memory errors. Store distance matrices as numpy array in xarray to reduce
    memory usage {pr}`3146`.
- Fixed {class}`scvi.external.MRVI` MixtureSameFamily log probability calculation {pr}`3189`.

#### Changed

- Updated the CI workflow with multiGPU tests {pr}`3053`.
- Set `mode="change"` as default DE method. Compute positive and negative LFC separately
    by default (`test_mode="three"`). Corrected computation of pseudocounts and make if
    default to add a pseudocounts for genes not expressed (`pseudocount=None`). According to
    Eq. 10 of Boyeau _et al_, _PNAS_ 2023 {pr}`2826`

#### Removed

## Version 1.2

### 1.2.2 (2024-12-31)

#### Added

- Add MuData Minification option to {class}`~scvi.model.TOTALVI` {pr}`3061`.
- Add Support for MPS usage in mac {pr}`3100`.
- Add support for torch.compile before train (EXPERIMENTAL) {pr}`2931`.
- Add support for Numpy 2.0 {pr}`2842`.
- Changed scvi-hub ModelCard and add criticism metrics to the card {pr}`3078`.
- MuData support for {class}`~scvi.model.MULTIVI` via the method
    {meth}`~scvi.model.MULTIVI.setup_mudata` {pr}`3038`.

#### Fixed

- Fixed batch_size pop to get in {class}`scvi.dataloaders.DataSplitter` {pr}`3128`.

#### Changed

- Updated the CI workflow with internet, private and optional tests {pr}`3082`.
- Changed loompy stored files to anndata {pr}`2842`.
- Address AnnData >= 0.11 deprecation warning for {class}`anndata.experimental` by replacing
    instances to {class}`anndata.abc` and {class}`anndata.io` {pr}`3085`.

#### Removed

- Removed the support for loompy and local mde function {pr}`2842`.

### 1.2.1 (2024-12-04)

#### Added

- Added adaptive handling for last training minibatch of 1-2 cells in case of
    `datasplitter_kwargs={"drop_last": False}` and `train_size = None` by moving them into
    validation set, if available. {pr}`3036`.
- Add `batch_key` and `labels_key` to {meth}`scvi.external.SCAR.setup_anndata`. {pr}`3045`.
- Implemented variance of ZINB distribution. {pr}`3044`.
- Support for minified mode while retaining counts to skip the encoder.
- New Trainingplan argument `update_only_decoder` to use stored latent codes and skip training of
    the encoder.
- Refactored code for minified models. {pr}`2883`.
- Add {class}`scvi.external.METHYLVI` for modeling methylation data from single-cell
    bisulfite sequencing (scBS-seq) experiments {pr}`2834`.

#### Fixed

- Breaking Change: Fix `get_outlier_cell_sample_pairs` function in {class}`scvi.external.MRVI`
    to correctly compute the maxmimum log-density across in-sample cells rather than the
    aggregated posterior log-density {pr}`3007`.
- Fix references to `scvi.external` in {meth}`scvi.external.SCAR.setup_anndata`.
- Fix gimVI to append mini batches first into CPU during get_imputed and get_latent operations {pr}`3058`.

#### Changed

#### Removed

### 1.2.0 (2024-09-26)

#### Added

- Add support for Python 3.12 {pr}`2966`.
- Add support for categorial covariates in scArches in {class}`scvi.model.base.ArchesMixin` {pr}`2936`.
- Add assertion error in cellAssign for checking duplicates in celltype markers {pr}`2951`.
- Add {meth}`scvi.external.POISSONVI.get_region_factors` {pr}`2940`.
- {attr}`scvi.settings.dl_persistent_workers` allows using persistent workers in
    {class}`scvi.dataloaders.AnnDataLoader` {pr}`2924`.
- Add option for using external indexes in data splitting classes that are under `scvi.dataloaders`
    by passing `external_indexing=list[train_idx,valid_idx,test_idx]` as well as in all models
    available {pr}`2902`.
- Add warning if creating data splits in `scvi.dataloaders` that create last batch with less than 3
    cells {pr}`2916`.
- Add new experimental functional API for hyperparameter tuning with
    {func}`scvi.autotune.run_autotune` and {class}`scvi.autotune.AutotuneExperiment` to replace
    {class}`scvi.autotune.ModelTuner`, {class}`scvi.autotune.TunerManager`, and
    {class}`scvi.autotune.TuneAnalysis` {pr}`2561`.
- Add experimental class {class}`scvi.nn.Embedding` implementing methods for extending embeddings
    {pr}`2574`.
- Add experimental support for representing batches with continuously-valued embeddings by passing
    in `batch_representation="embedding"` to {class}`scvi.model.SCVI` {pr}`2576`.
- Add experimental mixin classes {class}`scvi.model.base.EmbeddingMixin` and
    {class}`scvi.module.base.EmbeddingModuleMixin` {pr}`2576`.
- Add option to generate synthetic spatial coordinates in {func}`scvi.data.synthetic_iid` with
    argument `generate_coordinates` {pr}`2603`.
- Add experimental support for using custom {class}`lightning.pytorch.core.LightningDataModule`s
    in {func}`scvi.autotune.run_autotune` {pr}`2605`.
- Add {class}`scvi.external.VELOVI` for RNA velocity estimation using variational inference
    {pr}`2611`.
- Add `unsigned` argument to {meth}`scvi.hub.HubModel.pull_from_s3` to allow for unsigned
    downloads of models from AWS S3 {pr}`2615`.
- Add support for `batch_key` in {meth}`scvi.model.CondSCVI.setup_anndata` {pr}`2626`.
- Add support for {meth}`scvi.model.base.RNASeqMixin` in {class}`scvi.model.CondSCVI` {pr}`2915`.
- Add `load_best_on_end` argument to {class}`scvi.train.SaveCheckpoint` to load the best model
    state at the end of training {pr}`2672`.
- Add experimental class {class}`scvi.distributions.BetaBinomial` implementing the Beta-Binomial
    distribution with mean-dispersion parameterization for modeling scBS-seq methylation data
    {pr}`2692`.
- Add support for custom dataloaders in {class}`scvi.model.base.VAEMixin` methods by specifying
    the `dataloader` argument {pr}`2748`.
- Add option to use a normal distribution in the generative model of {class}`scvi.model.SCVI` by
    passing in `gene_likelihood="normal"` {pr}`2780`.
- Add {class}`scvi.external.MRVI` for modeling sample-level heterogeneity in single-cell RNA-seq
    data {pr}`2756`.
- Add support for reference mapping with {class}`mudata.MuData` models to
    {class}`scvi.model.base.ArchesMixin` {pr}`2578`.
- Add argument `return_mean` to {meth}`scvi.model.base.VAEMixin.get_reconstruction_error`
    and {meth}`scvi.model.base.VAEMixin.get_elbo` to allow computation
    without averaging across cells {pr}`2362`.
- Add support for setting `weights="importance"` in
    {meth}`scvi.model.SCANVI.differential_expression` {pr}`2362`.

#### Changed

- Deprecate {func}`scvi.data.cellxgene`, to be removed in v1.3. Please directly use the
    [cellxgene-census](https://chanzuckerberg.github.io/cellxgene-census/) instead {pr}`2542`.
- Deprecate {func}`scvi.nn.one_hot`, to be removed in v1.3. Please directly use the
    `one_hot` function in PyTorch instead {pr}`2608`.
- Deprecate {class}`scvi.train.SaveBestState`, to be removed in v1.3. Please use
    {class}`scvi.train.SaveCheckpoint` instead {pr}`2673`.
- Deprecate `save_best` argument in {meth}`scvi.model.PEAKVI.train` and
    {meth}`scvi.model.MULTIVI.train`, to be removed in v1.3. Please pass in `enable_checkpointing`
    or specify a custom checkpointing procedure with {class}`scvi.train.SaveCheckpoint` instead
    {pr}`2673`.
- Move {func}`scvi.model.base._utils._load_legacy_saved_files` to
    {func}`scvi.model.base._save_load._load_legacy_saved_files` {pr}`2731`.
- Move {func}`scvi.model.base._utils._load_saved_files` to
    {func}`scvi.model.base._save_load._load_saved_files` {pr}`2731`.
- Move {func}`scvi.model.base._utils._initialize_model` to
    {func}`scvi.model.base._save_load._initialize_model` {pr}`2731`.
- Move {func}`scvi.model.base._utils._validate_var_names` to
    {func}`scvi.model.base._save_load._validate_var_names` {pr}`2731`.
- Move {func}`scvi.model.base._utils._prepare_obs` to
    {func}`scvi.model.base._de_core._prepare_obs` {pr}`2731`.
- Move {func}`scvi.model.base._utils._de_core` to
    {func}`scvi.model.base._de_core._de_core` {pr}`2731`.
- Move {func}`scvi.model.base._utils._fdr_de_prediction` to
    {func}`scvi.model.base._de_core_._fdr_de_prediction` {pr}`2731`.
- {func}`scvi.data.synthetic_iid` now generates unique variable names for protein and
    accessibility data {pr}`2739`.
- The `data_module` argument in {meth}`scvi.model.base.UnsupervisedTrainingMixin.train` has been
    renamed to `datamodule` for consistency {pr}`2749`.
- Change the default saving method of variable names for {class}`mudata.MuData` based models
    (_e.g._ {class}`scvi.model.TOTALVI`) to a dictionary of per-mod variable names instead of a
    concatenated array of all variable names. Users may replicate the previous behavior by
    passing in `legacy_mudata_format=True` to {meth}`scvi.model.base.BaseModelClass.save`
    {pr}`2769`.
- Changed internal activation function in {class}`scvi.nn.DecoderTOTALVI` to Softplus to
    increase numerical stability. This is the new default for new models. Previously trained models
    will be loaded with exponential activation function {pr}`2913`.

#### Fixed

- Fix logging of accuracy for cases with 1 sample per class in scANVI {pr}`2938`.
- Disable adversarial classifier if training with a single batch.
    Previously this raised a None error {pr}`2914`.
- {meth}`~scvi.model.SCVI.get_normalized_expression` fixed for Poisson distribution and
    Negative Binomial with latent_library_size {pr}`2915`.
- Fix {meth}`scvi.module.VAE.marginal_ll` when `n_mc_samples_per_pass=1` {pr}`2362`.
- {meth}`scvi.module.VAE.marginal_ll` when `n_mc_samples_per_pass=1` {pr}`2362`.
- Enable option to drop_last minibatch during training by `datasplitter_kwargs={"drop_last": True}`
    {pr}`2926`.
- Fix JAX to be deterministic on CUDA when seed is manually set {pr}`2923`.

#### Removed

- Remove {class}`scvi.autotune.ModelTuner`, {class}`scvi.autotune.TunerManager`, and
    {class}`scvi.autotune.TuneAnalysis` in favor of new experimental functional API with
    {func}`scvi.autotune.run_autotune` and {class}`scvi.autotune.AutotuneExperiment` {pr}`2561`.
- Remove `feed_labels` argument and corresponding code paths in {meth}`scvi.module.SCANVAE.loss`
    {pr}`2644`.
- Remove {class}`scvi.train._callbacks.MetricsCallback` and argument `additional_val_metrics` in
    {class}`scvi.train.Trainer` {pr}`2646`.

## Version 1.1

### 1.1.6 (2024-08-19)

#### Fixed

- Breaking change: In `scvi.autotune._manager` we changed the parameter in RunConfig from
    `local_dir` to `storage_path` see issue `2908` {pr}`2689`.

### 1.1.5 (2024-06-30)

### 1.1.4 (2024-06-30)

#### Added

- Add argument `return_logits` to {meth}`scvi.external.SOLO.predict` that allows returning logits
    instead of probabilities when passing in `soft=True` to replicate the buggy behavior previous
    to v1.1.3 {pr}`2870`.

### 1.1.3 (2024-06-26)

#### Fixed

- Breaking change: Fix {meth}`scvi.external.SOLO.predict` to correctly return probabiities
    instead of logits when passing in `soft=True` (the default option) {pr}`2689`.
- Breaking change: Fix {class}`scvi.dataloaders.SemiSupervisedDataSplitter` to properly sample
    unlabeled observations without replacement {pr}`2816`.

### 1.1.2 (2024-03-01)

#### Changed

- Address AnnData >= 0.10 deprecation warning for {func}`anndata.read` by replacing instances with
    {func}`anndata.read_h5ad` {pr}`2531`.
- Address AnnData >= 0.10 deprecation warning for {class}`anndata._core.sparse_dataset.SparseDataset`
    by replacing instances with {class}`anndata.experimental.CSCDataset` and
    {class}`anndata.experimental.CSRDataset` {pr}`2531`.

### 1.1.1 (2024-02-19)

#### Fixed

- Correctly apply non-default user parameters in {class}`scvi.external.POISSONVI` {pr}`2522`.

### 1.1.0 (2024-02-13)

#### Added

- Add {class}`scvi.external.ContrastiveVI` for contrastiveVI {pr}`2242`.
- Add {class}`scvi.dataloaders.BatchDistributedSampler` for distributed training {pr}`2102`.
- Add `additional_val_metrics` argument to {class}`scvi.train.Trainer`, allowing to specify
    additional metrics to compute and log during the validation loop using
    {class}`scvi.train._callbacks.MetricsCallback` {pr}`2136`.
- Expose `accelerator` and `device` arguments in {meth}`scvi.hub.HubModel.load_model` `pr`{2166}.
- Add `load_sparse_tensor` argument in {class}`scvi.data.AnnTorchDataset` for directly loading
    SciPy CSR and CSC data structures to their PyTorch counterparts, leading to faster data loading
    depending on the sparsity of the data {pr}`2158`.
- Add per-group LFC information to
    {meth}`scvi.criticism.PosteriorPredictiveCheck.differential_expression`. `metrics["diff_exp"]`
    is now a dictionary where `summary` stores the summary dataframe, and `lfc_per_model_per_group`
    stores the per-group LFC {pr}`2173`.
- Expose {meth}`torch.save` keyword arguments in {class}`scvi.model.base.BaseModelClass.save`
    and {class}`scvi.external.GIMVI.save` {pr}`2200`.
- Add `model_kwargs` and `train_kwargs` arguments to {meth}`scvi.autotune.ModelTuner.fit`
    {pr}`2203`.
- Add `datasplitter_kwargs` to model `train` methods {pr}`2204`.
- Add `use_posterior_mean` argument to {meth}`scvi.model.SCANVI.predict` for stochastic prediction
    of celltype labels {pr}`2224`.
- Add support for Python 3.10+ type annotations in {class}`scvi.autotune.ModelTuner` {pr}`2239`.
- Add option to log device statistics in {meth}`scvi.autotune.ModelTuner.fit` with argument
    `monitor_device_stats` {pr}`2260`.
- Add option to pass in a random seed to {meth}`scvi.autotune.ModelTuner.fit` with argument `seed`
    {pr}`2260`.
- Automatically log the learning rate when `reduce_lr_on_plateau=True` in training plans
    {pr}`2280`.
- Add {class}`scvi.external.POISSONVI` to model scATAC-seq fragment counts with a Poisson
    distribution {pr}`2249`
- {class}`scvi.train.SemiSupervisedTrainingPlan` now logs the classifier calibration error
    {pr}`2299`.
- Passing `enable_checkpointing=True` into `train` methods is now compatible with our model saves.
    Additional options can be specified by initializing with {class}`scvi.train.SaveCheckpoint`
    {pr}`2317`.
- {attr}`scvi.settings.dl_num_workers` is now correctly applied as the default `num_workers` in
    {class}`scvi.dataloaders.AnnDataLoader` {pr}`2322`.
- Passing in `indices` to {class}`scvi.criticism.PosteriorPredictiveCheck` allows for running
    metrics on a subset of the data {pr}`2361`.
- Add `seed` argument to {func}`scvi.model.utils.mde` for reproducibility {pr}`2373`.
- Add {meth}`scvi.hub.HubModel.save` and {meth}`scvi.hub.HubMetadata.save` {pr}`2382`.
- Add support for Optax 0.1.8 by renaming instances of {func}`optax.additive_weight_decay` to
    {func}`optax.add_weight_decay` {pr}`2396`.
- Add support for hosting {class}`scvi.hub.HubModel` on AWS S3 via
    {meth}`scvi.hub.HubModel.pull_from_s3` and {meth}`scvi.hub.HubModel.push_to_s3` {pr}`2378`.
- Add clearer error message for {func}`scvi.data.poisson_gene_selection` when input data does not
    contain raw counts {pr}`2422`.
- Add API for using custom dataloaders with {class}`scvi.model.SCVI` by making `adata` argument
    optional on initialization and adding optional argument `data_module` to
    {meth}`scvi.model.base.UnsupervisedTrainingMixin.train` {pr}`2467`.
- Add support for Ray 2.8-2.9 in {class}`scvi.autotune.ModelTuner` {pr}`2478`.

#### Fixed

- Fix bug where `n_hidden` was not being passed into {class}`scvi.nn.Encoder` in
    {class}`scvi.model.AmortizedLDA` {pr}`2229`
- Fix bug in {class}`scvi.module.SCANVAE` where classifier probabilities were interpreted as
    logits. This is backwards compatible as loading older models will use the old code path
    {pr}`2301`.
- Fix bug in {class}`scvi.external.GIMVI` where `batch_size` was not properly used in inference
    methods {pr}`2366`.
- Fix error message formatting in {meth}`scvi.data.fields.LayerField.transfer_field` {pr}`2368`.
- Fix ambiguous error raised in {meth}`scvi.distributions.NegativeBinomial.log_prob` and
    {meth}`scvi.distributions.ZeroInflatedNegativeBinomial.log_prob` when `scale` not passed in
    and value not in support {pr}`2395`.
- Fix initialization of {class}`scvi.distributions.NegativeBinomial` and
    {class}`scvi.distributions.ZeroInflatedNegativeBinomial` when `validate_args=True` and
    optional parameters not passed in {pr}`2395`.
- Fix error when re-initializing {class}`scvi.external.GIMVI` with the same datasets {pr}`2446`.

#### Changed

- Replace `sparse` with `sparse_format` argument in {meth}`scvi.data.synthetic_iid` for increased
    flexibility over dataset format {pr}`2163`.
- Revalidate `devices` when automatically switching from MPS to CPU accelerator in
    {func}`scvi.model._utils.parse_device_args` {pr}`2247`.
- Refactor {class}`scvi.data.AnnTorchDataset`, now loads continuous data as {class}`numpy.float32`
    and categorical data as {class}`numpy.int64` by default {pr}`2250`.
- Support fractional GPU usage in {class}`scvi.autotune.ModelTuner` `pr`{2252}.
- Tensorboard is now the default logger in {class}`scvi.autotune.ModelTuner` `pr`{2260}.
- Match `momentum` and `epsilon` in {class}`scvi.module.JaxVAE` to the default values in PyTorch
    {pr}`2309`.
- Change {class}`scvi.train.SemiSupervisedTrainingPlan` and
    {class}`scvi.train.ClassifierTrainingPlan` accuracy and F1 score
    computations to use `"micro"` reduction rather than `"macro"` {pr}`2339`.
- Internal refactoring of {meth}`scvi.module.VAE.sample` and
    {meth}`scvi.model.base.RNASeqMixin.posterior_predictive_sample` {pr}`2377`.
- Change `xarray` and `sparse` from mandatory to optional dependencies {pr}`2480`.
- Use {class}`anndata.experimental.CSCDataset` and {class}`anndata.experimental.CSRDataset`
    instead of the deprecated {class}`anndata._core.sparse_dataset.SparseDataset` for type checks
    {pr}`2485`.
- Make `use_observed_lib_size` argument adjustable in {class}`scvi.module.LDVAE` `pr`{2494}.

#### Removed

- Remove deprecated `use_gpu` argument in favor of PyTorch Lightning arguments `accelerator` and
    `devices` {pr}`2114`.
- Remove deprecated `scvi._compat.Literal` class {pr}`2115`.
- Remove chex dependency {pr}`2482`.

## Version 1.0

### 1.0.4 (2023-10-13)

### Added

- Add support for AnnData 0.10.0 {pr}`2271`.

### 1.0.3 (2023-08-13)

#### Changed

- Disable the default selection of MPS when `accelerator="auto"` in Lightning {pr}`2167`.
- Change JAX models to use `dict` instead of {class}`flax.core.FrozenDict` according
    to the Flax migration guide <https://github.com/google/flax/discussions/3191> {pr}`2222`.

#### Fixed

- Fix bug in {class}`scvi.model.base.PyroSviTrainMixin` where `training_plan`
    argument is ignored {pr}`2162`.
- Fix missing docstring for `unlabeled_category` in
    {class}`scvi.model.SCANVI.setup_anndata` and reorder arguments {pr}`2189`.
- Fix Pandas 2.0 unpickling error in {meth}`scvi.model.base.BaseModelClas.convert_legacy_save`
    by switching to {func}`pandas.read_pickle` for the setup dictionary {pr}`2212`.

### 1.0.2 (2023-07-05)

#### Fixed

- Fix link to Scanpy preprocessing in introduction tutorial {pr}`2154`.
- Fix link to Ray Tune search API in autotune tutorial {pr}`2154`.

### 1.0.1 (2023-07-04)

#### Added

- Add support for Python 3.11 {pr}`1977`.

#### Changed

- Upper bound Chex dependency to 0.1.8 due to NumPy installation conflicts {pr}`2132`.

### 1.0.0 (2023-06-02)

#### Added

- Add {class}`scvi.criticism.PosteriorPredictiveCheck` for model evaluation {pr}`2058`.
- Add {func}`scvi.data.reads_to_fragments` for scATAC data {pr}`1946`
- Add default `stacklevel` for `warnings` in `scvi.settings` {pr}`1971`.
- Add scBasset motif injection procedure {pr}`2010`.
- Add importance sampling based differential expression procedure {pr}`1872`.
- Raise clearer error when initializing {class}`scvi.external.SOLO` from {class}`scvi.model.SCVI`
    with extra categorical or continuous covariates {pr}`2027`.
- Add option to generate {class}`mudata.MuData` in {meth}`scvi.data.synthetic_iid` {pr}`2028`.
- Add option for disabling shuffling prior to splitting data in
    {class}`scvi.dataloaders.DataSplitter` {pr}`2037`.
- Add {meth}`scvi.data.AnnDataManager.create_torch_dataset` and expose custom sampler ability
    {pr}`2036`.
- Log training loss through Lightning's progress bar {pr}`2043`.
- Filter Jax undetected GPU warnings {pr}`2044`.
- Raise warning if MPS backend is selected for PyTorch,
    see <https://github.com/pytorch/pytorch/issues/77764> {pr}`2045`.
- Add `deregister_manager` function to {class}`scvi.model.base.BaseModelClass`, allowing to clear
    {class}`scvi.data.AnnDataManager` instances from memory {pr}`2060`.
- Add option to use a linear classifier in {class}`scvi.model.SCANVI` {pr}`2063`.
- Add lower bound 0.12.1 for Numpyro dependency {pr}`2078`.
- Add new section in scBasset tutorial for motif scoring {pr}`2079`.

#### Fixed

- Fix creation of minified adata by copying original uns dict {pr}`2000`. This issue arises with
    anndata>=0.9.0.
- Fix {class}`scvi.model.TOTALVI` {class}`scvi.model.MULTIVI` handling of missing protein values
    {pr}`2009`.
- Fix bug in {meth}`scvi.distributions.NegativeBinomialMixture.sample` where `theta` and `mu`
    arguments were switched around {pr}`2024`.
- Fix bug in {meth}`scvi.dataloaders.SemiSupervisedDataLoader.resample_labels` where the labeled
    dataloader was not being reinitialized on subsample {pr}`2032`.
- Fix typo in {class}`scvi.model.JaxSCVI` example snippet {pr}`2075`.

#### Changed

- Use sphinx book theme for documentation {pr}`1673`.
- {meth}`scvi.model.base.RNASeqMixin.posterior_predictive_sample` now outputs 3-d
    {class}`sparse.GCXS` matrices {pr}`1902`.
- Add an option to specify `dropout_ratio` in {meth}`scvi.data.synthetic_iid` {pr}`1920`.
- Update to lightning 2.0 {pr}`1961`
- Hyperopt is new default searcher for tuner {pr}`1961`
- {class}`scvi.train.AdversarialTrainingPlan` no longer encodes data twice during a training step,
    instead uses same latent for both optimizers {pr}`1961`, {pr}`1980`
- Switch back to using sphinx autodoc typehints {pr}`1970`.
- Disable default seed, run `scvi.settings.seed` after import for reproducibility {pr}`1976`.
- Deprecate `use_gpu` in favor of PyTorch Lightning arguments `accelerator` and `devices`, to be
    removed in v1.1 {pr}`1978`.
- Docs organization {pr}`1983`.
- Validate training data and code URLs for {class}`scvi.hub.HubMetadata` and
    {class}`scvi.hub.HubModelCardHelper` {pr}`1985`.
- Keyword arguments for encoders and decoders can now be passed in from the model level {pr}`1986`.
- Expose `local_dir` as a public property in {class}`scvi.hub.HubModel` {pr}`1994`.
- Use {func}`anndata.concat` internally inside {meth}`scvi.external.SOLO.from_scvi_model` {pr}`2013`.
- {class}`scvi.train.SemiSupervisedTrainingPlan` and {class}`scvi.train.ClassifierTrainingPlan`
    now log accuracy, F1 score, and AUROC metrics {pr}`2023`.
- Switch to cellxgene census for backend for cellxgene data function {pr}`2030`.
- Change default `max_cells` and `truncation` in
    {meth}`scvi.model.base.RNASeqMixin._get_importance_weights` {pr}`2064`.
- Refactor heuristic for default `max_epochs` as a separate function
    {meth}`scvi.model._utils.get_max_epochs_heuristic` {pr}`2083`.

#### Removed

- Remove ability to set up ST data in {class}`~scvi.external.SpatialStereoscope.from_rna_model`,
    which was deprecated. ST data should be set up using
    {class}`~scvi.external.SpatialStereoscope.setup_anndata` {pr}`1949`.
- Remove custom reusable doc decorator which was used for de docs {pr}`1970`.
- Remove `drop_last` as an integer from {class}`~scvi.dataloaders.AnnDataLoader`, add typing and
    code cleanup {pr}`1975`.
- Remove seqfish and seqfish plus datasets {pr}`2017`.
- Remove support for Python 3.8 (NEP 29) {pr}`2021`.

## Version 0.20

### 0.20.3 (2023-03-21)

#### Fixed

- Fix totalVI differential expression when integer sequential protein names are automatically used
    {pr}`1951`.
- Fix peakVI scArches test case {pr}`1962`.

#### Changed

- Allow passing in `map_location` into {meth}`~scvi.hub.HubMetadata.from_dir` and
    {meth}`~scvi.hub.HubModelCardHelper.from_dir` and set default to `"cpu"` {pr}`1960`.
- Updated tutorials {pr}`1966`.

### 0.20.2 (2023-03-10)

#### Fixed

- Fix `return_dist` docstring of {meth}`scvi.model.base.VAEMixin.get_latent_representation`
    {pr}`1932`.
- Fix hyperlink to pymde docs {pr}`1944`

#### Changed

- Use ruff for fixing and linting {pr}`1921`, {pr}`1941`.
- Use sphinx autodoc instead of sphinx-autodoc-typehints {pr}`1941`.
- Remove .flake8 and .prospector files {pr}`1923`.
- Log individual loss terms in {meth}`scvi.module.MULTIVAE.loss` {pr}`1936`.
- Setting up ST data in {class}`~scvi.external.SpatialStereoscope.from_rna_model` is deprecated.
    ST data should be set up using {class}`~scvi.external.SpatialStereoscope.setup_anndata`
    {pr}`1803`.

### 0.20.1 (2023-02-21)

#### Fixed

- Fixed computation of ELBO during training plan logging when using global kl terms. {pr}`1895`
- Fixed usage of {class}`scvi.train.SaveBestState` callback, which affected
    {class}`scvi.model.PEAKVI` training. If using {class}`~scvi.model.PEAKVI`, please upgrade.
    {pr}`1913`
- Fixed original seed for jax-based models to work with jax 0.4.4. {pr}`1907`, {pr}`1909`

### New in 0.20.0 (2023-02-01)

#### Major changes

- Model hyperparameter tuning is available through {class}`~scvi.autotune.ModelTuner` (beta)
    {pr}`1785`,{pr}`1802`,{pr}`1831`.
- Pre-trained models can now be uploaded to and downloaded from [Hugging Face models] using the
    {mod}`~scvi.hub` module {pr}`1779`,{pr}`1812`,{pr}`1828`,{pr}`1841`, {pr}`1851`,{pr}`1862`.
- {class}`~anndata.AnnData` `.var` and `.varm` attributes can now be registered through new fields
    in {mod}`~scvi.data.fields` {pr}`1830`,{pr}`1839`.
- {class}`~scvi.external.SCBASSET`, a reimplementation of the [original scBasset model], is
    available for representation learning of scATAC-seq data (experimental) {pr}`1839`,{pr}`1844`,
    {pr}`1867`,{pr}`1874`,{pr}`1882`.
- {class}`~scvi.train.LowLevelPyroTrainingPlan` and {class}`~scvi.model.base.PyroModelGuideWarmup`
    added to allow the use of vanilla PyTorch optimization on Pyro models {pr}`1845`,{pr}`1847`.
- Add {meth}`scvi.data.cellxgene` function to download cellxgene datasets {pr}`1880`.

#### Minor changes

- Latent mode support changed so that user data is no longer edited in-place {pr}`1756`.
- Minimum supported PyTorch Lightning version is now 1.9 {pr}`1795`,{pr}`1833`,{pr}`1863`.
- Minimum supported Python version is now 3.8 {pr}`1819`.
- [Poetry] removed in favor of [Hatch] for builds and publishing {pr}`1823`.
- `setup_anndata` docstrings fixed, `setup_mudata` docstrings added {pr}`1834`,{pr}`1837`.
- {meth}`~scvi.data.add_dna_sequence` adds DNA sequences to {class}`~anndata.AnnData` objects using
    [genomepy] {pr}`1839`,{pr}`1842`.
- Update tutorial formatting with pre-commit {pr}`1850`
- Expose `accelerators` and `devices` arguments in {class}`~scvi.train.Trainer` {pr}`1864`.
- Development in GitHub Codespaces is now supported {pr}`1836`.

#### Breaking changes

- {class}`~scvi.module.base.LossRecorder` has been removed in favor of
    {class}`~scvi.module.base.LossOutput` {pr}`1869`.

#### Bug Fixes

- {class}`~scvi.train.JaxTrainingPlan` now correctly updates `global_step` through PyTorch
    Lightning by using a dummy optimizer. {pr}`1791`.
- CUDA compatibility issue fixed in {meth}`~scvi.distributions.ZeroInflatedNegativeBinomial.sample`
    {pr}`1813`.
- Device-backed {class}`~scvi.dataloaders.AnnTorchDataset` fixed to work with sparse data {pr}`1824`.
- Fix bug {meth}`~scvi.model.base._log_likelihood.compute_reconstruction_error` causing the first
    batch to be ignored, see more details in {issue}`1854` {pr}`1857`.

#### Contributors

- {ghuser}`adamgayoso`
- {ghuser}`eroell`
- {ghuser}`gokceneraslan`
- {ghuser}`macwiatrak`
- {ghuser}`martinkim0`
- {ghuser}`saroudant`
- {ghuser}`vitkl`
- {ghuser}`watiss`

## Version 0.19

### New in 0.19.0 (2022-10-31)

#### Major Changes

- {class}`~scvi.train.TrainingPlan` allows custom PyTorch optimizers [#1747].
- Improvements to {class}`~scvi.train.JaxTrainingPlan` [#1747] [#1749].
- {class}`~scvi.module.base.LossRecorder` is deprecated. Please substitute with
    {class}`~scvi.module.base.LossOutput` [#1749]
- All training plans require keyword args after the first positional argument [#1749]
- {class}`~scvi.module.base.JaxBaseModuleClass` absorbed features from the `JaxModuleWrapper`,
    rendering the `JaxModuleWrapper` obsolote, so it was removed. [#1751]
- Add {class}`scvi.external.Tangram` and {class}`scvi.external.tangram.TangramMapper` that
    implement Tangram for mapping scRNA-seq data to spatial data [#1743].

#### Minor changes

- Remove confusing warning about kl warmup, log kl weight instead [#1773]

#### Breaking changes

- {class}`~scvi.module.base.LossRecorder` no longer allows access to dictionaries of values if
    provided during initialization [#1749].
- `JaxModuleWrapper` removed. [#1751]

#### Bug Fixes

- Fix `n_proteins` usage in {class}`~scvi.model.MULTIVI` [#1737].
- Remove unused param in {class}`~scvi.model.MULTIVI` [#1741].
- Fix random seed handling for Jax models [#1751].

#### Contributors

- [@watiss]
- [@adamgayoso]
- [@martinkim0]
- [@marianogabitto]

## Version 0.18

### New in 0.18.0 (2022-10-12)

#### Major Changes

- Add latent mode support in {class}`~scvi.model.SCVI` [#1672]. This allows for loading a model
    using latent representations only (i.e. without the full counts). Not only does this speed up
    inference by using the cached latent distribution parameters (thus skipping the encoding step),
    but this also helps in scenarios where the full counts are not available but cached latent
    parameters are. We provide utility functions and methods to dynamically convert a model to
    latent mode.
- Added {class}`~scvi.external.SCAR` as an external model for ambient RNA removal [#1683].

#### Minor changes

- Faster inference in PyTorch with `torch.inference_mode` [#1695].
- Upgrade to Lightning 1.6 [#1719].
- Update CI workflow to separate static code checking from pytest [#1710].
- Add Python 3.10 to CI workflow [#1711].
- Add {meth}`~scvi.data.AnnDataManager.register_new_fields` [#1689].
- Use sphinxcontrib-bibtex for references [#1731].
- {meth}`~scvi.model.base.VAEMixin.get_latent_representation`: more explicit and better docstring
    [#1732].
- Replace custom attrdict with {class}`~ml_collections` implementation [#1696].

#### Breaking changes

- Add weight support to {class}`~scvi.model.MULTIVI` [#1697]. Old models can't be loaded anymore.

#### Bug Fixes

- Fix links for breast cancer and mouse datasets [#1709].
- fix quick start notebooks not showing [#1733].

#### Contributors

- [@watiss]
- [@adamgayoso]
- [@martinkim0]
- [@ricomnl]
- [@marianogabitto]

## Version 0.17

### New in 0.17.4 (2021-09-20)

#### Changes

- Support for PyTorch Lightning 1.7 [#1622].
- Allow `flax` to use any mutable states used by a model generically with
    {class}`~scvi.module.base.TrainStateWithState` [#1665], [#1700].
- Update publication links in `README` [#1667].
- Docs now include floating window cross references with `hoverxref`, external links with
    `linkcode`, and `grid` [#1678].

#### Bug Fixes

- Fix `get_likelihood_parameters()` failure when `gene_likelihood != "zinb"` in
    {class}`~scvi.model.base.RNASeqMixin` [#1618].
- Fix exception logic when not using the observed library size in {class}`~scvi.module.VAE`
    initialization [#1660].
- Replace instances of `super().__init__()` with an argument in `super()`, causing `autoreload`
    extension to throw errors [#1671].
- Change cell2location tutorial causing docs build to fail [#1674].
- Replace instances of `max_epochs` as `int`s for new PyTorch Lightning [#1686].
- Catch case when `torch.backends.mps` is not implemented [#1692].
- Fix Poisson sampling in {meth}`~scvi.module.VAE.sample` [#1702].

#### Contributors

- [@adamgayoso]
- [@watiss]
- [@mkarikom]
- [@tommycelsius]
- [@ricomnl]

### New in 0.17.3 (2022-08-26)

#### Changes

- Pin sphinx_gallery to fix tutorial cards on docs [#1657]
- Use latest tutorials in release [#1657]

#### Contributors

- [@watiss]
- [@adamgayoso]

### New in 0.17.2 (2022-08-26)

#### Changes

- Move `training` argument in {class}`~scvi.module.JaxVAE` constructor to a keyword argument into
    the call method. This simplifies the {class}`~scvi.module.base.JaxModuleWrapper` logic and
    avoids the reinstantiation of {class}`~scvi.module.JaxVAE` during evaluation [#1580].
- Add a static method on the BaseModelClass to return the AnnDataManger's full registry [#1617].
- Clarify docstrings for continuous and categorical covariate keys [#1637].
- Remove poetry lock, use newer build system [#1645].

#### Bug Fixes

- Fix CellAssign to accept extra categorical covariates [#1629].
- Fix an issue where `max_epochs` is never determined heuristically for totalvi, instead it would
    always default to 400 [#1639].

#### Breaking Changes

- Fix an issue where `max_epochs` is never determined heuristically for totalvi, instead it would
    always default to 400 [#1639].

#### Contributors

- [@watiss]
- [@RK900]
- [@adamgayoso]
- [@jjhong922]

### New in 0.17.1 (2022-07-14)

Make sure notebooks are up to date for real this time :).

#### Contributors

- [@jjhong922]
- [@adamgayoso]

### New in 0.17.0 (2022-07-14)

#### Major Changes

- Experimental MuData support for {class}`~scvi.model.TOTALVI` via the method
    {meth}`~scvi.model.TOTALVI.setup_mudata`. For several of the existing `AnnDataField` classes,
    there is now a MuData counterpart with an additional `mod_key` argument used to indicate the
    modality where the data lives (e.g. {class}`~scvi.data.fields.LayerField` to
    {class}`~scvi.data.fields.MuDataLayerField`). These modified classes are simply wrapped
    versions of the original `AnnDataField` code via the new
    {class}`scvi.data.fields.MuDataWrapper` method [#1474].

- Modification of the {meth}`~scvi.module.VAE.generative` method's outputs to return prior and
    likelihood properties as {class}`~torch.distributions.distribution.Distribution` objects.
    Concerned modules are {class}`~scvi.module.AmortizedLDAPyroModule`, {class}`AutoZIVAE`,
    {class}`~scvi.module.MULTIVAE`, {class}`~scvi.module.PEAKVAE`, {class}`~scvi.module.TOTALVAE`,
    {class}`~scvi.module.SCANVAE`, {class}`~scvi.module.VAE`, and {class}`~scvi.module.VAEC`. This
    allows facilitating the manipulation of these distributions for model training and inference
    [#1356].

- Major changes to Jax support for scvi-tools models to generalize beyond
    {class}`~scvi.model.JaxSCVI`. Support for Jax remains experimental and is subject to breaking
    changes:

    - Consistent module interface for Flax modules (Jax-backed) via
        {class}`~scvi.module.base.JaxModuleWrapper`, such that they are compatible with the
        existing {class}`~scvi.model.base.BaseModelClass` [#1506].
    - {class}`~scvi.train.JaxTrainingPlan` now leverages Pytorch Lightning to factor out
        Jax-specific training loop implementation [#1506].
    - Enable basic device management in Jax-backed modules [#1585].

#### Minor changes

- Add {meth}`~scvi.module.base.PyroBaseModuleClass.on_load` callback which is called on
    {meth}`~scvi.model.base.BaseModuleClass.load` prior to loading the module state dict [#1542].
- Refactor metrics code and use {class}`~torchmetrics.MetricCollection` to update metrics in bulk
    [#1529].
- Add `max_kl_weight` and `min_kl_weight` to {class}`~scvi.train.TrainingPlan` [#1595].
- Add a warning to {class}`~scvi.model.base.UnsupervisedTrainingMixin` that is raised if
    `max_kl_weight` is not reached during training [#1595].

#### Breaking changes

- Any methods relying on the output of `inference` and `generative` from existing scvi-tools models
    (e.g. {class}`~scvi.model.SCVI`, {class}`~scvi.model.SCANVI`) will need to be modified to
    accept `torch.Distribution` objects rather than tensors for each parameter (e.g. `px_m`,
    `px_v`) [#1356].
- The signature of {meth}`~scvi.train.TrainingPlan.compute_and_log_metrics` has changed to support
    the use of {class}`~torchmetrics.MetricCollection`. The typical modification required will look
    like changing `self.compute_and_log_metrics(scvi_loss, self.elbo_train)` to
    `self.compute_and_log_metrics(scvi_loss, self.train_metrics, "train")`. The same is necessary
    for validation metrics except with `self.val_metrics` and the mode `"validation"` [#1529].

#### Bug Fixes

- Fix issue with {meth}`~scvi.model.SCVI.get_normalized_expression` with multiple samples and
    additional continuous covariates. This bug originated from {meth}`~scvi.module.VAE.generative`
    failing to match the dimensions of the continuous covariates with the input when `n_samples>1`
    in {meth}`~scvi.module.VAE.inference` in multiple module classes [#1548].
- Add support for padding layers in {meth}`~scvi.model.SCVI.prepare_query_anndata` which is
    necessary to run {meth}`~scvi.model.SCVI.load_query_data` for a model setup with a layer
    instead of X [#1575].

#### Contributors

- [@jjhong922]
- [@adamgayoso]
- [@PierreBoyeau]
- [@RK900]
- [@FlorianBarkmann]

## Version 0.16

### New in 0.16.4 (2022-06-14)

Note: When applying any model using the {class}`~scvi.train.AdversarialTrainingPlan` (e.g.
{class}`~scvi.model.TOTALVI`, {class}`~scvi.model.MULTIVI`), you should make sure to use v0.16.4
instead of v0.16.3 or v0.16.2. This release fixes a critical bug in the training plan.

#### Changes

#### Breaking changes

#### Bug Fixes

- Fix critical issue in {class}`~scvi.train.AdversarialTrainingPlan` where `kl_weight` was
    overwritten to 0 at each step ([#1566]). Users should avoid using v0.16.2 and v0.16.3 which
    both include this bug.

#### Contributors

- [@jjhong922]
- [@adamgayoso]

### New in 0.16.3 (2022-06-04)

#### Changes

- Removes sphinx max version and removes jinja dependency ([#1555]).

#### Breaking changes

#### Bug Fixes

- Upper bounds protobuf due to pytorch lightning incompatibilities ([#1556]). Note that [#1556]
    has unique changes as PyTorch Lightning >=1.6.4 adds the upper bound in their requirements.

#### Contributors

- [@jjhong922]
- [@adamgayoso]

### New in 0.16.2 (2022-05-10)

#### Changes

#### Breaking changes

#### Bug Fixes

- Raise appropriate error when `backup_url` is not provided and file is missing on
    {meth}`~scvi.model.base.BaseModelClass.load` ([#1527]).
- Pipe `loss_kwargs` properly in {class}`~scvi.train.AdversarialTrainingPlan`, and fix incorrectly
    piped kwargs in {class}`~scvi.model.TOTALVI` and {class}`~scvi.model.MULTIVI` ([#1532]).

#### Contributors

- [@jjhong922]
- [@adamgayoso]

### New in 0.16.1 (2022-04-22)

#### Changes

- Update scArches Pancreas tutorial, DestVI tutorial ([#1520]).

#### Breaking changes

- {class}`~scvi.dataloaders.SemiSupervisedDataLoader` and
    {class}`~scvi.dataloaders.SemiSupervisedDataSplitter` no longer take `unlabeled_category` as an
    initial argument. Instead, the `unlabeled_category` is fetched from the labels state registry,
    assuming that the {class}`~scvi.data.AnnDataManager` object is registered with a
    {class}`~scvi.data.fields.LabelsWithUnlabeledObsField` ([#1515]).

#### Bug Fixes

- Bug fixed in {class}`~scvi.model.SCANVI` where `self._labeled_indices` was being improperly set
    ([#1515]).
- Fix issue where {class}`~scvi.model.SCANVI.load_query_data` would not properly add an obs column
    with the unlabeled category when the `labels_key` was not present in the query data.
- Disable extension of categories for labels in {class}`~scvi.model.SCANVI.load_query_data`
    ([#1519]).
- Fix an issue with {meth}`~scvi.model.SCANVI.prepare_query_data` to ensure it does nothing when
    genes are completely matched ([#1520]).

#### Contributors

- [@jjhong922]
- [@adamgayoso]

### New in 0.16.0 (2022-04-12)

This release features a refactor of {class}`~scvi.model.DestVI` ([#1457]):

1. Bug fix in cell type amortization, which leads to on par performance of cell type amortization
    `V_encoder` with free parameter for cell type proportions `V`.
1. Bug fix in library size in {class}`~scvi.model.CondSCVI`, that lead to downstream dependency
    between sum over cell type proportions `v_ind` and library size `library` in
    {class}`~scvi.model.DestVI`.
1. `neg_log_likelihood_prior` is not computed anymore on random subset of single cells but cell
    type specific subclustering using cluster variance `var_vprior`, cluster mean `mean_vprior` and
    cluster mixture proportion `mp_vprior` for computation. This leads to more stable results and
    faster computation time. Setting `vamp_prior_p` in {func}`~scvi.model.DestVI.from_rna_model` to
    the expected resolution is critical in this algorithm.
1. The new default is to also use dropout `dropout` during the decoder of
    {class}`~scvi.model.CondSCVI` and subsequently `dropout_decoder` in
    {class}`~scvi.model.DestVI`, we found this to be beneficial after bug fixes listed above.
1. We changed the weighting of the loss on the variances of beta and the prior of eta.

:::{note}
Due to bug fixes listed above this version of {class}`~scvi.model.DestVI` is not backwards
compatible. Despite instability in training in the outdated version, we were able to reproduce
results generated with this code. We therefore do not strictly encourage to rerun old experiments.
:::

We published a new tutorial. This new tutorial incorporates a new utility package
[destvi_utils](https://github.com/YosefLab/destvi_utils) that generates exploratory plots of the
results of {class}`~scvi.model.DestVI`. We refer to the manual of this package for further
documentation.

#### Changes

- Docs changes (installation [#1498], {class}`~scvi.model.DestVI` user guide [#1501] and [#1508],
    dark mode code cells [#1499]).
- Add `backup_url` to the {meth}`~scvi.model.base.BaseModelClass.load` method of each model class,
    enabling automatic downloading of model save file ([#1505]).

#### Breaking changes

- Support for loading legacy loading is removed from {meth}`~scvi.model.base.BaseModelClass.load`.
    Utility to convert old files to the new file as been added
    {meth}`~scvi.model.base.BaseModelClass.convert_legacy_save` ([#1505]).
- Breaking changes to {class}`~scvi.model.DestVI` as specified above ([#1457]).

#### Bug Fixes

- {meth}`~scvi.model.base.RNASeqMixin.get_likelihood_parameters` fix for `n_samples > 1` and
    `dispersion="gene_cell"` [#1504].
- Fix backwards compatibility for legacy TOTALVI models [#1502].

#### Contributors

- [@cane11]
- [@jjhong922]
- [@adamgayoso]
- [@romain-lopez]

## Version 0.15

### New in 0.15.5 (2022-04-06)

#### Changes

- Add common types file [#1467].
- New default is to not pin memory during training when using a GPU. This is much better for shared
    GPU environments without any performance regression [#1473].

#### Bug fixes

- Fix LDA user guide bugs [#1479].
- Fix unnecessary warnings, double logging [#1475].

#### Contributors

- [@jjhong922]
- [@adamgayoso]

### New in 0.15.4 (2022-03-28)

#### Changes

- Add peakVI publication reference [#1463].
- Update notebooks with new install functionality for Colab [#1466].
- Simplify changing the training plan for pyro [#1470].
- Optionally scale ELBO by a scalar in {class}`~scvi.train.PyroTrainingPlan` [#1469].

#### Bug fixes

#### Contributors

- [@jjhong922]
- [@adamgayoso]
- [@vitkl]

### New in 0.15.3 (2022-03-24)

#### Changes

#### Bug fixes

- Raise `NotImplementedError` when `categorical_covariate_keys` are used with
    {meth}`scvi.model.SCANVI.load_query_data`. ([#1458]).
- Fix behavior when `continuous_covariate_keys` are used with {meth}`scvi.model.SCANVI.classify`.
    ([#1458]).
- Unlabeled category values are automatically populated when
    {meth}`scvi.model.SCANVI.load_query_data` run on `adata_target` missing labels column.
    ([#1458]).
- Fix dataframe rendering in dark mode docs ([#1448])
- Fix variance constraint in {class}`~scvi.model.AmortizedLDA` that set an artifical bound on
    latent topic variance ([#1445]).
- Fix {meth}`scvi.model.base.ArchesMixin.prepare_query_data` to work cross device (e.g., model
    trained on cuda but method used on cpu; see [#1451]).

#### Contributors

- [@jjhong922]
- [@adamgayoso]

### New in 0.15.2 (2022-03-15)

#### Changes

- Remove setuptools pinned requirement due to new PyTorch 1.11 fix ([#1436]).
- Switch to myst-parsed markdown for docs ([#1435]).
- Add `prepare_query_data(adata, reference_model)` to {class}`~scvi.model.base.ArchesMixin` to
    enable query data cleaning prior to reference mapping ([#1441]).
- Add Human Lung Cell Atlas tutorial ([#1442]).

#### Bug fixes

- Errors when arbitrary kwargs are passed into `setup_anndata()` ([#1439]).
- Fix {class}`scvi.external.SOLO` to use `train_size=0.9` by default, which enables early stopping
    to work properly ([#1438]).
- Fix scArches version warning ([#1431]).
- Fix backwards compat for {class}`~scvi.model.SCANVI` loading ([#1441]).

#### Contributors

- [@jjhong922]
- [@adamgayoso]
- [@grst]

### New in 0.15.1 (2022-03-11)

#### Changes

- Remove `labels_key` from {class}`~scvi.model.MULTIVI` as it is not used in the model ([#1393]).
- Use scvi-tools mean/inv_disp parameterization of negative binomial for
    {class}`~scvi.model.JaxSCVI` likelihood ([#1386]).
- Use `setup` for Flax-based modules ([#1403]).
- Reimplement {class}`~scvi.module.JaxVAE` using inference/generative paradigm with
    {class}`~scvi.module.base.JaxBaseModuleClass` ([#1406]).
- Use multiple particles optionally in {class}`~scvi.model.JaxSCVI` ([#1385]).
- {class}`~scvi.external.SOLO` no longer warns about count data ([#1411]).
- Class docs are now one page on docs site ([#1415]).
- Copied AnnData objects are assigned a new uuid and transfer is attempted ([#1416]).

#### Bug fixes

- Fix an issue with using gene lists and proteins lists as well as `transform_batch` for
    {class}`~scvi.model.TOTALVI` ([#1413]).
- Error gracefully when NaNs present in {class}`~scvi.data.fields.CategoricalJointObsmField`
    ([#1417]).

#### Contributors

- [@jjhong922]
- [@adamgayoso]

### New in 0.15.0 (2022-02-28)

In this release, we have completely refactored the logic behind our data handling strategy (i.e.
`setup_anndata`) to allow for:

1. Readable data handling for existing models.
1. Modular code for easy addition of custom data fields to incorporate into models.
1. Avoidance of unexpected edge cases when more than one model is instantiated in one session.

**Important Note:** This change will not break pipelines for model users (with the exception of a
small change to {class}`~scvi.model.SCANVI`). However, there are several breaking changes for model
developers. The data handling tutorial goes over these changes in detail.

This refactor is centered around the new {class}`~scvi.data.AnnDataManager` class which
orchestrates any data processing necessary for scvi-tools and stores necessary information, rather
than adding additional fields to the AnnData input.

:::{figure} docs/\_static/img/anndata_manager_schematic.svg
:align: center
:alt: Schematic of data handling strategy with AnnDataManager
:class: img-fluid

Schematic of data handling strategy with {class}`~scvi.data.AnnDataManager`
:::

We also have an exciting new experimental Jax-based scVI implementation via
{class}`~scvi.model.JaxSCVI`. While this implementation has limited functionality, we have found it
to be substantially faster than the PyTorch-based implementation. For example, on a 10-core Intel
CPU, Jax on only a CPU can be as fast as PyTorch with a GPU (RTX3090). We will be planning further
Jax integrations in the next releases.

#### Changes

- Major refactor to data handling strategy with the introduction of
    {class}`~scvi.data.AnnDataManager` ([#1237]).
- Prevent clobbering between models using the same AnnData object with model instance specific
    {class}`~scvi.data.AnnDataManager` mappings ([#1342]).
- Add `size_factor_key` to {class}`~scvi.model.SCVI`, {class}`~scvi.model.MULTIVI`,
    {class}`~scvi.model.SCANVI`, and {class}`~scvi.model.TOTALVI` ([#1334]).
- Add references to the scvi-tools journal publication to the README ([#1338], [#1339]).
- Addition of {func}`scvi.model.utils.mde` ([#1372]) for accelerated visualization of scvi-tools
    embeddings.
- Documentation and user guide fixes ([#1364], [#1361])
- Fix for {class}`~scvi.external.SOLO` when {class}`~scvi.model.SCVI` was setup with a `labels_key`
    ([#1354])
- Updates to tutorials ([#1369], [#1371])
- Furo docs theme ([#1290])
- Add {class}`scvi.model.JaxSCVI` and {class}`scvi.module.JaxVAE`, drop Numba dependency for
    checking if data is count data ([#1367]).

#### Breaking changes

- The keyword argument `run_setup_anndata` has been removed from built-in datasets since there is
    no longer a model-agnostic `setup_anndata` method ([#1237]).

- The function `scvi.model._metrics.clustering_scores` has been removed due to incompatbility with
    new data handling ([#1237]).

- {class}`~scvi.model.SCANVI` now takes `unlabeled_category` as an argument to
    {meth}`~scvi.model.SCANVI.setup_anndata` rather than on initialization ([#1237]).

- `setup_anndata` is now a class method on model classes and requires specific function calls to
    ensure proper {class}`~scvi.data.AnnDataManager` setup and model save/load. Any model
    inheriting from {class}`~scvi.model.base.BaseModelClass` will need to re-implement this method
    ([#1237]).

    - To adapt existing custom models to v0.15.0, one can references the guidelines below. For
        some examples of how this was done for the existing models in the codebase, please
        reference the following PRs: ([#1301], [#1302]).
    - `scvi._CONSTANTS` has been changed to `scvi.REGISTRY_KEYS`.
    - `setup_anndata()` functions are now class functions and follow a specific structure. Please
        refer to {meth}`~scvi.model.SCVI.setup_anndata` for an example.
    - `scvi.data.get_from_registry()` has been removed. This method can be replaced by
        {meth}`scvi.data.AnnDataManager.get_from_registry`.
    - The setup dict stored directly on the AnnData object, `adata["_scvi"]`, has been deprecated.
        Instead, this information now lives in {attr}`scvi.data.AnnDataManager.registry`.
    - The data registry can be accessed at {attr}`scvi.data.AnnDataManager.data_registry`.
    - Summary stats can be accessed at {attr}`scvi.data.AnnDataManager.summary_stats`.
    - Any field-specific information (e.g. `adata.obs["categorical_mappings"]`) now lives in
        field-specific state registries. These can be retrieved via the function
        {meth}`~scvi.data.AnnDataManager.get_state_registry`.
    - `register_tensor_from_anndata()` has been removed. To register tensors with no relevant
        `AnnDataField` subclass, create a new a new subclass of
        {class}`~scvi.data.fields.BaseAnnDataField` and add it to appropriate model's
        `setup_anndata()` function.

#### Contributors

- [@jjhong922]
- [@adamgayoso]
- [@watiss]

## Version 0.14

### New in 0.14.6 (2021-02-05)

Bug fixes, minor improvements of docs, code formatting.

#### Changes

- Update black formatting to stable release ([#1324])
- Refresh readme, move tasks image to docs ([#1311]).
- Add 0.14.5 release note to index ([#1296]).
- Add test to ensure extra {class}`~scvi.model.SCANVI` training of a pre-trained
    {class}`~scvi.model.SCVI` model does not change original model weights ([#1284]).
- Fix issue in {class}`~scvi.model.TOTALVI` protein background prior initialization to not include
    protein measurements that are known to be missing ([#1282]).
- Upper bound setuptools due to PyTorch import bug ([#1309]).

#### Contributors

- [@adamgayoso]
- [@watiss]
- [@jjhong922]

### New in 0.14.5 (2021-11-22)

Bug fixes, new tutorials.

#### Changes

- Fix `kl_weight` floor for Pytorch-based models ([#1269]).
- Add support for more Pyro guides ([#1267]).
- Update scArches, harmonization tutorials, add basic R tutorial, tabula muris label transfer
    tutorial ([#1274]).

#### Contributors

- [@adamgayoso]
- [@jjhong922]
- [@watiss]
- [@vitkl]

### New in 0.14.4 (2021-11-16)

Bug fixes, some tutorial improvements.

#### Changes

- `kl_weight` handling for Pyro-based models ([#1242]).
- Allow override of missing protein inference in {class}`~scvi.model.TOTALVI` ([#1251]). This
    allows to treat all 0s in a particular batch for one protein as biologically valid.
- Fix load documentation (e.g., {meth}`~scvi.model.SCVI.load`, {meth}`~scvi.model.TOTALVI.load`)
    ([#1253]).
- Fix model history on load with Pyro-based models ([#1255]).
- Model construction tutorial uses new static setup anndata ([#1257]).
- Add codebase overview figure to docs ([#1231]).

#### Contributors

- [@adamgayoso]
- [@jjhong922]
- [@watiss]

### New in 0.14.3 (2021-10-19)

Bug fix.

#### Changes

- Bug fix to {func}`~scvi.model.base.BaseModelClass` to retain tensors registered by
    `register_tensor_from_anndata` ([#1235]).
- Expose an instance of our `DocstringProcessor` to aid in documenting derived implementations of
    `setup_anndata` method ([#1235]).

#### Contributors

- [@adamgayoso]
- [@jjhong922]
- [@watiss]

### New in 0.14.2 (2021-10-18)

Bug fix and new tutorial.

#### Changes

- Bug fix in {class}`~scvi.external.RNAStereoscope` where loss was computed with mean for a
    minibatch instead of sum. This ensures reproducibility with the original implementation ([#1228]).
- New Cell2location contributed tutorial ([#1232]).

#### Contributors

- [@adamgayoso]
- [@jjhong922]
- [@vitkl]
- [@watiss]

### New in 0.14.1 (2021-10-11)

Minor hotfixes.

#### Changes

- Filter out mitochrondrial genes as a preprocessing step in the Amortized LDA tutorial ([#1213])
- Remove `verbose=True` argument from early stopping callback ([#1216])

#### Contributors

- [@adamgayoso]
- [@jjhong922]
- [@watiss]

### New in 0.14.0 (2021-10-07)

In this release, we have completely revamped the scvi-tools documentation website by creating a
new set of user guides that provide:

1. The math behind each method (in a succinct, online methods-like way)
1. The relationship between the math and the functions associated with each model
1. The relationship between math variables and code variables

Our previous User Guide guide has been renamed to Tutorials and contains all of our existing
tutorials (including tutorials for developers).

Another noteworthy addition in this release is the implementation of the (amortized) Latent
Dirichlet Allocation (aka LDA) model applied to single-cell gene expression data. We have also
prepared a tutorial that demonstrates how to use this model, using a PBMC 10K dataset from 10x
Genomics as an example application.

Lastly, in this release we have made a change to reduce user and developer confusion by making the
previously global `setup_anndata` method a static class-specific method instead. This provides more
clarity on which parameters are applicable for this call, for each model class. Below is a
before/after for the DESTVI and TOTALVI model classes:

:::{figure} docs/\_static/img/setup_anndata_before_after.svg
:align: center
:alt: setup_anndata before and after
:class: img-fluid

`setup_anndata` before and after
:::

#### Changes

- Added fixes to support PyTorch Lightning 1.4 ([#1103])
- Simplified data handling in R tutorials with sceasy and addressed bugs in package installation
    ([#1122]).
- Moved library size distribution computation to model init ([#1123])
- Updated Contribution docs to describe how we backport patches ([#1129])
- Implemented Latent Dirichlet Allocation as a PyroModule ([#1132])
- Made `setup_anndata` a static method on model classes rather than one global function ([#1150])
- Used Pytorch Lightning's `seed_everything` method to set seed ([#1151])
- Fixed a bug in {class}`~scvi.model.base.PyroSampleMixin` for posterior sampling ([#1158])
- Added CITE-Seq datasets ([#1182])
- Added user guides to our documentation ([#1127], [#1157], [#1180], [#1193], [#1183], [#1204])
- Early stopping now prints the reason for stopping when applicable ([#1208])

#### Breaking changes

- `setup_anndata` is now an abstract method on model classes. Any model inheriting from
    {class}`~scvi.model.base.BaseModelClass` will need to implement this method ([#1150])

#### Contributors

- [@adamgayoso]
- [@PierreBoyeau]
- [@talashuach]
- [@jjhong922]
- [@watiss]
- [@mjayasur]
- [@vitkl]
- [@galenxing]

## Version 0.13

### New in 0.13.0 (2021-08-23)

#### Changes

- Added {class}`~scvi.model.MULTIVI` ([#1115], [#1118]).
- Documentation CSS tweaks ([#1116]).

#### Breaking changes

None!

#### Contributors

- [@adamgayoso]
- [@talashuach]
- [@jjhong922]

## Version 0.12

### New in 0.12.2 (2021-08-11)

#### Changes

- Updated `OrderedDict` typing import to support all Python 3.7 versions ([#1114]).

#### Breaking changes

None!

#### Contributors

- [@adamgayoso]
- [@galenxing]
- [@jjhong922]

### New in 0.12.1 (2021-07-29)

#### Changes

- Update Pytorch Lightning version dependency to `>=1.3,<1.4` ([#1104]).

#### Breaking changes

None!

#### Contributors

- [@adamgayoso]
- [@galenxing]

### New in 0.12.0 (2021-07-15)

This release adds features for tighter integration with Pyro for model development, fixes for
{class}`~scvi.external.SOLO`, and other enhancements. Users of {class}`~scvi.external.SOLO` are
strongly encouraged to upgrade as previous bugs will affect performance.

#### Enchancements

- Add {class}`scvi.model.base.PyroSampleMixin` for easier posterior sampling with Pyro ([#1059]).
- Add {class}`scvi.model.base.PyroSviTrainMixin` for automated training of Pyro models ([#1059]).
- Ability to pass kwargs to {class}`~scvi.module.Classifier` when using
    {class}`~scvi.external.SOLO` ([#1078]).
- Ability to get doublet predictions for simulated doublets in {class}`~scvi.external.SOLO`
    ([#1076]).
- Add "comparison" column to differential expression results ([#1074]).
- Clarify {class}`~scvi.external.CellAssign` size factor usage. See class docstring.

#### Changes

- Update minimum Python version to `3.7.2` ([#1082]).
- Slight interface changes to {class}`~scvi.train.PyroTrainingPlan`. `"elbo_train"` and
    `"elbo_test"` are now the average over minibatches as ELBO should be on scale of full data and
    `optim_kwargs` can be set on initialization of training plan ([#1059], [#1101]).
- Use pandas read pickle function for pbmc dataset metadata loading ([#1099]).
- Adds `n_samples_overall` parameter to functions for denoised expression/accesibility/etc. This is
    used in during differential expression ([#1090]).
- Ignore configure optimizers warning when training Pyro-based models ([#1064]).

#### Bug fixes

- Fix scale of library size for simulated doublets and expression in {class}`~scvi.external.SOLO`
    when using observed library size to train original {class}`~scvi.model.SCVI` model ([#1078],
    [#1085]). Currently, library sizes in this case are not appropriately put on the log scale.
- Fix issue where anndata setup with a layer led to errors in {class}`~scvi.external.SOLO`
    ([#1098]).
- Fix `adata` parameter of {func}`scvi.external.SOLO.from_scvi_model`, which previously did nothing
    ([#1078]).
- Fix default `max_epochs` of {class}`~scvi.model.SCANVI` when initializing using pre-trained model
    of {class}`~scvi.model.SCVI` ([#1079]).
- Fix bug in `predict()` function of {class}`~scvi.model.SCANVI`, which only occurred for soft
    predictions ([#1100]).

#### Breaking changes

None!

#### Contributors

- [@vitkl]
- [@adamgayoso]
- [@galenxing]
- [@PierreBoyeau]
- [@Munfred]
- [@njbernstein]
- [@mjayasur]

## Version 0.11

### New in 0.11.0 (2021-05-23)

From the user perspective, this release features the new differential expression functionality (to
be described in a manuscript). For now, it is accessible from
{func}`~scvi.model.SCVI.differential_expression`. From the developer perspective, we made changes
with respect to {class}`scvi.dataloaders.DataSplitter` and surrounding the Pyro backend. Finally,
we also made changes to adapt our code to PyTorch Lightning version 1.3.

#### Changes

- Pass `n_labels` to {class}`~scvi.module.VAE` from {class}`~scvi.model.SCVI` ([#1055]).
- Require PyTorch lightning > 1.3, add relevant fixes ([#1054]).
- Add DestVI reference ([#1060]).
- Add PeakVI links to README ([#1046]).
- Automatic delta and eps computation in differential expression ([#1043]).
- Allow doublet ratio parameter to be changed for used in SOLO ([#1066]).

#### Bug fixes

- Fix an issue where `transform_batch` options in {class}`~scvi.model.TOTALVI` was accidentally
    altering the batch encoding in the encoder, which leads to poor results ([#1072]). This bug was
    introduced in version 0.9.0.

#### Breaking changes

These breaking changes do not affect the user API; though will impact model developers.

- Use PyTorch Lightning data modules for {class}`scvi.dataloaders.DataSplitter` ([#1061]). This
    induces a breaking change in the way the data splitter is used. It is no longer callable and
    now has a `setup` method. See {class}`~scvi.train.TrainRunner` and its source code, which is
    straightforward.
- No longer require training plans to be initialized with `n_obs_training` argument ([#1061]).
    `n_obs_training` is now a property that can be set before actual training to rescale the loss.
- Log Pyro loss as `train_elbo` and sum over steps ([#1071])

#### Contributors

- [@adamgayoso]
- [@romain-lopez]
- [@PierreBoyeau]
- [@talashuach]
- [@cataclysmus]
- [@njbernstein]

## Version 0.10

### New in 0.10.1 (2021-05-04)

#### Changes

- Includes new optional variance parameterization for the `Encoder` module ([#1037]).
- Provides new way to select subpopulations for DE using Pandas queries ([#1041]).
- Update reference to peakVI ([#1046]).
- Pin Pytorch Lightning version to \<1.3

#### Contributors

- [@adamgayoso]
- [@PierreBoyeau]
- [@talashuach]

### New in 0.10.0 (2021-04-20)

#### Changes

- PeakVI minor enhancements to differential accessibility and fix scArches support ([#1019])
- Add DestVI to the codebase ([#1011])
- Versioned tutorial links ([#1005])
- Remove old VAEC ([#1006])
- Use `.numpy()` to convert torch tensors to numpy ndarrays ([#1016])
- Support backed AnnData ([#1017]), just load anndata with `scvi.data.read_h5ad(path, backed='r+')`
- Solo interface enhancements ([#1009])
- Updated README ([#1028])
- Use Python warnings instead of logger warnings ([#1021])
- Change totalVI protein background default to `False` is fewer than 10 proteins used ([#1034])

#### Bug fixes

- Fix `SaveBestState` warning ([#1024])
- New default SCANVI max epochs if loaded with pretrained SCVI model ([#1025]), restores old
    `<v0.9` behavior.
- Fix marginal log likelihood computation, which was only being computed on final minibatch of a
    dataloader. This bug was introduced in the `0.9.X` versions ([#1033]).
- Fix bug where extra categoricals were not properly extended in `transfer_anndata_setup` ([#1030]).

#### Contributors

- [@adamgayoso]
- [@romain-lopez]
- [@talashuach]
- [@mjayasur]
- [@wukathy]
- [@PierreBoyeau]
- [@morris-frank]

## Version 0.9

### New in 0.9.1 (2021-03-20)

#### Changes

- Update Pyro module backend to better enfore usage of `model` and `guide`, automate passing of
    number of training examples to Pyro modules ([#990])
- Minimum Pyro version bumped ([#988])
- Improve docs clarity ([#989])
- Add glossary to developer user guide ([#999])
- Add num threads config option to `scvi.settings` ([#1001])
- Add CellAssign tutorial ([#1004])

#### Contributors

- [@adamgayoso]
- [@galenxing]
- [@mjayasur]
- [@wukathy]

### New in 0.9.0 (2021-03-03)

This release features our new software development kit for building new probabilistic models. Our
hope is that others will be able to develop new models by importing scvi-tools into their own
packages.

#### Important changes

From the user perspective, there are two package-wide API breaking changes and one
{class}`~scvi.model.SCANVI` specific breaking change enumerated below. From the method developer
perspective, the entire model backend has been revamped using PyTorch Lightning, and no old code
will be compatible with this and future versions. Also, we dropped support for Python 3.6.

##### Breaking change: The `train` method

- `n_epochs` is now `max_epochs` for consistency with PytorchLightning and to better relect the
    functionality of the parameter.
- `use_cuda` is now `use_gpu` for consistency with PytorchLightning.
- `frequency` is now `check_val_every_n_epoch` for consistency with PytorchLightning.
- `train_fun_kwargs` and `kwargs` throughout the `train()` methods in the codebase have been
    removed and various arguments have been reorganized into `plan_kwargs` and `trainer_kwargs`.
    Generally speaking, `plan_kwargs` deal with model optimization like kl warmup, while
    `trainer_kwargs` deal with the actual training loop like early stopping.

##### Breaking change: GPU handling

- `use_cuda` was removed from the init of each model and was not replaced by `use_gpu`. By default
    every model is intialized on CPU but can be moved to a device via `model.to_device()`. If a
    model is trained with `use_gpu=True` the model will remain on the GPU after training.
- When loading saved models, scvi-tools will always attempt to load the model on GPU unless
    otherwise specified.
- We now support specifying which GPU device to use if there are multiple available GPUs.

##### Breaking change: {class}`~scvi.model.SCANVI`

- {class}`~scvi.model.SCANVI` no longer pretrains an {class}`~scvi.model.SCVI` model by default.
    This functionality however is preserved via the new {func}`~scvi.model.SCANVI.from_scvi_model`
    method.
- `n_epochs_unsupervised` and `n_epochs_semisupervised` have been removed from `train`. It has been
    replaced with `max_epochs` for semisupervised training.
- `n_samples_per_label` is a new argument which will subsample the number of labelled training
    examples to train on per label each epoch.

#### New Model Implementations

- {class}`~scvi.model.PEAKVI` implementation ([#877], [#921])
- {class}`~scvi.external.SOLO` implementation ([#923], [#933])
- {class}`~scvi.external.CellAssign` implementation ([#940])
- {class}`~scvi.external.RNAStereoscope` and {class}`~scvi.external.SpatialStereoscope`
    implementation ([#889], [#959])
- Pyro integration via {class}`~scvi.module.base.PyroBaseModuleClass` ([#895] [#903], [#927],
    [#931])

#### Enhancements

- {class}`~scvi.model.SCANVI` bug fixes ([#879])
- {class}`~scvi.external.GIMVI` moved to external api ([#885])
- {class}`~scvi.model.TOTALVI`, {class}`~scvi.model.SCVI`, and {class}`~scvi.model.SCANVI` now
    support multiple covariates ([#886])
- Added callback for saving the best state of a model ([#887])
- Option to disable progress bar ([#905])
- load() documentation improvements ([#913])
- updated tutorials, guides, documentation ([#924], [#925], [#929], [#934], [#947], [#971])
- track is now public ([#938])
- {class}`~scvi.model.SCANVI` now logs classficiation loss ([#966])
- get_likelihood_parameter() bug ([#967])
- model.history are now pandas DataFrames ([#949])

#### Contributors

- [@adamgayoso]
- [@galenxing]
- [@romain-lopez]
- [@wukathy]
- [@giovp]
- [@njbernstein]
- [@saketkc]

## Version 0.8

### New in 0.8.1 (2020-12-23)

#### Enhancements

- `freeze_classifier` option in {func}`~scvi.model.SCANVI.load_query_data` for the case when
- `weight_decay` passed to {func}`~scvi.model.SCANVI.train` also passes to `ClassifierTrainer`

### New in 0.8.0 (2020-12-17)

#### Enhancements

##### Online updates of {class}`~scvi.model.SCVI`, {class}`~scvi.model.SCANVI`, and {class}`~scvi.model.TOTALVI` with the scArches method <!-- markdownlint-disable -->

It is now possible to iteratively update these models with new samples, without altering the model
for the "reference" population. Here we use the
[scArches method](https://github.com/theislab/scarches). For usage, please see the tutorial in the
user guide.

To enable scArches in our models, we added a few new options. The first is `encode_covariates`,
which is an `SCVI` option to encode the one-hotted batch covariate. We also allow users to exchange
batch norm in the encoder and decoder with layer norm, which can be though of as batch norm but per
cell. As the layer norm we use has no parameters, it's a bit faster than models with batch norm. We
don't find many differences between using batch norm or layer norm in our models, though we have
kept defaults the same in this case. To run scArches effectively, batch norm should be exhanged
with layer norm.

##### Empirical initialization of protein background parameters with totalVI

The learned prior parameters for the protein background were randomly initialized. Now, they can be
set with the `empirical_protein_background_prior` option in {class}`~scvi.model.TOTALVI`. This
option fits a two-component Gaussian mixture model per cell, separating those proteins that are
background for the cell and those that are foreground, and aggregates the learned mean and variance
of the smaller component across cells. This computation is done per batch, if the `batch_key` was
registered. We emphasize this is just for the initialization of a learned parameter in the model.

##### Use observed library size option

Many of our models like `SCVI`, `SCANVI`, and {class}`~scvi.model.TOTALVI` learn a latent library
size variable. The option `use_observed_lib_size` may now be passed on model initialization. We
have set this as `True` by default, as we see no regression in performance, and training is a bit
faster.

#### Important changes

- To facilitate these enhancements, saved {class}`~scvi.model.TOTALVI` models from previous
    versions will not load properly. This is due to an architecture change of the totalVI encoder,
    related to latent library size handling.
- The default latent distribtuion for {class}`~scvi.model.TOTALVI` is now `"normal"`.
- Autotune was removed from this release. We could not maintain the code given the new API changes
    and we will soon have alternative ways to tune hyperparameters.
- Protein names during `setup_anndata` are now stored in `adata.uns["_scvi"]["protein_names"]`,
    instead of `adata.uns["scvi_protein_names"]`.

#### Bug fixes

- Fixed an issue where the unlabeled category affected the SCANVI architecture prior distribution.
    Unfortunately, by fixing this bug, loading previously trained (\<v0.8.0)
    {class}`~scvi.model.SCANVI` models will fail.

## Version 0.7

### New in 0.7.1 (2020-10-20)

This small update provides access to our new Discourse forum from the documentation.

### New in 0.7.0 (2020-10-14)

scvi is now scvi-tools. Version 0.7 introduces many breaking changes. The best way to learn how to
use scvi-tools is with our documentation and tutorials.

- New high-level API and data loading, please see tutorials and examples for usage.
- `GeneExpressionDataset` and associated classes have been removed.
- Built-in datasets now return `AnnData` objects.
- `scvi-tools` now relies entirely on the [AnnData] format.
- `scvi.models` has been moved to `scvi.core.module`.
- `Posterior` classes have been reduced to wrappers on `DataLoaders`
- `scvi.inference` has been split to `scvi.core.data_loaders` for `AnnDataLoader` classes and
    `scvi.core.trainers` for trainer classes.
- Usage of classes like `Trainer` and `AnnDataLoader` now require the `AnnData` data object as
    input.

## Pre-Version 0.7

### scvi History

The scvi-tools package used to be scvi. This page commemorates all the hard work on the scvi
package by our numerous contributors.

#### Contributors

- [@romain]
- [@adam]
- [@eddie]
- [@jeff]
- [@pierre]
- [@max]
- [@yining]
- [@gabriel]
- [@achille]
- [@chenling]
- [@jules]
- [@david-kelley]
- [@william-yang]
- [@oscar]
- [@casey-greene]
- [@jamie-morton]
- [@valentine-svensson]
- [@stephen-flemming]
- [@michael-raevsky]
- [@james-webber]
- [@galen]
- [@francesco-brundu]
- [@primoz-godec]
- [@eduardo-beltrame]
- [@john-reid]
- [@han-yuan]
- [@gokcen-eraslan]

#### 0.6.7 (2020-8-05)

- downgrade anndata>=0.7 and scanpy>=1.4.6 [@galen]
- make loompy optional, raise sckmisc import error [@adam]
- fix PBMCDataset download bug [@galen]
- fix AnnDatasetFromAnnData \_X in adata.obs bug [@galen]

#### 0.6.6 (2020-7-08)

- add tqdm to within cluster DE genes [@adam]
- restore tqdm to use simple bar instead of ipywidget [@adam]
- move to numpydoc for doctstrings [@adam]
- update issues templates [@adam]
- Poisson variable gene selection [@valentine-svensson]
- BrainSmallDataset set defualt save_path_10X [@gokcen-eraslan]
- train_size must be float between 0.0 and 1.0 [@galen]
- bump dependency versions [@galen]
- remove reproducibility notebook [@galen]
- fix scanVI dataloading [@pierre]

#### 0.6.5 (2020-5-10)

- updates to totalVI posterior functions and notebooks [@adam]
- update seurat v3 HVG selection now using skmisc loess [@adam]

#### 0.6.4 (2020-4-14)

- add back Python 3.6 support [@adam]
- get_sample_scale() allows gene selection [@valentine-svensson]
- bug fix to the dataset to anndata method with how cell measurements are stored [@adam]
- fix requirements [@adam]

#### 0.6.3 (2020-4-01)

- bug in version for Louvian in setup.py [@adam]

#### 0.6.2 (2020-4-01)

- update highly variable gene selection to handle sparse matrices [@adam]
- update DE docstrings [@pierre]
- improve posterior save load to also handle subclasses [@pierre]
- Create NB and ZINB distributions with torch and refactor code accordingly [@pierre]
- typos in autozivae [@achille]
- bug in csc sparse matrices in anndata data loader [@adam]

#### 0.6.1 (2020-3-13)

- handles gene and cell attributes with the same name [@han-yuan]
- fixes anndata overwriting when loading [@adam], [@pierre]
- formatting in basic tutorial [@adam]

#### 0.6.0 (2020-2-28)

- updates on TotalVI and LDVAE [@adam]
- fix documentation, compatibility and diverse bugs [@adam], [@pierre] [@romain]
- fix for external module on scanpy [@galen]

#### 0.5.0 (2019-10-17)

- do not automatically upper case genes [@adam]
- AutoZI [@oscar]
- Made the intro tutorial more user friendly [@adam]
- Tests for LDVAE notebook [@adam]
- black codebase [@achille] [@gabriel] [@adam]
- fix compatibility issues with sklearn and numba [@romain]
- fix Anndata [@francesco-brundu]
- docstring, totalVI, totalVI notebook and CITE-seq data [@adam]
- fix type [@eduardo-beltrame]
- fixing installation guide [@jeff]
- improved error message for dispersion [@stephen-flemming]

#### 0.4.1 (2019-08-03)

- docstring [@achille]
- differential expression [@oscar] [@pierre]

#### 0.4.0 (2019-07-25)

- gimVI [@achille]
- synthetic correlated datasets, fixed bug in marginal log likelihood [@oscar]
- autotune, dataset enhancements [@gabriel]
- documentation [@jeff]
- more consistent posterior API, docstring, validation set [@adam]
- fix anndataset [@michael-raevsky]
- linearly decoded VAE [@valentine-svensson]
- support for scanpy, fixed bugs, dataset enhancements [@achille]
- fix filtering bug, synthetic correlated datasets, docstring, differential expression [@pierre]
- better docstring [@jamie-morton]
- classifier based on library size for doublet detection [@david-kelley]

#### 0.3.0 (2019-05-03)

- corrected notebook [@jules]
- added UMAP and updated harmonization code [@chenling] [@romain]
- support for batch indices in csvdataset [@primoz-godec]
- speeding up likelihood computations [@william-yang]
- better anndata interop [@casey-greene]
- early stopping based on classifier accuracy [@david-kelley]

#### 0.2.4 (2018-12-20)

- updated to torch v1 [@jules]
- added stress tests for harmonization [@chenling]
- fixed autograd breaking [@romain]
- make removal of empty cells more efficient [@john-reid]
- switch to os.path.join [@casey-greene]

#### 0.2.2 (2018-11-08)

- added baselines and datasets for sMFISH imputation [@jules]
- added harmonization content [@chenling]
- fixing bugs on DE [@romain]

#### 0.2.0 (2018-09-04)

- annotation notebook [@eddie]
- Memory footprint management [@jeff]
- updated early stopping [@max]
- docstring [@james-webber]

#### 0.1.6 (2018-08-08)

- MMD and adversarial inference wrapper [@eddie]
- Documentation [@jeff]
- smFISH data imputation [@max]

#### 0.1.5 (2018-07-24)

- Dataset additions [@eddie]
- Documentation [@yining]
- updated early stopping [@max]

#### 0.1.3 (2018-06-22)

- Notebook enhancement [@yining]
- Semi-supervision [@eddie]

#### 0.1.2 (2018-06-13)

- First release on PyPi
- Skeleton code & dependencies [@jeff]
- Unit tests [@max]
- PyTorch implementation of scVI [@eddie] [@max]
- Dataset preprocessing [@eddie] [@max] [@yining]

#### 0.1.0 (2017-09-05)

- First scVI TensorFlow version [@romain]

[#1001]: https://github.com/YosefLab/scvi-tools/pull/1001
[#1004]: https://github.com/YosefLab/scvi-tools/pull/1004
[#1005]: https://github.com/YosefLab/scvi-tools/pull/1005
[#1006]: https://github.com/YosefLab/scvi-tools/pull/1006
[#1009]: https://github.com/YosefLab/scvi-tools/pull/1009
[#1011]: https://github.com/YosefLab/scvi-tools/pull/1011
[#1016]: https://github.com/YosefLab/scvi-tools/pull/1016
[#1017]: https://github.com/YosefLab/scvi-tools/pull/1017
[#1019]: https://github.com/YosefLab/scvi-tools/pull/1019
[#1021]: https://github.com/YosefLab/scvi-tools/pull/1021
[#1024]: https://github.com/YosefLab/scvi-tools/pull/1025
[#1025]: https://github.com/YosefLab/scvi-tools/pull/1025
[#1028]: https://github.com/YosefLab/scvi-tools/pull/1028
[#1030]: https://github.com/YosefLab/scvi-tools/pull/1033
[#1033]: https://github.com/YosefLab/scvi-tools/pull/1033
[#1034]: https://github.com/YosefLab/scvi-tools/pull/1034
[#1037]: https://github.com/YosefLab/scvi-tools/pull/1037
[#1041]: https://github.com/YosefLab/scvi-tools/pull/1041
[#1043]: https://github.com/YosefLab/scvi-tools/pull/1043
[#1046]: https://github.com/YosefLab/scvi-tools/pull/1046
[#1054]: https://github.com/YosefLab/scvi-tools/pull/1054
[#1055]: https://github.com/YosefLab/scvi-tools/pull/1055
[#1059]: https://github.com/YosefLab/scvi-tools/pull/1059
[#1060]: https://github.com/YosefLab/scvi-tools/pull/1060
[#1061]: https://github.com/YosefLab/scvi-tools/pull/1061
[#1064]: https://github.com/YosefLab/scvi-tools/pull/1064
[#1066]: https://github.com/YosefLab/scvi-tools/pull/1066
[#1071]: https://github.com/YosefLab/scvi-tools/pull/1071
[#1072]: https://github.com/YosefLab/scvi-tools/pull/1072
[#1074]: https://github.com/YosefLab/scvi-tools/pull/1074
[#1076]: https://github.com/YosefLab/scvi-tools/pull/1076
[#1078]: https://github.com/YosefLab/scvi-tools/pull/1078
[#1079]: https://github.com/YosefLab/scvi-tools/pull/1079
[#1082]: https://github.com/YosefLab/scvi-tools/pull/1082
[#1085]: https://github.com/YosefLab/scvi-tools/pull/1085
[#1090]: https://github.com/YosefLab/scvi-tools/pull/1090
[#1098]: https://github.com/YosefLab/scvi-tools/pull/1098
[#1099]: https://github.com/YosefLab/scvi-tools/pull/1099
[#1100]: https://github.com/YosefLab/scvi-tools/pull/1100
[#1101]: https://github.com/YosefLab/scvi-tools/pull/1101
[#1103]: https://github.com/YosefLab/scvi-tools/pull/1103
[#1104]: https://github.com/YosefLab/scvi-tools/pull/1104
[#1114]: https://github.com/YosefLab/scvi-tools/pull/1114
[#1115]: https://github.com/YosefLab/scvi-tools/pull/1115
[#1116]: https://github.com/YosefLab/scvi-tools/pull/1116
[#1118]: https://github.com/YosefLab/scvi-tools/pull/1118
[#1122]: https://github.com/YosefLab/scvi-tools/pull/1122
[#1123]: https://github.com/YosefLab/scvi-tools/pull/1123
[#1127]: https://github.com/YosefLab/scvi-tools/pull/1127
[#1129]: https://github.com/YosefLab/scvi-tools/pull/1129
[#1132]: https://github.com/YosefLab/scvi-tools/pull/1132
[#1150]: https://github.com/YosefLab/scvi-tools/pull/1150
[#1151]: https://github.com/YosefLab/scvi-tools/pull/1151
[#1157]: https://github.com/YosefLab/scvi-tools/pull/1157
[#1158]: https://github.com/YosefLab/scvi-tools/pull/1158
[#1180]: https://github.com/YosefLab/scvi-tools/pull/1180
[#1182]: https://github.com/YosefLab/scvi-tools/pull/1182
[#1183]: https://github.com/YosefLab/scvi-tools/pull/1183
[#1193]: https://github.com/YosefLab/scvi-tools/pull/1193
[#1204]: https://github.com/YosefLab/scvi-tools/pull/1204
[#1208]: https://github.com/YosefLab/scvi-tools/pull/1208
[#1213]: https://github.com/YosefLab/scvi-tools/pull/1213
[#1216]: https://github.com/YosefLab/scvi-tools/pull/1216
[#1228]: https://github.com/YosefLab/scvi-tools/pull/1228
[#1231]: https://github.com/YosefLab/scvi-tools/pull/1231
[#1232]: https://github.com/YosefLab/scvi-tools/pull/1232
[#1235]: https://github.com/YosefLab/scvi-tools/pull/1235
[#1237]: https://github.com/YosefLab/scvi-tools/pull/1237
[#1242]: https://github.com/YosefLab/scvi-tools/pull/1242
[#1251]: https://github.com/YosefLab/scvi-tools/pull/1251
[#1253]: https://github.com/YosefLab/scvi-tools/pull/1253
[#1255]: https://github.com/YosefLab/scvi-tools/pull/1255
[#1257]: https://github.com/YosefLab/scvi-tools/pull/1257
[#1267]: https://github.com/YosefLab/scvi-tools/pull/1267
[#1269]: https://github.com/YosefLab/scvi-tools/pull/1269
[#1274]: https://github.com/YosefLab/scvi-tools/pull/1274
[#1282]: https://github.com/YosefLab/scvi-tools/pull/1282
[#1284]: https://github.com/YosefLab/scvi-tools/pull/1284
[#1290]: https://github.com/YosefLab/scvi-tools/pull/1290
[#1296]: https://github.com/YosefLab/scvi-tools/pull/1296
[#1301]: https://github.com/YosefLab/scvi-tools/pull/1301
[#1302]: https://github.com/YosefLab/scvi-tools/pull/1302
[#1309]: https://github.com/YosefLab/scvi-tools/pull/1309
[#1311]: https://github.com/YosefLab/scvi-tools/pull/1311
[#1324]: https://github.com/YosefLab/scvi-tools/pull/1324
[#1334]: https://github.com/YosefLab/scvi-tools/pull/1334
[#1338]: https://github.com/YosefLab/scvi-tools/pull/1338
[#1339]: https://github.com/YosefLab/scvi-tools/pull/1339
[#1342]: https://github.com/YosefLab/scvi-tools/pull/1342
[#1354]: https://github.com/YosefLab/scvi-tools/pull/1354
[#1356]: https://github.com/YosefLab/scvi-tools/pull/1356
[#1361]: https://github.com/YosefLab/scvi-tools/pull/1361
[#1364]: https://github.com/YosefLab/scvi-tools/pull/1364
[#1367]: https://github.com/YosefLab/scvi-tools/pull/1367
[#1369]: https://github.com/YosefLab/scvi-tools/pull/1369
[#1371]: https://github.com/YosefLab/scvi-tools/pull/1371
[#1372]: https://github.com/YosefLab/scvi-tools/pull/1372
[#1385]: https://github.com/YosefLab/scvi-tools/pull/1385
[#1386]: https://github.com/YosefLab/scvi-tools/pull/1386
[#1393]: https://github.com/YosefLab/scvi-tools/pull/1393
[#1403]: https://github.com/YosefLab/scvi-tools/pull/1403
[#1406]: https://github.com/YosefLab/scvi-tools/pull/1406
[#1411]: https://github.com/YosefLab/scvi-tools/pull/1411
[#1413]: https://github.com/YosefLab/scvi-tools/pull/1413
[#1415]: https://github.com/YosefLab/scvi-tools/pull/1415
[#1416]: https://github.com/YosefLab/scvi-tools/pull/1416
[#1417]: https://github.com/YosefLab/scvi-tools/pull/1417
[#1431]: https://github.com/YosefLab/scvi-tools/pull/1431
[#1435]: https://github.com/YosefLab/scvi-tools/pull/1435
[#1436]: https://github.com/YosefLab/scvi-tools/pull/1436
[#1438]: https://github.com/YosefLab/scvi-tools/pull/1438
[#1439]: https://github.com/YosefLab/scvi-tools/pull/1439
[#1441]: https://github.com/YosefLab/scvi-tools/pull/1441
[#1442]: https://github.com/YosefLab/scvi-tools/pull/1442
[#1445]: https://github.com/YosefLab/scvi-tools/pull/1445
[#1448]: https://github.com/YosefLab/scvi-tools/pull/1448
[#1451]: https://github.com/YosefLab/scvi-tools/pull/1451
[#1457]: https://github.com/YosefLab/scvi-tools/pull/1457
[#1458]: https://github.com/YosefLab/scvi-tools/pull/1458
[#1463]: https://github.com/YosefLab/scvi-tools/pull/1463
[#1466]: https://github.com/YosefLab/scvi-tools/pull/1466
[#1467]: https://github.com/YosefLab/scvi-tools/pull/1467
[#1469]: https://github.com/YosefLab/scvi-tools/pull/1469
[#1470]: https://github.com/YosefLab/scvi-tools/pull/1470
[#1473]: https://github.com/YosefLab/scvi-tools/pull/1473
[#1474]: https://github.com/YosefLab/scvi-tools/pull/1474
[#1475]: https://github.com/YosefLab/scvi-tools/pull/1475
[#1479]: https://github.com/YosefLab/scvi-tools/pull/1479
[#1498]: https://github.com/YosefLab/scvi-tools/pull/1498
[#1499]: https://github.com/YosefLab/scvi-tools/pull/1499
[#1501]: https://github.com/YosefLab/scvi-tools/pull/1501
[#1502]: https://github.com/YosefLab/scvi-tools/pull/1502
[#1504]: https://github.com/YosefLab/scvi-tools/pull/1504
[#1505]: https://github.com/YosefLab/scvi-tools/pull/1505
[#1506]: https://github.com/YosefLab/scvi-tools/pull/1506
[#1508]: https://github.com/YosefLab/scvi-tools/pull/1508
[#1515]: https://github.com/YosefLab/scvi-tools/pull/1515
[#1519]: https://github.com/YosefLab/scvi-tools/pull/1519
[#1520]: https://github.com/YosefLab/scvi-tools/pull/1520
[#1527]: https://github.com/YosefLab/scvi-tools/pull/1527
[#1529]: https://github.com/YosefLab/scvi-tools/pull/1529
[#1532]: https://github.com/YosefLab/scvi-tools/pull/1532
[#1542]: https://github.com/YosefLab/scvi-tools/pull/1542
[#1548]: https://github.com/YosefLab/scvi-tools/pull/1548
[#1555]: https://github.com/YosefLab/scvi-tools/pull/1555
[#1556]: https://github.com/YosefLab/scvi-tools/pull/1556
[#1566]: https://github.com/scverse/scvi-tools/issues/1566
[#1575]: https://github.com/YosefLab/scvi-tools/pull/1575
[#1580]: https://github.com/scverse/scvi-tools/pull/1580
[#1585]: https://github.com/YosefLab/scvi-tools/pull/1585
[#1595]: https://github.com/scverse/scvi-tools/pull/1595
[#1617]: https://github.com/scverse/scvi-tools/pull/1617
[#1618]: https://github.com/scverse/scvi-tools/pull/1618
[#1622]: https://github.com/scverse/scvi-tools/pull/1622
[#1629]: https://github.com/scverse/scvi-tools/pull/1629
[#1637]: https://github.com/scverse/scvi-tools/pull/1637
[#1639]: https://github.com/scverse/scvi-tools/pull/1639
[#1645]: https://github.com/scverse/scvi-tools/pull/1645
[#1657]: https://github.com/scverse/scvi-tools/pull/1657
[#1660]: https://github.com/scverse/scvi-tools/pull/1660
[#1665]: https://github.com/scverse/scvi-tools/pull/1665
[#1667]: https://github.com/scverse/scvi-tools/pull/1667
[#1671]: https://github.com/scverse/scvi-tools/pull/1671
[#1672]: https://github.com/YosefLab/scvi-tools/pull/1672
[#1674]: https://github.com/scverse/scvi-tools/pull/1674
[#1678]: https://github.com/scverse/scvi-tools/pull/1678
[#1683]: https://github.com/YosefLab/scvi-tools/pull/1683
[#1686]: https://github.com/scverse/scvi-tools/pull/1686
[#1689]: https://github.com/YosefLab/scvi-tools/pull/1689
[#1692]: https://github.com/scverse/scvi-tools/pull/1692
[#1695]: https://github.com/YosefLab/scvi-tools/pull/1695
[#1696]: https://github.com/YosefLab/scvi-tools/pull/1696
[#1697]: https://github.com/YosefLab/scvi-tools/pull/1697
[#1700]: https://github.com/scverse/scvi-tools/pull/1700
[#1702]: https://github.com/scverse/scvi-tools/pull/1702
[#1709]: https://github.com/YosefLab/scvi-tools/pull/1709
[#1710]: https://github.com/YosefLab/scvi-tools/pull/1710
[#1711]: https://github.com/YosefLab/scvi-tools/pull/1711
[#1719]: https://github.com/YosefLab/scvi-tools/pull/1719
[#1731]: https://github.com/YosefLab/scvi-tools/pull/1731
[#1732]: https://github.com/YosefLab/scvi-tools/pull/1732
[#1733]: https://github.com/YosefLab/scvi-tools/pull/1733
[#1737]: https://github.com/YosefLab/scvi-tools/pull/1737
[#1741]: https://github.com/YosefLab/scvi-tools/pull/1741
[#1743]: https://github.com/YosefLab/scvi-tools/pull/1743
[#1747]: https://github.com/YosefLab/scvi-tools/pull/1747
[#1749]: https://github.com/YosefLab/scvi-tools/pull/1749
[#1751]: https://github.com/YosefLab/scvi-tools/pull/1751
[#1773]: https://github.com/YosefLab/scvi-tools/pull/1773
[#877]: https://github.com/YosefLab/scvi-tools/pull/887
[#879]: https://github.com/YosefLab/scvi-tools/pull/879
[#885]: https://github.com/YosefLab/scvi-tools/pull/885
[#886]: https://github.com/YosefLab/scvi-tools/pull/886
[#887]: https://github.com/YosefLab/scvi-tools/pull/887
[#889]: https://github.com/YosefLab/scvi-tools/pull/889
[#895]: https://github.com/YosefLab/scvi-tools/pull/895
[#903]: https://github.com/YosefLab/scvi-tools/pull/903
[#905]: https://github.com/YosefLab/scvi-tools/pull/905
[#913]: https://github.com/YosefLab/scvi-tools/pull/913
[#921]: https://github.com/YosefLab/scvi-tools/pull/921
[#923]: https://github.com/YosefLab/scvi-tools/pull/923
[#924]: https://github.com/YosefLab/scvi-tools/pull/924
[#925]: https://github.com/YosefLab/scvi-tools/pull/925
[#927]: https://github.com/YosefLab/scvi-tools/pull/927
[#929]: https://github.com/YosefLab/scvi-tools/pull/929
[#931]: https://github.com/YosefLab/scvi-tools/pull/931
[#933]: https://github.com/YosefLab/scvi-tools/pull/933
[#934]: https://github.com/YosefLab/scvi-tools/pull/934
[#938]: https://github.com/YosefLab/scvi-tools/pull/938
[#940]: https://github.com/YosefLab/scvi-tools/pull/940
[#947]: https://github.com/YosefLab/scvi-tools/pull/947
[#949]: https://github.com/YosefLab/scvi-tools/pull/949
[#959]: https://github.com/YosefLab/scvi-tools/pull/959
[#966]: https://github.com/YosefLab/scvi-tools/pull/966
[#967]: https://github.com/YosefLab/scvi-tools/pull/967
[#971]: https://github.com/YosefLab/scvi-tools/pull/971
[#988]: https://github.com/YosefLab/scvi-tools/pull/988
[#989]: https://github.com/YosefLab/scvi-tools/pull/989
[#990]: https://github.com/YosefLab/scvi-tools/pull/990
[#999]: https://github.com/YosefLab/scvi-tools/pull/999
[@achille]: https://github.com/ANazaret
[@adam]: https://github.com/adamgayoso
[@adamgayoso]: https://github.com/adamgayoso
[@cane11]: https://github.com/cane11
[@casey-greene]: https://github.com/cgreene
[@cataclysmus]: https://github.com/cataclysmus
[@chenling]: https://github.com/chenlingantelope
[@david-kelley]: https://github.com/davek44
[@eddie]: https://github.com/Edouard360
[@eduardo-beltrame]: https://github.com/Munfred
[@florianbarkmann]: https://github.com/FlorianBarkmann
[@francesco-brundu]: https://github.com/fbrundu
[@gabriel]: https://github.com/gabmis
[@galen]: https://github.com/galenxing
[@galenxing]: https://github.com/galenxing
[@giovp]: https://github.com/giovp
[@gokcen-eraslan]: https://github.com/gokceneraslan
[@grst]: https://github.com/grst
[@han-yuan]: https://github.com/hy395
[@james-webber]: https://github.com/jamestwebber
[@jamie-morton]: https://github.com/mortonjt
[@jeff]: https://github.com/jeff-regier
[@jjhong922]: https://github.com/jjhong922
[@john-reid]: https://github.com/JohnReid
[@jules]: https://github.com/jules-samaran
[@marianogabitto]: https://github.com/marianogabitto
[@martinkim0]: https://github.com/martinkim0
[@max]: https://github.com/maxime1310
[@michael-raevsky]: https://github.com/raevskymichail
[@mjayasur]: https://github.com/mjayasur
[@mkarikom]: https://github.com/mkarikom
[@morris-frank]: https://github.com/morris-frank
[@munfred]: https://github.com/Munfred
[@njbernstein]: https://github.com/njbernstein
[@oscar]: https://github.com/oscarclivio
[@pierre]: https://github.com/PierreBoyeau
[@pierreboyeau]: https://github.com/PierreBoyeau
[@primoz-godec]: https://github.com/PrimozGodec
[@ricomnl]: https://github.com/ricomnl
[@rk900]: https://github.com/RK900
[@romain]: https://github.com/romain-lopez
[@romain-lopez]: https://github.com/romain-lopez
[@saketkc]: https://github.com/saketkc
[@stephen-flemming]: https://github.com/sjfleming
[@talashuach]: https://github.com/talashuach
[@tommycelsius]: https://github.com/tommycelsius
[@valentine-svensson]: https://github.com/vals
[@vitkl]: https://github.com/vitkl
[@watiss]: https://github.com/watiss
[@william-yang]: https://github.com/triyangle
[@wukathy]: https://github.com/wukathy
[@yining]: https://github.com/imyiningliu
[genomepy]: https://github.com/vanheeringen-lab/genomepy
[hatch]: https://hatch.pypa.io/latest/
[hugging face models]: https://huggingface.co/models
[keep a changelog]: https://keepachangelog.com/en/1.0.0/
[original scbasset model]: https://github.com/calico/scBasset
[poetry]: https://python-poetry.org/
[semantic versioning]: https://semver.org/spec/v2.0.0.html<|MERGE_RESOLUTION|>--- conflicted
+++ resolved
@@ -19,11 +19,8 @@
 
 #### Removed
 
-<<<<<<< HEAD
 - Removed a bad legacy code in scarchesmixin, {pr}`3417`.
-=======
-- remove Deprecated {class}`scvi.train.SaveBestState` from code {pr}`3420`.
->>>>>>> 5896a2bd
+- Removed Deprecated {class}`scvi.train.SaveBestState` from code {pr}`3420`.
 
 ### 1.3.2 (2025-06-22)
 
