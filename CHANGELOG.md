--- conflicted
+++ resolved
@@ -32,12 +32,7 @@
 - Changed scvi-hub ModelCard and add criticism metrics to the card {pr}`3078`.
 - MuData support for {class}`~scvi.model.MULTIVI` via the method
     {meth}`~scvi.model.MULTIVI.setup_mudata` {pr}`3038`.
-<<<<<<< HEAD
--
-
-=======
-  
->>>>>>> 835d17a7
+
 #### Fixed
 
 #### Changed
