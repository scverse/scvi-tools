# Release notes

Starting from version 0.20.1, this format is based on [Keep a Changelog], and this project adheres
to [Semantic Versioning]. Full commit history is available in the
[commit logs](https://github.com/scverse/scvi-tools/commits/).

## Version 1.3

### 1.3.1 (2025-XX-XX)

#### Added

- Add {class}`scvi.external.METHYLANVI` for modeling methylation labelled data from single-cell
    bisulfite sequencing (scBS-seq) {pr}`3066`.
- Add supervised module class {class}`scvi.module.base.SupervisedModuleClass`. {pr}`3237`.
- Add get normalized function model property for any generative model {pr}`3238` and changed
    get_accessibility_estimates to get_normalized_accessibility, where needed.
- Add Early stopping KL warmup steps. {pr}`3262`.
- Add Minification option to {class}`~scvi.model.LinearSCVI` {pr}`3294`.

#### Fixed

- Add consideration for missing monitor set during early stopping. {pr}`3226`.
- Fix bug in SysVI get_normalized_expression function. {pr}`3255`.
- Add support for IntegratedGradients for multimodal models. {pr}`3264`.
<<<<<<< HEAD
=======
- Fix bug in resolVI get_normalized expression function. {pr}`3308`.
- Fix bug in resolVI gene-assay dispersion. {pr}`3308`.
>>>>>>> 20ab1370

#### Changed

- Updated Scvi-Tools AWS hub to Weizmann instead of Berkeley. {pr}`3246`.
<<<<<<< HEAD

#### Removed

- Removed Jax version constraint for mrVI training. {pr}`3309`.

=======
- Updated resolVI to use rapids-singlecell. {pr}`3308`.

#### Removed

>>>>>>> 20ab1370
### 1.3.0 (2025-02-28)

#### Added

- Add {class}`scvi.external.Decipher` for dimensionality reduction and interpretable
    representation learning in single-cell RNA sequencing data {pr}`3015`, {pr}`3091`.
- Add multiGPU support for {class}`~scvi.model.SCVI`, {class}`~scvi.model.SCANVI`,
    {class}`~scvi.model.CondSCVI` and {class}`~scvi.model.LinearSCVI`, {class}`~scvi.model.TOTALVI`,
    {class}`~scvi.model.MULTIVI` and {class}`~scvi.model.PEAKVI`. {pr}`3125`.
- Add an exception callback to {class}`scvi.train._callbacks.SaveCheckpoint` in order to save
    optimal model during training, in case of failure because of Nan's in gradients. {pr}`3159`.
- Add {meth}`~scvi.model.SCVI.get_normalized_expression` for models: {class}`~scvi.model.PEAKVI`,
    {class}`~scvi.external.POISSONVI`, {class}`~scvi.model.CondSCVI`, {class}`~scvi.model.AUTOZI`,
    {class}`~scvi.external.CellAssign` and {class}`~scvi.external.GIMVI`. {pr}`3121`.
- Add {class}`scvi.external.RESOLVI` for bias correction in single-cell resolved spatial
    transcriptomics {pr}`3144`.
- Add semisupervised training mixin class
    {class}`scvi.model.base.SemisupervisedTrainingMixin`. {pr}`3164`.
- Add scib-metrics support for {class}`scvi.autotune.AutotuneExperiment` and
    {class}`scvi.train._callbacks.ScibCallback` for autotune for scib metrics {pr}`3168`.
- Add Support of dask arrays in AnnTorchDataset. {pr}`3193`.
- Add a common use cases section in the docs user guide. {pr}`3200`.
- Add {class}`scvi.external.SysVI` for cycle consistency loss and VampPrior {pr}`3195`.

#### Fixed

- Fixed bug in distributed {class}`scvi.dataloaders.ConcatDataLoader` {pr}`3053`.
- Fixed bug when loading Pyro-based models and scArches support for Pyro {pr}`3138`
- Fixed disable vmap in {class}`scvi.external.MRVI` for large sample sizes to avoid
    out-of-memory errors. Store distance matrices as numpy array in xarray to reduce
    memory usage {pr}`3146`.
- Fixed {class}`scvi.external.MRVI` MixtureSameFamily log probability calculation {pr}`3189`.

#### Changed

- Updated the CI workflow with multiGPU tests {pr}`3053`.
- Set `mode="change"` as default DE method. Compute positive and negative LFC separately
    by default (`test_mode="three"`). Corrected computation of pseudocounts and make if
    default to add a pseudocounts for genes not expressed (`pseudocount=None`). According to
    Eq. 10 of Boyeau _et al_, _PNAS_ 2023 {pr}`2826`

#### Removed

## Version 1.2

### 1.2.2 (2024-12-31)

#### Added

- Add MuData Minification option to {class}`~scvi.model.TOTALVI` {pr}`3061`.
- Add Support for MPS usage in mac {pr}`3100`.
- Add support for torch.compile before train (EXPERIMENTAL) {pr}`2931`.
- Add support for Numpy 2.0 {pr}`2842`.
- Changed scvi-hub ModelCard and add criticism metrics to the card {pr}`3078`.
- MuData support for {class}`~scvi.model.MULTIVI` via the method
    {meth}`~scvi.model.MULTIVI.setup_mudata` {pr}`3038`.

#### Fixed

- Fixed batch_size pop to get in {class}`scvi.dataloaders.DataSplitter` {pr}`3128`.

#### Changed

- Updated the CI workflow with internet, private and optional tests {pr}`3082`.
- Changed loompy stored files to anndata {pr}`2842`.
- Address AnnData >= 0.11 deprecation warning for {class}`anndata.experimental` by replacing
    instances to {class}`anndata.abc` and {class}`anndata.io` {pr}`3085`.

#### Removed

- Removed the support for loompy and local mde function {pr}`2842`.

### 1.2.1 (2024-12-04)

#### Added

- Added adaptive handling for last training minibatch of 1-2 cells in case of
    `datasplitter_kwargs={"drop_last": False}` and `train_size = None` by moving them into
    validation set, if available. {pr}`3036`.
- Add `batch_key` and `labels_key` to {meth}`scvi.external.SCAR.setup_anndata`. {pr}`3045`.
- Implemented variance of ZINB distribution. {pr}`3044`.
- Support for minified mode while retaining counts to skip the encoder.
- New Trainingplan argument `update_only_decoder` to use stored latent codes and skip training of
    the encoder.
- Refactored code for minified models. {pr}`2883`.
- Add {class}`scvi.external.METHYLVI` for modeling methylation data from single-cell
    bisulfite sequencing (scBS-seq) experiments {pr}`2834`.

#### Fixed

- Breaking Change: Fix `get_outlier_cell_sample_pairs` function in {class}`scvi.external.MRVI`
    to correctly compute the maxmimum log-density across in-sample cells rather than the
    aggregated posterior log-density {pr}`3007`.
- Fix references to `scvi.external` in {meth}`scvi.external.SCAR.setup_anndata`.
- Fix gimVI to append mini batches first into CPU during get_imputed and get_latent operations {pr}`3058`.

#### Changed

#### Removed

### 1.2.0 (2024-09-26)

#### Added

- Add support for Python 3.12 {pr}`2966`.
- Add support for categorial covariates in scArches in {class}`scvi.model.base.ArchesMixin` {pr}`2936`.
- Add assertion error in cellAssign for checking duplicates in celltype markers {pr}`2951`.
- Add {meth}`scvi.external.POISSONVI.get_region_factors` {pr}`2940`.
- {attr}`scvi.settings.dl_persistent_workers` allows using persistent workers in
    {class}`scvi.dataloaders.AnnDataLoader` {pr}`2924`.
- Add option for using external indexes in data splitting classes that are under `scvi.dataloaders`
    by passing `external_indexing=list[train_idx,valid_idx,test_idx]` as well as in all models
    available {pr}`2902`.
- Add warning if creating data splits in `scvi.dataloaders` that create last batch with less than 3
    cells {pr}`2916`.
- Add new experimental functional API for hyperparameter tuning with
    {func}`scvi.autotune.run_autotune` and {class}`scvi.autotune.AutotuneExperiment` to replace
    {class}`scvi.autotune.ModelTuner`, {class}`scvi.autotune.TunerManager`, and
    {class}`scvi.autotune.TuneAnalysis` {pr}`2561`.
- Add experimental class {class}`scvi.nn.Embedding` implementing methods for extending embeddings
    {pr}`2574`.
- Add experimental support for representing batches with continuously-valued embeddings by passing
    in `batch_representation="embedding"` to {class}`scvi.model.SCVI` {pr}`2576`.
- Add experimental mixin classes {class}`scvi.model.base.EmbeddingMixin` and
    {class}`scvi.module.base.EmbeddingModuleMixin` {pr}`2576`.
- Add option to generate synthetic spatial coordinates in {func}`scvi.data.synthetic_iid` with
    argument `generate_coordinates` {pr}`2603`.
- Add experimental support for using custom {class}`lightning.pytorch.core.LightningDataModule`s
    in {func}`scvi.autotune.run_autotune` {pr}`2605`.
- Add {class}`scvi.external.VELOVI` for RNA velocity estimation using variational inference
    {pr}`2611`.
- Add `unsigned` argument to {meth}`scvi.hub.HubModel.pull_from_s3` to allow for unsigned
    downloads of models from AWS S3 {pr}`2615`.
- Add support for `batch_key` in {meth}`scvi.model.CondSCVI.setup_anndata` {pr}`2626`.
- Add support for {meth}`scvi.model.base.RNASeqMixin` in {class}`scvi.model.CondSCVI` {pr}`2915`.
- Add `load_best_on_end` argument to {class}`scvi.train.SaveCheckpoint` to load the best model
    state at the end of training {pr}`2672`.
- Add experimental class {class}`scvi.distributions.BetaBinomial` implementing the Beta-Binomial
    distribution with mean-dispersion parameterization for modeling scBS-seq methylation data
    {pr}`2692`.
- Add support for custom dataloaders in {class}`scvi.model.base.VAEMixin` methods by specifying
    the `dataloader` argument {pr}`2748`.
- Add option to use a normal distribution in the generative model of {class}`scvi.model.SCVI` by
    passing in `gene_likelihood="normal"` {pr}`2780`.
- Add {class}`scvi.external.MRVI` for modeling sample-level heterogeneity in single-cell RNA-seq
    data {pr}`2756`.
- Add support for reference mapping with {class}`mudata.MuData` models to
    {class}`scvi.model.base.ArchesMixin` {pr}`2578`.
- Add argument `return_mean` to {meth}`scvi.model.base.VAEMixin.get_reconstruction_error`
    and {meth}`scvi.model.base.VAEMixin.get_elbo` to allow computation
    without averaging across cells {pr}`2362`.
- Add support for setting `weights="importance"` in
    {meth}`scvi.model.SCANVI.differential_expression` {pr}`2362`.

#### Changed

- Deprecate {func}`scvi.data.cellxgene`, to be removed in v1.3. Please directly use the
    [cellxgene-census](https://chanzuckerberg.github.io/cellxgene-census/) instead {pr}`2542`.
- Deprecate {func}`scvi.nn.one_hot`, to be removed in v1.3. Please directly use the
    `one_hot` function in PyTorch instead {pr}`2608`.
- Deprecate {class}`scvi.train.SaveBestState`, to be removed in v1.3. Please use
    {class}`scvi.train.SaveCheckpoint` instead {pr}`2673`.
- Deprecate `save_best` argument in {meth}`scvi.model.PEAKVI.train` and
    {meth}`scvi.model.MULTIVI.train`, to be removed in v1.3. Please pass in `enable_checkpointing`
    or specify a custom checkpointing procedure with {class}`scvi.train.SaveCheckpoint` instead
    {pr}`2673`.
- Move {func}`scvi.model.base._utils._load_legacy_saved_files` to
    {func}`scvi.model.base._save_load._load_legacy_saved_files` {pr}`2731`.
- Move {func}`scvi.model.base._utils._load_saved_files` to
    {func}`scvi.model.base._save_load._load_saved_files` {pr}`2731`.
- Move {func}`scvi.model.base._utils._initialize_model` to
    {func}`scvi.model.base._save_load._initialize_model` {pr}`2731`.
- Move {func}`scvi.model.base._utils._validate_var_names` to
    {func}`scvi.model.base._save_load._validate_var_names` {pr}`2731`.
- Move {func}`scvi.model.base._utils._prepare_obs` to
    {func}`scvi.model.base._de_core._prepare_obs` {pr}`2731`.
- Move {func}`scvi.model.base._utils._de_core` to
    {func}`scvi.model.base._de_core._de_core` {pr}`2731`.
- Move {func}`scvi.model.base._utils._fdr_de_prediction` to
    {func}`scvi.model.base._de_core_._fdr_de_prediction` {pr}`2731`.
- {func}`scvi.data.synthetic_iid` now generates unique variable names for protein and
    accessibility data {pr}`2739`.
- The `data_module` argument in {meth}`scvi.model.base.UnsupervisedTrainingMixin.train` has been
    renamed to `datamodule` for consistency {pr}`2749`.
- Change the default saving method of variable names for {class}`mudata.MuData` based models
    (_e.g._ {class}`scvi.model.TOTALVI`) to a dictionary of per-mod variable names instead of a
    concatenated array of all variable names. Users may replicate the previous behavior by
    passing in `legacy_mudata_format=True` to {meth}`scvi.model.base.BaseModelClass.save`
    {pr}`2769`.
- Changed internal activation function in {class}`scvi.nn.DecoderTOTALVI` to Softplus to
    increase numerical stability. This is the new default for new models. Previously trained models
    will be loaded with exponential activation function {pr}`2913`.

#### Fixed

- Fix logging of accuracy for cases with 1 sample per class in scANVI {pr}`2938`.
- Disable adversarial classifier if training with a single batch.
    Previously this raised a None error {pr}`2914`.
- {meth}`~scvi.model.SCVI.get_normalized_expression` fixed for Poisson distribution and
    Negative Binomial with latent_library_size {pr}`2915`.
- Fix {meth}`scvi.module.VAE.marginal_ll` when `n_mc_samples_per_pass=1` {pr}`2362`.
- {meth}`scvi.module.VAE.marginal_ll` when `n_mc_samples_per_pass=1` {pr}`2362`.
- Enable option to drop_last minibatch during training by `datasplitter_kwargs={"drop_last": True}`
    {pr}`2926`.
- Fix JAX to be deterministic on CUDA when seed is manually set {pr}`2923`.

#### Removed

- Remove {class}`scvi.autotune.ModelTuner`, {class}`scvi.autotune.TunerManager`, and
    {class}`scvi.autotune.TuneAnalysis` in favor of new experimental functional API with
    {func}`scvi.autotune.run_autotune` and {class}`scvi.autotune.AutotuneExperiment` {pr}`2561`.
- Remove `feed_labels` argument and corresponding code paths in {meth}`scvi.module.SCANVAE.loss`
    {pr}`2644`.
- Remove {class}`scvi.train._callbacks.MetricsCallback` and argument `additional_val_metrics` in
    {class}`scvi.train.Trainer` {pr}`2646`.

## Version 1.1

### 1.1.6 (2024-08-19)

#### Fixed

- Breaking change: In `scvi.autotune._manager` we changed the parameter in RunConfig from
    `local_dir` to `storage_path` see issue `2908` {pr}`2689`.

### 1.1.5 (2024-06-30)

### 1.1.4 (2024-06-30)

#### Added

- Add argument `return_logits` to {meth}`scvi.external.SOLO.predict` that allows returning logits
    instead of probabilities when passing in `soft=True` to replicate the buggy behavior previous
    to v1.1.3 {pr}`2870`.

### 1.1.3 (2024-06-26)

#### Fixed

- Breaking change: Fix {meth}`scvi.external.SOLO.predict` to correctly return probabiities
    instead of logits when passing in `soft=True` (the default option) {pr}`2689`.
- Breaking change: Fix {class}`scvi.dataloaders.SemiSupervisedDataSplitter` to properly sample
    unlabeled observations without replacement {pr}`2816`.

### 1.1.2 (2024-03-01)

#### Changed

- Address AnnData >= 0.10 deprecation warning for {func}`anndata.read` by replacing instances with
    {func}`anndata.read_h5ad` {pr}`2531`.
- Address AnnData >= 0.10 deprecation warning for {class}`anndata._core.sparse_dataset.SparseDataset`
    by replacing instances with {class}`anndata.experimental.CSCDataset` and
    {class}`anndata.experimental.CSRDataset` {pr}`2531`.

### 1.1.1 (2024-02-19)

#### Fixed

- Correctly apply non-default user parameters in {class}`scvi.external.POISSONVI` {pr}`2522`.

### 1.1.0 (2024-02-13)

#### Added

- Add {class}`scvi.external.ContrastiveVI` for contrastiveVI {pr}`2242`.
- Add {class}`scvi.dataloaders.BatchDistributedSampler` for distributed training {pr}`2102`.
- Add `additional_val_metrics` argument to {class}`scvi.train.Trainer`, allowing to specify
    additional metrics to compute and log during the validation loop using
    {class}`scvi.train._callbacks.MetricsCallback` {pr}`2136`.
- Expose `accelerator` and `device` arguments in {meth}`scvi.hub.HubModel.load_model` `pr`{2166}.
- Add `load_sparse_tensor` argument in {class}`scvi.data.AnnTorchDataset` for directly loading
    SciPy CSR and CSC data structures to their PyTorch counterparts, leading to faster data loading
    depending on the sparsity of the data {pr}`2158`.
- Add per-group LFC information to
    {meth}`scvi.criticism.PosteriorPredictiveCheck.differential_expression`. `metrics["diff_exp"]`
    is now a dictionary where `summary` stores the summary dataframe, and `lfc_per_model_per_group`
    stores the per-group LFC {pr}`2173`.
- Expose {meth}`torch.save` keyword arguments in {class}`scvi.model.base.BaseModelClass.save`
    and {class}`scvi.external.GIMVI.save` {pr}`2200`.
- Add `model_kwargs` and `train_kwargs` arguments to {meth}`scvi.autotune.ModelTuner.fit`
    {pr}`2203`.
- Add `datasplitter_kwargs` to model `train` methods {pr}`2204`.
- Add `use_posterior_mean` argument to {meth}`scvi.model.SCANVI.predict` for stochastic prediction
    of celltype labels {pr}`2224`.
- Add support for Python 3.10+ type annotations in {class}`scvi.autotune.ModelTuner` {pr}`2239`.
- Add option to log device statistics in {meth}`scvi.autotune.ModelTuner.fit` with argument
    `monitor_device_stats` {pr}`2260`.
- Add option to pass in a random seed to {meth}`scvi.autotune.ModelTuner.fit` with argument `seed`
    {pr}`2260`.
- Automatically log the learning rate when `reduce_lr_on_plateau=True` in training plans
    {pr}`2280`.
- Add {class}`scvi.external.POISSONVI` to model scATAC-seq fragment counts with a Poisson
    distribution {pr}`2249`
- {class}`scvi.train.SemiSupervisedTrainingPlan` now logs the classifier calibration error
    {pr}`2299`.
- Passing `enable_checkpointing=True` into `train` methods is now compatible with our model saves.
    Additional options can be specified by initializing with {class}`scvi.train.SaveCheckpoint`
    {pr}`2317`.
- {attr}`scvi.settings.dl_num_workers` is now correctly applied as the default `num_workers` in
    {class}`scvi.dataloaders.AnnDataLoader` {pr}`2322`.
- Passing in `indices` to {class}`scvi.criticism.PosteriorPredictiveCheck` allows for running
    metrics on a subset of the data {pr}`2361`.
- Add `seed` argument to {func}`scvi.model.utils.mde` for reproducibility {pr}`2373`.
- Add {meth}`scvi.hub.HubModel.save` and {meth}`scvi.hub.HubMetadata.save` {pr}`2382`.
- Add support for Optax 0.1.8 by renaming instances of {func}`optax.additive_weight_decay` to
    {func}`optax.add_weight_decay` {pr}`2396`.
- Add support for hosting {class}`scvi.hub.HubModel` on AWS S3 via
    {meth}`scvi.hub.HubModel.pull_from_s3` and {meth}`scvi.hub.HubModel.push_to_s3` {pr}`2378`.
- Add clearer error message for {func}`scvi.data.poisson_gene_selection` when input data does not
    contain raw counts {pr}`2422`.
- Add API for using custom dataloaders with {class}`scvi.model.SCVI` by making `adata` argument
    optional on initialization and adding optional argument `data_module` to
    {meth}`scvi.model.base.UnsupervisedTrainingMixin.train` {pr}`2467`.
- Add support for Ray 2.8-2.9 in {class}`scvi.autotune.ModelTuner` {pr}`2478`.

#### Fixed

- Fix bug where `n_hidden` was not being passed into {class}`scvi.nn.Encoder` in
    {class}`scvi.model.AmortizedLDA` {pr}`2229`
- Fix bug in {class}`scvi.module.SCANVAE` where classifier probabilities were interpreted as
    logits. This is backwards compatible as loading older models will use the old code path
    {pr}`2301`.
- Fix bug in {class}`scvi.external.GIMVI` where `batch_size` was not properly used in inference
    methods {pr}`2366`.
- Fix error message formatting in {meth}`scvi.data.fields.LayerField.transfer_field` {pr}`2368`.
- Fix ambiguous error raised in {meth}`scvi.distributions.NegativeBinomial.log_prob` and
    {meth}`scvi.distributions.ZeroInflatedNegativeBinomial.log_prob` when `scale` not passed in
    and value not in support {pr}`2395`.
- Fix initialization of {class}`scvi.distributions.NegativeBinomial` and
    {class}`scvi.distributions.ZeroInflatedNegativeBinomial` when `validate_args=True` and
    optional parameters not passed in {pr}`2395`.
- Fix error when re-initializing {class}`scvi.external.GIMVI` with the same datasets {pr}`2446`.

#### Changed

- Replace `sparse` with `sparse_format` argument in {meth}`scvi.data.synthetic_iid` for increased
    flexibility over dataset format {pr}`2163`.
- Revalidate `devices` when automatically switching from MPS to CPU accelerator in
    {func}`scvi.model._utils.parse_device_args` {pr}`2247`.
- Refactor {class}`scvi.data.AnnTorchDataset`, now loads continuous data as {class}`numpy.float32`
    and categorical data as {class}`numpy.int64` by default {pr}`2250`.
- Support fractional GPU usage in {class}`scvi.autotune.ModelTuner` `pr`{2252}.
- Tensorboard is now the default logger in {class}`scvi.autotune.ModelTuner` `pr`{2260}.
- Match `momentum` and `epsilon` in {class}`scvi.module.JaxVAE` to the default values in PyTorch
    {pr}`2309`.
- Change {class}`scvi.train.SemiSupervisedTrainingPlan` and
    {class}`scvi.train.ClassifierTrainingPlan` accuracy and F1 score
    computations to use `"micro"` reduction rather than `"macro"` {pr}`2339`.
- Internal refactoring of {meth}`scvi.module.VAE.sample` and
    {meth}`scvi.model.base.RNASeqMixin.posterior_predictive_sample` {pr}`2377`.
- Change `xarray` and `sparse` from mandatory to optional dependencies {pr}`2480`.
- Use {class}`anndata.experimental.CSCDataset` and {class}`anndata.experimental.CSRDataset`
    instead of the deprecated {class}`anndata._core.sparse_dataset.SparseDataset` for type checks
    {pr}`2485`.
- Make `use_observed_lib_size` argument adjustable in {class}`scvi.module.LDVAE` `pr`{2494}.

#### Removed

- Remove deprecated `use_gpu` argument in favor of PyTorch Lightning arguments `accelerator` and
    `devices` {pr}`2114`.
- Remove deprecated `scvi._compat.Literal` class {pr}`2115`.
- Remove chex dependency {pr}`2482`.

## Version 1.0

### 1.0.4 (2023-10-13)

### Added

- Add support for AnnData 0.10.0 {pr}`2271`.

### 1.0.3 (2023-08-13)

#### Changed

- Disable the default selection of MPS when `accelerator="auto"` in Lightning {pr}`2167`.
- Change JAX models to use `dict` instead of {class}`flax.core.FrozenDict` according
    to the Flax migration guide <https://github.com/google/flax/discussions/3191> {pr}`2222`.

#### Fixed

- Fix bug in {class}`scvi.model.base.PyroSviTrainMixin` where `training_plan`
    argument is ignored {pr}`2162`.
- Fix missing docstring for `unlabeled_category` in
    {class}`scvi.model.SCANVI.setup_anndata` and reorder arguments {pr}`2189`.
- Fix Pandas 2.0 unpickling error in {meth}`scvi.model.base.BaseModelClas.convert_legacy_save`
    by switching to {func}`pandas.read_pickle` for the setup dictionary {pr}`2212`.

### 1.0.2 (2023-07-05)

#### Fixed

- Fix link to Scanpy preprocessing in introduction tutorial {pr}`2154`.
- Fix link to Ray Tune search API in autotune tutorial {pr}`2154`.

### 1.0.1 (2023-07-04)

#### Added

- Add support for Python 3.11 {pr}`1977`.

#### Changed

- Upper bound Chex dependency to 0.1.8 due to NumPy installation conflicts {pr}`2132`.

### 1.0.0 (2023-06-02)

#### Added

- Add {class}`scvi.criticism.PosteriorPredictiveCheck` for model evaluation {pr}`2058`.
- Add {func}`scvi.data.reads_to_fragments` for scATAC data {pr}`1946`
- Add default `stacklevel` for `warnings` in `scvi.settings` {pr}`1971`.
- Add scBasset motif injection procedure {pr}`2010`.
- Add importance sampling based differential expression procedure {pr}`1872`.
- Raise clearer error when initializing {class}`scvi.external.SOLO` from {class}`scvi.model.SCVI`
    with extra categorical or continuous covariates {pr}`2027`.
- Add option to generate {class}`mudata.MuData` in {meth}`scvi.data.synthetic_iid` {pr}`2028`.
- Add option for disabling shuffling prior to splitting data in
    {class}`scvi.dataloaders.DataSplitter` {pr}`2037`.
- Add {meth}`scvi.data.AnnDataManager.create_torch_dataset` and expose custom sampler ability
    {pr}`2036`.
- Log training loss through Lightning's progress bar {pr}`2043`.
- Filter Jax undetected GPU warnings {pr}`2044`.
- Raise warning if MPS backend is selected for PyTorch,
    see <https://github.com/pytorch/pytorch/issues/77764> {pr}`2045`.
- Add `deregister_manager` function to {class}`scvi.model.base.BaseModelClass`, allowing to clear
    {class}`scvi.data.AnnDataManager` instances from memory {pr}`2060`.
- Add option to use a linear classifier in {class}`scvi.model.SCANVI` {pr}`2063`.
- Add lower bound 0.12.1 for Numpyro dependency {pr}`2078`.
- Add new section in scBasset tutorial for motif scoring {pr}`2079`.

#### Fixed

- Fix creation of minified adata by copying original uns dict {pr}`2000`. This issue arises with
    anndata>=0.9.0.
- Fix {class}`scvi.model.TOTALVI` {class}`scvi.model.MULTIVI` handling of missing protein values
    {pr}`2009`.
- Fix bug in {meth}`scvi.distributions.NegativeBinomialMixture.sample` where `theta` and `mu`
    arguments were switched around {pr}`2024`.
- Fix bug in {meth}`scvi.dataloaders.SemiSupervisedDataLoader.resample_labels` where the labeled
    dataloader was not being reinitialized on subsample {pr}`2032`.
- Fix typo in {class}`scvi.model.JaxSCVI` example snippet {pr}`2075`.

#### Changed

- Use sphinx book theme for documentation {pr}`1673`.
- {meth}`scvi.model.base.RNASeqMixin.posterior_predictive_sample` now outputs 3-d
    {class}`sparse.GCXS` matrices {pr}`1902`.
- Add an option to specify `dropout_ratio` in {meth}`scvi.data.synthetic_iid` {pr}`1920`.
- Update to lightning 2.0 {pr}`1961`
- Hyperopt is new default searcher for tuner {pr}`1961`
- {class}`scvi.train.AdversarialTrainingPlan` no longer encodes data twice during a training step,
    instead uses same latent for both optimizers {pr}`1961`, {pr}`1980`
- Switch back to using sphinx autodoc typehints {pr}`1970`.
- Disable default seed, run `scvi.settings.seed` after import for reproducibility {pr}`1976`.
- Deprecate `use_gpu` in favor of PyTorch Lightning arguments `accelerator` and `devices`, to be
    removed in v1.1 {pr}`1978`.
- Docs organization {pr}`1983`.
- Validate training data and code URLs for {class}`scvi.hub.HubMetadata` and
    {class}`scvi.hub.HubModelCardHelper` {pr}`1985`.
- Keyword arguments for encoders and decoders can now be passed in from the model level {pr}`1986`.
- Expose `local_dir` as a public property in {class}`scvi.hub.HubModel` {pr}`1994`.
- Use {func}`anndata.concat` internally inside {meth}`scvi.external.SOLO.from_scvi_model` {pr}`2013`.
- {class}`scvi.train.SemiSupervisedTrainingPlan` and {class}`scvi.train.ClassifierTrainingPlan`
    now log accuracy, F1 score, and AUROC metrics {pr}`2023`.
- Switch to cellxgene census for backend for cellxgene data function {pr}`2030`.
- Change default `max_cells` and `truncation` in
    {meth}`scvi.model.base.RNASeqMixin._get_importance_weights` {pr}`2064`.
- Refactor heuristic for default `max_epochs` as a separate function
    {meth}`scvi.model._utils.get_max_epochs_heuristic` {pr}`2083`.

#### Removed

- Remove ability to set up ST data in {class}`~scvi.external.SpatialStereoscope.from_rna_model`,
    which was deprecated. ST data should be set up using
    {class}`~scvi.external.SpatialStereoscope.setup_anndata` {pr}`1949`.
- Remove custom reusable doc decorator which was used for de docs {pr}`1970`.
- Remove `drop_last` as an integer from {class}`~scvi.dataloaders.AnnDataLoader`, add typing and
    code cleanup {pr}`1975`.
- Remove seqfish and seqfish plus datasets {pr}`2017`.
- Remove support for Python 3.8 (NEP 29) {pr}`2021`.

## Version 0.20

### 0.20.3 (2023-03-21)

#### Fixed

- Fix totalVI differential expression when integer sequential protein names are automatically used
    {pr}`1951`.
- Fix peakVI scArches test case {pr}`1962`.

#### Changed

- Allow passing in `map_location` into {meth}`~scvi.hub.HubMetadata.from_dir` and
    {meth}`~scvi.hub.HubModelCardHelper.from_dir` and set default to `"cpu"` {pr}`1960`.
- Updated tutorials {pr}`1966`.

### 0.20.2 (2023-03-10)

#### Fixed

- Fix `return_dist` docstring of {meth}`scvi.model.base.VAEMixin.get_latent_representation`
    {pr}`1932`.
- Fix hyperlink to pymde docs {pr}`1944`

#### Changed

- Use ruff for fixing and linting {pr}`1921`, {pr}`1941`.
- Use sphinx autodoc instead of sphinx-autodoc-typehints {pr}`1941`.
- Remove .flake8 and .prospector files {pr}`1923`.
- Log individual loss terms in {meth}`scvi.module.MULTIVAE.loss` {pr}`1936`.
- Setting up ST data in {class}`~scvi.external.SpatialStereoscope.from_rna_model` is deprecated.
    ST data should be set up using {class}`~scvi.external.SpatialStereoscope.setup_anndata`
    {pr}`1803`.

### 0.20.1 (2023-02-21)

#### Fixed

- Fixed computation of ELBO during training plan logging when using global kl terms. {pr}`1895`
- Fixed usage of {class}`scvi.train.SaveBestState` callback, which affected
    {class}`scvi.model.PEAKVI` training. If using {class}`~scvi.model.PEAKVI`, please upgrade.
    {pr}`1913`
- Fixed original seed for jax-based models to work with jax 0.4.4. {pr}`1907`, {pr}`1909`

### New in 0.20.0 (2023-02-01)

#### Major changes

- Model hyperparameter tuning is available through {class}`~scvi.autotune.ModelTuner` (beta)
    {pr}`1785`,{pr}`1802`,{pr}`1831`.
- Pre-trained models can now be uploaded to and downloaded from [Hugging Face models] using the
    {mod}`~scvi.hub` module {pr}`1779`,{pr}`1812`,{pr}`1828`,{pr}`1841`, {pr}`1851`,{pr}`1862`.
- {class}`~anndata.AnnData` `.var` and `.varm` attributes can now be registered through new fields
    in {mod}`~scvi.data.fields` {pr}`1830`,{pr}`1839`.
- {class}`~scvi.external.SCBASSET`, a reimplementation of the [original scBasset model], is
    available for representation learning of scATAC-seq data (experimental) {pr}`1839`,{pr}`1844`,
    {pr}`1867`,{pr}`1874`,{pr}`1882`.
- {class}`~scvi.train.LowLevelPyroTrainingPlan` and {class}`~scvi.model.base.PyroModelGuideWarmup`
    added to allow the use of vanilla PyTorch optimization on Pyro models {pr}`1845`,{pr}`1847`.
- Add {meth}`scvi.data.cellxgene` function to download cellxgene datasets {pr}`1880`.

#### Minor changes

- Latent mode support changed so that user data is no longer edited in-place {pr}`1756`.
- Minimum supported PyTorch Lightning version is now 1.9 {pr}`1795`,{pr}`1833`,{pr}`1863`.
- Minimum supported Python version is now 3.8 {pr}`1819`.
- [Poetry] removed in favor of [Hatch] for builds and publishing {pr}`1823`.
- `setup_anndata` docstrings fixed, `setup_mudata` docstrings added {pr}`1834`,{pr}`1837`.
- {meth}`~scvi.data.add_dna_sequence` adds DNA sequences to {class}`~anndata.AnnData` objects using
    [genomepy] {pr}`1839`,{pr}`1842`.
- Update tutorial formatting with pre-commit {pr}`1850`
- Expose `accelerators` and `devices` arguments in {class}`~scvi.train.Trainer` {pr}`1864`.
- Development in GitHub Codespaces is now supported {pr}`1836`.

#### Breaking changes

- {class}`~scvi.module.base.LossRecorder` has been removed in favor of
    {class}`~scvi.module.base.LossOutput` {pr}`1869`.

#### Bug Fixes

- {class}`~scvi.train.JaxTrainingPlan` now correctly updates `global_step` through PyTorch
    Lightning by using a dummy optimizer. {pr}`1791`.
- CUDA compatibility issue fixed in {meth}`~scvi.distributions.ZeroInflatedNegativeBinomial.sample`
    {pr}`1813`.
- Device-backed {class}`~scvi.dataloaders.AnnTorchDataset` fixed to work with sparse data {pr}`1824`.
- Fix bug {meth}`~scvi.model.base._log_likelihood.compute_reconstruction_error` causing the first
    batch to be ignored, see more details in {issue}`1854` {pr}`1857`.

#### Contributors

- {ghuser}`adamgayoso`
- {ghuser}`eroell`
- {ghuser}`gokceneraslan`
- {ghuser}`macwiatrak`
- {ghuser}`martinkim0`
- {ghuser}`saroudant`
- {ghuser}`vitkl`
- {ghuser}`watiss`

## Version 0.19

### New in 0.19.0 (2022-10-31)

#### Major Changes

- {class}`~scvi.train.TrainingPlan` allows custom PyTorch optimizers [#1747].
- Improvements to {class}`~scvi.train.JaxTrainingPlan` [#1747] [#1749].
- {class}`~scvi.module.base.LossRecorder` is deprecated. Please substitute with
    {class}`~scvi.module.base.LossOutput` [#1749]
- All training plans require keyword args after the first positional argument [#1749]
- {class}`~scvi.module.base.JaxBaseModuleClass` absorbed features from the `JaxModuleWrapper`,
    rendering the `JaxModuleWrapper` obsolote, so it was removed. [#1751]
- Add {class}`scvi.external.Tangram` and {class}`scvi.external.tangram.TangramMapper` that
    implement Tangram for mapping scRNA-seq data to spatial data [#1743].

#### Minor changes

- Remove confusing warning about kl warmup, log kl weight instead [#1773]

#### Breaking changes

- {class}`~scvi.module.base.LossRecorder` no longer allows access to dictionaries of values if
    provided during initialization [#1749].
- `JaxModuleWrapper` removed. [#1751]

#### Bug Fixes

- Fix `n_proteins` usage in {class}`~scvi.model.MULTIVI` [#1737].
- Remove unused param in {class}`~scvi.model.MULTIVI` [#1741].
- Fix random seed handling for Jax models [#1751].

#### Contributors

- [@watiss]
- [@adamgayoso]
- [@martinkim0]
- [@marianogabitto]

## Version 0.18

### New in 0.18.0 (2022-10-12)

#### Major Changes

- Add latent mode support in {class}`~scvi.model.SCVI` [#1672]. This allows for loading a model
    using latent representations only (i.e. without the full counts). Not only does this speed up
    inference by using the cached latent distribution parameters (thus skipping the encoding step),
    but this also helps in scenarios where the full counts are not available but cached latent
    parameters are. We provide utility functions and methods to dynamically convert a model to
    latent mode.
- Added {class}`~scvi.external.SCAR` as an external model for ambient RNA removal [#1683].

#### Minor changes

- Faster inference in PyTorch with `torch.inference_mode` [#1695].
- Upgrade to Lightning 1.6 [#1719].
- Update CI workflow to separate static code checking from pytest [#1710].
- Add Python 3.10 to CI workflow [#1711].
- Add {meth}`~scvi.data.AnnDataManager.register_new_fields` [#1689].
- Use sphinxcontrib-bibtex for references [#1731].
- {meth}`~scvi.model.base.VAEMixin.get_latent_representation`: more explicit and better docstring
    [#1732].
- Replace custom attrdict with {class}`~ml_collections` implementation [#1696].

#### Breaking changes

- Add weight support to {class}`~scvi.model.MULTIVI` [#1697]. Old models can't be loaded anymore.

#### Bug Fixes

- Fix links for breast cancer and mouse datasets [#1709].
- fix quick start notebooks not showing [#1733].

#### Contributors

- [@watiss]
- [@adamgayoso]
- [@martinkim0]
- [@ricomnl]
- [@marianogabitto]

## Version 0.17

### New in 0.17.4 (2021-09-20)

#### Changes

- Support for PyTorch Lightning 1.7 [#1622].
- Allow `flax` to use any mutable states used by a model generically with
    {class}`~scvi.module.base.TrainStateWithState` [#1665], [#1700].
- Update publication links in `README` [#1667].
- Docs now include floating window cross references with `hoverxref`, external links with
    `linkcode`, and `grid` [#1678].

#### Bug Fixes

- Fix `get_likelihood_parameters()` failure when `gene_likelihood != "zinb"` in
    {class}`~scvi.model.base.RNASeqMixin` [#1618].
- Fix exception logic when not using the observed library size in {class}`~scvi.module.VAE`
    initialization [#1660].
- Replace instances of `super().__init__()` with an argument in `super()`, causing `autoreload`
    extension to throw errors [#1671].
- Change cell2location tutorial causing docs build to fail [#1674].
- Replace instances of `max_epochs` as `int`s for new PyTorch Lightning [#1686].
- Catch case when `torch.backends.mps` is not implemented [#1692].
- Fix Poisson sampling in {meth}`~scvi.module.VAE.sample` [#1702].

#### Contributors

- [@adamgayoso]
- [@watiss]
- [@mkarikom]
- [@tommycelsius]
- [@ricomnl]

### New in 0.17.3 (2022-08-26)

#### Changes

- Pin sphinx_gallery to fix tutorial cards on docs [#1657]
- Use latest tutorials in release [#1657]

#### Contributors

- [@watiss]
- [@adamgayoso]

### New in 0.17.2 (2022-08-26)

#### Changes

- Move `training` argument in {class}`~scvi.module.JaxVAE` constructor to a keyword argument into
    the call method. This simplifies the {class}`~scvi.module.base.JaxModuleWrapper` logic and
    avoids the reinstantiation of {class}`~scvi.module.JaxVAE` during evaluation [#1580].
- Add a static method on the BaseModelClass to return the AnnDataManger's full registry [#1617].
- Clarify docstrings for continuous and categorical covariate keys [#1637].
- Remove poetry lock, use newer build system [#1645].

#### Bug Fixes

- Fix CellAssign to accept extra categorical covariates [#1629].
- Fix an issue where `max_epochs` is never determined heuristically for totalvi, instead it would
    always default to 400 [#1639].

#### Breaking Changes

- Fix an issue where `max_epochs` is never determined heuristically for totalvi, instead it would
    always default to 400 [#1639].

#### Contributors

- [@watiss]
- [@RK900]
- [@adamgayoso]
- [@jjhong922]

### New in 0.17.1 (2022-07-14)

Make sure notebooks are up to date for real this time :).

#### Contributors

- [@jjhong922]
- [@adamgayoso]

### New in 0.17.0 (2022-07-14)

#### Major Changes

- Experimental MuData support for {class}`~scvi.model.TOTALVI` via the method
    {meth}`~scvi.model.TOTALVI.setup_mudata`. For several of the existing `AnnDataField` classes,
    there is now a MuData counterpart with an additional `mod_key` argument used to indicate the
    modality where the data lives (e.g. {class}`~scvi.data.fields.LayerField` to
    {class}`~scvi.data.fields.MuDataLayerField`). These modified classes are simply wrapped
    versions of the original `AnnDataField` code via the new
    {class}`scvi.data.fields.MuDataWrapper` method [#1474].

- Modification of the {meth}`~scvi.module.VAE.generative` method's outputs to return prior and
    likelihood properties as {class}`~torch.distributions.distribution.Distribution` objects.
    Concerned modules are {class}`~scvi.module.AmortizedLDAPyroModule`, {class}`AutoZIVAE`,
    {class}`~scvi.module.MULTIVAE`, {class}`~scvi.module.PEAKVAE`, {class}`~scvi.module.TOTALVAE`,
    {class}`~scvi.module.SCANVAE`, {class}`~scvi.module.VAE`, and {class}`~scvi.module.VAEC`. This
    allows facilitating the manipulation of these distributions for model training and inference
    [#1356].

- Major changes to Jax support for scvi-tools models to generalize beyond
    {class}`~scvi.model.JaxSCVI`. Support for Jax remains experimental and is subject to breaking
    changes:

    - Consistent module interface for Flax modules (Jax-backed) via
        {class}`~scvi.module.base.JaxModuleWrapper`, such that they are compatible with the
        existing {class}`~scvi.model.base.BaseModelClass` [#1506].
    - {class}`~scvi.train.JaxTrainingPlan` now leverages Pytorch Lightning to factor out
        Jax-specific training loop implementation [#1506].
    - Enable basic device management in Jax-backed modules [#1585].

#### Minor changes

- Add {meth}`~scvi.module.base.PyroBaseModuleClass.on_load` callback which is called on
    {meth}`~scvi.model.base.BaseModuleClass.load` prior to loading the module state dict [#1542].
- Refactor metrics code and use {class}`~torchmetrics.MetricCollection` to update metrics in bulk
    [#1529].
- Add `max_kl_weight` and `min_kl_weight` to {class}`~scvi.train.TrainingPlan` [#1595].
- Add a warning to {class}`~scvi.model.base.UnsupervisedTrainingMixin` that is raised if
    `max_kl_weight` is not reached during training [#1595].

#### Breaking changes

- Any methods relying on the output of `inference` and `generative` from existing scvi-tools models
    (e.g. {class}`~scvi.model.SCVI`, {class}`~scvi.model.SCANVI`) will need to be modified to
    accept `torch.Distribution` objects rather than tensors for each parameter (e.g. `px_m`,
    `px_v`) [#1356].
- The signature of {meth}`~scvi.train.TrainingPlan.compute_and_log_metrics` has changed to support
    the use of {class}`~torchmetrics.MetricCollection`. The typical modification required will look
    like changing `self.compute_and_log_metrics(scvi_loss, self.elbo_train)` to
    `self.compute_and_log_metrics(scvi_loss, self.train_metrics, "train")`. The same is necessary
    for validation metrics except with `self.val_metrics` and the mode `"validation"` [#1529].

#### Bug Fixes

- Fix issue with {meth}`~scvi.model.SCVI.get_normalized_expression` with multiple samples and
    additional continuous covariates. This bug originated from {meth}`~scvi.module.VAE.generative`
    failing to match the dimensions of the continuous covariates with the input when `n_samples>1`
    in {meth}`~scvi.module.VAE.inference` in multiple module classes [#1548].
- Add support for padding layers in {meth}`~scvi.model.SCVI.prepare_query_anndata` which is
    necessary to run {meth}`~scvi.model.SCVI.load_query_data` for a model setup with a layer
    instead of X [#1575].

#### Contributors

- [@jjhong922]
- [@adamgayoso]
- [@PierreBoyeau]
- [@RK900]
- [@FlorianBarkmann]

## Version 0.16

### New in 0.16.4 (2022-06-14)

Note: When applying any model using the {class}`~scvi.train.AdversarialTrainingPlan` (e.g.
{class}`~scvi.model.TOTALVI`, {class}`~scvi.model.MULTIVI`), you should make sure to use v0.16.4
instead of v0.16.3 or v0.16.2. This release fixes a critical bug in the training plan.

#### Changes

#### Breaking changes

#### Bug Fixes

- Fix critical issue in {class}`~scvi.train.AdversarialTrainingPlan` where `kl_weight` was
    overwritten to 0 at each step ([#1566]). Users should avoid using v0.16.2 and v0.16.3 which
    both include this bug.

#### Contributors

- [@jjhong922]
- [@adamgayoso]

### New in 0.16.3 (2022-06-04)

#### Changes

- Removes sphinx max version and removes jinja dependency ([#1555]).

#### Breaking changes

#### Bug Fixes

- Upper bounds protobuf due to pytorch lightning incompatibilities ([#1556]). Note that [#1556]
    has unique changes as PyTorch Lightning >=1.6.4 adds the upper bound in their requirements.

#### Contributors

- [@jjhong922]
- [@adamgayoso]

### New in 0.16.2 (2022-05-10)

#### Changes

#### Breaking changes

#### Bug Fixes

- Raise appropriate error when `backup_url` is not provided and file is missing on
    {meth}`~scvi.model.base.BaseModelClass.load` ([#1527]).
- Pipe `loss_kwargs` properly in {class}`~scvi.train.AdversarialTrainingPlan`, and fix incorrectly
    piped kwargs in {class}`~scvi.model.TOTALVI` and {class}`~scvi.model.MULTIVI` ([#1532]).

#### Contributors

- [@jjhong922]
- [@adamgayoso]

### New in 0.16.1 (2022-04-22)

#### Changes

- Update scArches Pancreas tutorial, DestVI tutorial ([#1520]).

#### Breaking changes

- {class}`~scvi.dataloaders.SemiSupervisedDataLoader` and
    {class}`~scvi.dataloaders.SemiSupervisedDataSplitter` no longer take `unlabeled_category` as an
    initial argument. Instead, the `unlabeled_category` is fetched from the labels state registry,
    assuming that the {class}`~scvi.data.AnnDataManager` object is registered with a
    {class}`~scvi.data.fields.LabelsWithUnlabeledObsField` ([#1515]).

#### Bug Fixes

- Bug fixed in {class}`~scvi.model.SCANVI` where `self._labeled_indices` was being improperly set
    ([#1515]).
- Fix issue where {class}`~scvi.model.SCANVI.load_query_data` would not properly add an obs column
    with the unlabeled category when the `labels_key` was not present in the query data.
- Disable extension of categories for labels in {class}`~scvi.model.SCANVI.load_query_data`
    ([#1519]).
- Fix an issue with {meth}`~scvi.model.SCANVI.prepare_query_data` to ensure it does nothing when
    genes are completely matched ([#1520]).

#### Contributors

- [@jjhong922]
- [@adamgayoso]

### New in 0.16.0 (2022-04-12)

This release features a refactor of {class}`~scvi.model.DestVI` ([#1457]):

1. Bug fix in cell type amortization, which leads to on par performance of cell type amortization
    `V_encoder` with free parameter for cell type proportions `V`.
1. Bug fix in library size in {class}`~scvi.model.CondSCVI`, that lead to downstream dependency
    between sum over cell type proportions `v_ind` and library size `library` in
    {class}`~scvi.model.DestVI`.
1. `neg_log_likelihood_prior` is not computed anymore on random subset of single cells but cell
    type specific subclustering using cluster variance `var_vprior`, cluster mean `mean_vprior` and
    cluster mixture proportion `mp_vprior` for computation. This leads to more stable results and
    faster computation time. Setting `vamp_prior_p` in {func}`~scvi.model.DestVI.from_rna_model` to
    the expected resolution is critical in this algorithm.
1. The new default is to also use dropout `dropout` during the decoder of
    {class}`~scvi.model.CondSCVI` and subsequently `dropout_decoder` in
    {class}`~scvi.model.DestVI`, we found this to be beneficial after bug fixes listed above.
1. We changed the weighting of the loss on the variances of beta and the prior of eta.

:::{note}
Due to bug fixes listed above this version of {class}`~scvi.model.DestVI` is not backwards
compatible. Despite instability in training in the outdated version, we were able to reproduce
results generated with this code. We therefore do not strictly encourage to rerun old experiments.
:::

We published a new tutorial. This new tutorial incorporates a new utility package
[destvi_utils](https://github.com/YosefLab/destvi_utils) that generates exploratory plots of the
results of {class}`~scvi.model.DestVI`. We refer to the manual of this package for further
documentation.

#### Changes

- Docs changes (installation [#1498], {class}`~scvi.model.DestVI` user guide [#1501] and [#1508],
    dark mode code cells [#1499]).
- Add `backup_url` to the {meth}`~scvi.model.base.BaseModelClass.load` method of each model class,
    enabling automatic downloading of model save file ([#1505]).

#### Breaking changes

- Support for loading legacy loading is removed from {meth}`~scvi.model.base.BaseModelClass.load`.
    Utility to convert old files to the new file as been added
    {meth}`~scvi.model.base.BaseModelClass.convert_legacy_save` ([#1505]).
- Breaking changes to {class}`~scvi.model.DestVI` as specified above ([#1457]).

#### Bug Fixes

- {meth}`~scvi.model.base.RNASeqMixin.get_likelihood_parameters` fix for `n_samples > 1` and
    `dispersion="gene_cell"` [#1504].
- Fix backwards compatibility for legacy TOTALVI models [#1502].

#### Contributors

- [@cane11]
- [@jjhong922]
- [@adamgayoso]
- [@romain-lopez]

## Version 0.15

### New in 0.15.5 (2022-04-06)

#### Changes

- Add common types file [#1467].
- New default is to not pin memory during training when using a GPU. This is much better for shared
    GPU environments without any performance regression [#1473].

#### Bug fixes

- Fix LDA user guide bugs [#1479].
- Fix unnecessary warnings, double logging [#1475].

#### Contributors

- [@jjhong922]
- [@adamgayoso]

### New in 0.15.4 (2022-03-28)

#### Changes

- Add peakVI publication reference [#1463].
- Update notebooks with new install functionality for Colab [#1466].
- Simplify changing the training plan for pyro [#1470].
- Optionally scale ELBO by a scalar in {class}`~scvi.train.PyroTrainingPlan` [#1469].

#### Bug fixes

#### Contributors

- [@jjhong922]
- [@adamgayoso]
- [@vitkl]

### New in 0.15.3 (2022-03-24)

#### Changes

#### Bug fixes

- Raise `NotImplementedError` when `categorical_covariate_keys` are used with
    {meth}`scvi.model.SCANVI.load_query_data`. ([#1458]).
- Fix behavior when `continuous_covariate_keys` are used with {meth}`scvi.model.SCANVI.classify`.
    ([#1458]).
- Unlabeled category values are automatically populated when
    {meth}`scvi.model.SCANVI.load_query_data` run on `adata_target` missing labels column.
    ([#1458]).
- Fix dataframe rendering in dark mode docs ([#1448])
- Fix variance constraint in {class}`~scvi.model.AmortizedLDA` that set an artifical bound on
    latent topic variance ([#1445]).
- Fix {meth}`scvi.model.base.ArchesMixin.prepare_query_data` to work cross device (e.g., model
    trained on cuda but method used on cpu; see [#1451]).

#### Contributors

- [@jjhong922]
- [@adamgayoso]

### New in 0.15.2 (2022-03-15)

#### Changes

- Remove setuptools pinned requirement due to new PyTorch 1.11 fix ([#1436]).
- Switch to myst-parsed markdown for docs ([#1435]).
- Add `prepare_query_data(adata, reference_model)` to {class}`~scvi.model.base.ArchesMixin` to
    enable query data cleaning prior to reference mapping ([#1441]).
- Add Human Lung Cell Atlas tutorial ([#1442]).

#### Bug fixes

- Errors when arbitrary kwargs are passed into `setup_anndata()` ([#1439]).
- Fix {class}`scvi.external.SOLO` to use `train_size=0.9` by default, which enables early stopping
    to work properly ([#1438]).
- Fix scArches version warning ([#1431]).
- Fix backwards compat for {class}`~scvi.model.SCANVI` loading ([#1441]).

#### Contributors

- [@jjhong922]
- [@adamgayoso]
- [@grst]

### New in 0.15.1 (2022-03-11)

#### Changes

- Remove `labels_key` from {class}`~scvi.model.MULTIVI` as it is not used in the model ([#1393]).
- Use scvi-tools mean/inv_disp parameterization of negative binomial for
    {class}`~scvi.model.JaxSCVI` likelihood ([#1386]).
- Use `setup` for Flax-based modules ([#1403]).
- Reimplement {class}`~scvi.module.JaxVAE` using inference/generative paradigm with
    {class}`~scvi.module.base.JaxBaseModuleClass` ([#1406]).
- Use multiple particles optionally in {class}`~scvi.model.JaxSCVI` ([#1385]).
- {class}`~scvi.external.SOLO` no longer warns about count data ([#1411]).
- Class docs are now one page on docs site ([#1415]).
- Copied AnnData objects are assigned a new uuid and transfer is attempted ([#1416]).

#### Bug fixes

- Fix an issue with using gene lists and proteins lists as well as `transform_batch` for
    {class}`~scvi.model.TOTALVI` ([#1413]).
- Error gracefully when NaNs present in {class}`~scvi.data.fields.CategoricalJointObsmField`
    ([#1417]).

#### Contributors

- [@jjhong922]
- [@adamgayoso]

### New in 0.15.0 (2022-02-28)

In this release, we have completely refactored the logic behind our data handling strategy (i.e.
`setup_anndata`) to allow for:

1. Readable data handling for existing models.
1. Modular code for easy addition of custom data fields to incorporate into models.
1. Avoidance of unexpected edge cases when more than one model is instantiated in one session.

**Important Note:** This change will not break pipelines for model users (with the exception of a
small change to {class}`~scvi.model.SCANVI`). However, there are several breaking changes for model
developers. The data handling tutorial goes over these changes in detail.

This refactor is centered around the new {class}`~scvi.data.AnnDataManager` class which
orchestrates any data processing necessary for scvi-tools and stores necessary information, rather
than adding additional fields to the AnnData input.

:::{figure} docs/\_static/img/anndata_manager_schematic.svg
:align: center
:alt: Schematic of data handling strategy with AnnDataManager
:class: img-fluid

Schematic of data handling strategy with {class}`~scvi.data.AnnDataManager`
:::

We also have an exciting new experimental Jax-based scVI implementation via
{class}`~scvi.model.JaxSCVI`. While this implementation has limited functionality, we have found it
to be substantially faster than the PyTorch-based implementation. For example, on a 10-core Intel
CPU, Jax on only a CPU can be as fast as PyTorch with a GPU (RTX3090). We will be planning further
Jax integrations in the next releases.

#### Changes

- Major refactor to data handling strategy with the introduction of
    {class}`~scvi.data.AnnDataManager` ([#1237]).
- Prevent clobbering between models using the same AnnData object with model instance specific
    {class}`~scvi.data.AnnDataManager` mappings ([#1342]).
- Add `size_factor_key` to {class}`~scvi.model.SCVI`, {class}`~scvi.model.MULTIVI`,
    {class}`~scvi.model.SCANVI`, and {class}`~scvi.model.TOTALVI` ([#1334]).
- Add references to the scvi-tools journal publication to the README ([#1338], [#1339]).
- Addition of {func}`scvi.model.utils.mde` ([#1372]) for accelerated visualization of scvi-tools
    embeddings.
- Documentation and user guide fixes ([#1364], [#1361])
- Fix for {class}`~scvi.external.SOLO` when {class}`~scvi.model.SCVI` was setup with a `labels_key`
    ([#1354])
- Updates to tutorials ([#1369], [#1371])
- Furo docs theme ([#1290])
- Add {class}`scvi.model.JaxSCVI` and {class}`scvi.module.JaxVAE`, drop Numba dependency for
    checking if data is count data ([#1367]).

#### Breaking changes

- The keyword argument `run_setup_anndata` has been removed from built-in datasets since there is
    no longer a model-agnostic `setup_anndata` method ([#1237]).

- The function `scvi.model._metrics.clustering_scores` has been removed due to incompatbility with
    new data handling ([#1237]).

- {class}`~scvi.model.SCANVI` now takes `unlabeled_category` as an argument to
    {meth}`~scvi.model.SCANVI.setup_anndata` rather than on initialization ([#1237]).

- `setup_anndata` is now a class method on model classes and requires specific function calls to
    ensure proper {class}`~scvi.data.AnnDataManager` setup and model save/load. Any model
    inheriting from {class}`~scvi.model.base.BaseModelClass` will need to re-implement this method
    ([#1237]).

    - To adapt existing custom models to v0.15.0, one can references the guidelines below. For
        some examples of how this was done for the existing models in the codebase, please
        reference the following PRs: ([#1301], [#1302]).
    - `scvi._CONSTANTS` has been changed to `scvi.REGISTRY_KEYS`.
    - `setup_anndata()` functions are now class functions and follow a specific structure. Please
        refer to {meth}`~scvi.model.SCVI.setup_anndata` for an example.
    - `scvi.data.get_from_registry()` has been removed. This method can be replaced by
        {meth}`scvi.data.AnnDataManager.get_from_registry`.
    - The setup dict stored directly on the AnnData object, `adata["_scvi"]`, has been deprecated.
        Instead, this information now lives in {attr}`scvi.data.AnnDataManager.registry`.
    - The data registry can be accessed at {attr}`scvi.data.AnnDataManager.data_registry`.
    - Summary stats can be accessed at {attr}`scvi.data.AnnDataManager.summary_stats`.
    - Any field-specific information (e.g. `adata.obs["categorical_mappings"]`) now lives in
        field-specific state registries. These can be retrieved via the function
        {meth}`~scvi.data.AnnDataManager.get_state_registry`.
    - `register_tensor_from_anndata()` has been removed. To register tensors with no relevant
        `AnnDataField` subclass, create a new a new subclass of
        {class}`~scvi.data.fields.BaseAnnDataField` and add it to appropriate model's
        `setup_anndata()` function.

#### Contributors

- [@jjhong922]
- [@adamgayoso]
- [@watiss]

## Version 0.14

### New in 0.14.6 (2021-02-05)

Bug fixes, minor improvements of docs, code formatting.

#### Changes

- Update black formatting to stable release ([#1324])
- Refresh readme, move tasks image to docs ([#1311]).
- Add 0.14.5 release note to index ([#1296]).
- Add test to ensure extra {class}`~scvi.model.SCANVI` training of a pre-trained
    {class}`~scvi.model.SCVI` model does not change original model weights ([#1284]).
- Fix issue in {class}`~scvi.model.TOTALVI` protein background prior initialization to not include
    protein measurements that are known to be missing ([#1282]).
- Upper bound setuptools due to PyTorch import bug ([#1309]).

#### Contributors

- [@adamgayoso]
- [@watiss]
- [@jjhong922]

### New in 0.14.5 (2021-11-22)

Bug fixes, new tutorials.

#### Changes

- Fix `kl_weight` floor for Pytorch-based models ([#1269]).
- Add support for more Pyro guides ([#1267]).
- Update scArches, harmonization tutorials, add basic R tutorial, tabula muris label transfer
    tutorial ([#1274]).

#### Contributors

- [@adamgayoso]
- [@jjhong922]
- [@watiss]
- [@vitkl]

### New in 0.14.4 (2021-11-16)

Bug fixes, some tutorial improvements.

#### Changes

- `kl_weight` handling for Pyro-based models ([#1242]).
- Allow override of missing protein inference in {class}`~scvi.model.TOTALVI` ([#1251]). This
    allows to treat all 0s in a particular batch for one protein as biologically valid.
- Fix load documentation (e.g., {meth}`~scvi.model.SCVI.load`, {meth}`~scvi.model.TOTALVI.load`)
    ([#1253]).
- Fix model history on load with Pyro-based models ([#1255]).
- Model construction tutorial uses new static setup anndata ([#1257]).
- Add codebase overview figure to docs ([#1231]).

#### Contributors

- [@adamgayoso]
- [@jjhong922]
- [@watiss]

### New in 0.14.3 (2021-10-19)

Bug fix.

#### Changes

- Bug fix to {func}`~scvi.model.base.BaseModelClass` to retain tensors registered by
    `register_tensor_from_anndata` ([#1235]).
- Expose an instance of our `DocstringProcessor` to aid in documenting derived implementations of
    `setup_anndata` method ([#1235]).

#### Contributors

- [@adamgayoso]
- [@jjhong922]
- [@watiss]

### New in 0.14.2 (2021-10-18)

Bug fix and new tutorial.

#### Changes

- Bug fix in {class}`~scvi.external.RNAStereoscope` where loss was computed with mean for a
    minibatch instead of sum. This ensures reproducibility with the original implementation ([#1228]).
- New Cell2location contributed tutorial ([#1232]).

#### Contributors

- [@adamgayoso]
- [@jjhong922]
- [@vitkl]
- [@watiss]

### New in 0.14.1 (2021-10-11)

Minor hotfixes.

#### Changes

- Filter out mitochrondrial genes as a preprocessing step in the Amortized LDA tutorial ([#1213])
- Remove `verbose=True` argument from early stopping callback ([#1216])

#### Contributors

- [@adamgayoso]
- [@jjhong922]
- [@watiss]

### New in 0.14.0 (2021-10-07)

In this release, we have completely revamped the scvi-tools documentation website by creating a
new set of user guides that provide:

1. The math behind each method (in a succinct, online methods-like way)
1. The relationship between the math and the functions associated with each model
1. The relationship between math variables and code variables

Our previous User Guide guide has been renamed to Tutorials and contains all of our existing
tutorials (including tutorials for developers).

Another noteworthy addition in this release is the implementation of the (amortized) Latent
Dirichlet Allocation (aka LDA) model applied to single-cell gene expression data. We have also
prepared a tutorial that demonstrates how to use this model, using a PBMC 10K dataset from 10x
Genomics as an example application.

Lastly, in this release we have made a change to reduce user and developer confusion by making the
previously global `setup_anndata` method a static class-specific method instead. This provides more
clarity on which parameters are applicable for this call, for each model class. Below is a
before/after for the DESTVI and TOTALVI model classes:

:::{figure} docs/\_static/img/setup_anndata_before_after.svg
:align: center
:alt: setup_anndata before and after
:class: img-fluid

`setup_anndata` before and after
:::

#### Changes

- Added fixes to support PyTorch Lightning 1.4 ([#1103])
- Simplified data handling in R tutorials with sceasy and addressed bugs in package installation
    ([#1122]).
- Moved library size distribution computation to model init ([#1123])
- Updated Contribution docs to describe how we backport patches ([#1129])
- Implemented Latent Dirichlet Allocation as a PyroModule ([#1132])
- Made `setup_anndata` a static method on model classes rather than one global function ([#1150])
- Used Pytorch Lightning's `seed_everything` method to set seed ([#1151])
- Fixed a bug in {class}`~scvi.model.base.PyroSampleMixin` for posterior sampling ([#1158])
- Added CITE-Seq datasets ([#1182])
- Added user guides to our documentation ([#1127], [#1157], [#1180], [#1193], [#1183], [#1204])
- Early stopping now prints the reason for stopping when applicable ([#1208])

#### Breaking changes

- `setup_anndata` is now an abstract method on model classes. Any model inheriting from
    {class}`~scvi.model.base.BaseModelClass` will need to implement this method ([#1150])

#### Contributors

- [@adamgayoso]
- [@PierreBoyeau]
- [@talashuach]
- [@jjhong922]
- [@watiss]
- [@mjayasur]
- [@vitkl]
- [@galenxing]

## Version 0.13

### New in 0.13.0 (2021-08-23)

#### Changes

- Added {class}`~scvi.model.MULTIVI` ([#1115], [#1118]).
- Documentation CSS tweaks ([#1116]).

#### Breaking changes

None!

#### Contributors

- [@adamgayoso]
- [@talashuach]
- [@jjhong922]

## Version 0.12

### New in 0.12.2 (2021-08-11)

#### Changes

- Updated `OrderedDict` typing import to support all Python 3.7 versions ([#1114]).

#### Breaking changes

None!

#### Contributors

- [@adamgayoso]
- [@galenxing]
- [@jjhong922]

### New in 0.12.1 (2021-07-29)

#### Changes

- Update Pytorch Lightning version dependency to `>=1.3,<1.4` ([#1104]).

#### Breaking changes

None!

#### Contributors

- [@adamgayoso]
- [@galenxing]

### New in 0.12.0 (2021-07-15)

This release adds features for tighter integration with Pyro for model development, fixes for
{class}`~scvi.external.SOLO`, and other enhancements. Users of {class}`~scvi.external.SOLO` are
strongly encouraged to upgrade as previous bugs will affect performance.

#### Enchancements

- Add {class}`scvi.model.base.PyroSampleMixin` for easier posterior sampling with Pyro ([#1059]).
- Add {class}`scvi.model.base.PyroSviTrainMixin` for automated training of Pyro models ([#1059]).
- Ability to pass kwargs to {class}`~scvi.module.Classifier` when using
    {class}`~scvi.external.SOLO` ([#1078]).
- Ability to get doublet predictions for simulated doublets in {class}`~scvi.external.SOLO`
    ([#1076]).
- Add "comparison" column to differential expression results ([#1074]).
- Clarify {class}`~scvi.external.CellAssign` size factor usage. See class docstring.

#### Changes

- Update minimum Python version to `3.7.2` ([#1082]).
- Slight interface changes to {class}`~scvi.train.PyroTrainingPlan`. `"elbo_train"` and
    `"elbo_test"` are now the average over minibatches as ELBO should be on scale of full data and
    `optim_kwargs` can be set on initialization of training plan ([#1059], [#1101]).
- Use pandas read pickle function for pbmc dataset metadata loading ([#1099]).
- Adds `n_samples_overall` parameter to functions for denoised expression/accesibility/etc. This is
    used in during differential expression ([#1090]).
- Ignore configure optimizers warning when training Pyro-based models ([#1064]).

#### Bug fixes

- Fix scale of library size for simulated doublets and expression in {class}`~scvi.external.SOLO`
    when using observed library size to train original {class}`~scvi.model.SCVI` model ([#1078],
    [#1085]). Currently, library sizes in this case are not appropriately put on the log scale.
- Fix issue where anndata setup with a layer led to errors in {class}`~scvi.external.SOLO`
    ([#1098]).
- Fix `adata` parameter of {func}`scvi.external.SOLO.from_scvi_model`, which previously did nothing
    ([#1078]).
- Fix default `max_epochs` of {class}`~scvi.model.SCANVI` when initializing using pre-trained model
    of {class}`~scvi.model.SCVI` ([#1079]).
- Fix bug in `predict()` function of {class}`~scvi.model.SCANVI`, which only occurred for soft
    predictions ([#1100]).

#### Breaking changes

None!

#### Contributors

- [@vitkl]
- [@adamgayoso]
- [@galenxing]
- [@PierreBoyeau]
- [@Munfred]
- [@njbernstein]
- [@mjayasur]

## Version 0.11

### New in 0.11.0 (2021-05-23)

From the user perspective, this release features the new differential expression functionality (to
be described in a manuscript). For now, it is accessible from
{func}`~scvi.model.SCVI.differential_expression`. From the developer perspective, we made changes
with respect to {class}`scvi.dataloaders.DataSplitter` and surrounding the Pyro backend. Finally,
we also made changes to adapt our code to PyTorch Lightning version 1.3.

#### Changes

- Pass `n_labels` to {class}`~scvi.module.VAE` from {class}`~scvi.model.SCVI` ([#1055]).
- Require PyTorch lightning > 1.3, add relevant fixes ([#1054]).
- Add DestVI reference ([#1060]).
- Add PeakVI links to README ([#1046]).
- Automatic delta and eps computation in differential expression ([#1043]).
- Allow doublet ratio parameter to be changed for used in SOLO ([#1066]).

#### Bug fixes

- Fix an issue where `transform_batch` options in {class}`~scvi.model.TOTALVI` was accidentally
    altering the batch encoding in the encoder, which leads to poor results ([#1072]). This bug was
    introduced in version 0.9.0.

#### Breaking changes

These breaking changes do not affect the user API; though will impact model developers.

- Use PyTorch Lightning data modules for {class}`scvi.dataloaders.DataSplitter` ([#1061]). This
    induces a breaking change in the way the data splitter is used. It is no longer callable and
    now has a `setup` method. See {class}`~scvi.train.TrainRunner` and its source code, which is
    straightforward.
- No longer require training plans to be initialized with `n_obs_training` argument ([#1061]).
    `n_obs_training` is now a property that can be set before actual training to rescale the loss.
- Log Pyro loss as `train_elbo` and sum over steps ([#1071])

#### Contributors

- [@adamgayoso]
- [@romain-lopez]
- [@PierreBoyeau]
- [@talashuach]
- [@cataclysmus]
- [@njbernstein]

## Version 0.10

### New in 0.10.1 (2021-05-04)

#### Changes

- Includes new optional variance parameterization for the `Encoder` module ([#1037]).
- Provides new way to select subpopulations for DE using Pandas queries ([#1041]).
- Update reference to peakVI ([#1046]).
- Pin Pytorch Lightning version to \<1.3

#### Contributors

- [@adamgayoso]
- [@PierreBoyeau]
- [@talashuach]

### New in 0.10.0 (2021-04-20)

#### Changes

- PeakVI minor enhancements to differential accessibility and fix scArches support ([#1019])
- Add DestVI to the codebase ([#1011])
- Versioned tutorial links ([#1005])
- Remove old VAEC ([#1006])
- Use `.numpy()` to convert torch tensors to numpy ndarrays ([#1016])
- Support backed AnnData ([#1017]), just load anndata with `scvi.data.read_h5ad(path, backed='r+')`
- Solo interface enhancements ([#1009])
- Updated README ([#1028])
- Use Python warnings instead of logger warnings ([#1021])
- Change totalVI protein background default to `False` is fewer than 10 proteins used ([#1034])

#### Bug fixes

- Fix `SaveBestState` warning ([#1024])
- New default SCANVI max epochs if loaded with pretrained SCVI model ([#1025]), restores old
    `<v0.9` behavior.
- Fix marginal log likelihood computation, which was only being computed on final minibatch of a
    dataloader. This bug was introduced in the `0.9.X` versions ([#1033]).
- Fix bug where extra categoricals were not properly extended in `transfer_anndata_setup` ([#1030]).

#### Contributors

- [@adamgayoso]
- [@romain-lopez]
- [@talashuach]
- [@mjayasur]
- [@wukathy]
- [@PierreBoyeau]
- [@morris-frank]

## Version 0.9

### New in 0.9.1 (2021-03-20)

#### Changes

- Update Pyro module backend to better enfore usage of `model` and `guide`, automate passing of
    number of training examples to Pyro modules ([#990])
- Minimum Pyro version bumped ([#988])
- Improve docs clarity ([#989])
- Add glossary to developer user guide ([#999])
- Add num threads config option to `scvi.settings` ([#1001])
- Add CellAssign tutorial ([#1004])

#### Contributors

- [@adamgayoso]
- [@galenxing]
- [@mjayasur]
- [@wukathy]

### New in 0.9.0 (2021-03-03)

This release features our new software development kit for building new probabilistic models. Our
hope is that others will be able to develop new models by importing scvi-tools into their own
packages.

#### Important changes

From the user perspective, there are two package-wide API breaking changes and one
{class}`~scvi.model.SCANVI` specific breaking change enumerated below. From the method developer
perspective, the entire model backend has been revamped using PyTorch Lightning, and no old code
will be compatible with this and future versions. Also, we dropped support for Python 3.6.

##### Breaking change: The `train` method

- `n_epochs` is now `max_epochs` for consistency with PytorchLightning and to better relect the
    functionality of the parameter.
- `use_cuda` is now `use_gpu` for consistency with PytorchLightning.
- `frequency` is now `check_val_every_n_epoch` for consistency with PytorchLightning.
- `train_fun_kwargs` and `kwargs` throughout the `train()` methods in the codebase have been
    removed and various arguments have been reorganized into `plan_kwargs` and `trainer_kwargs`.
    Generally speaking, `plan_kwargs` deal with model optimization like kl warmup, while
    `trainer_kwargs` deal with the actual training loop like early stopping.

##### Breaking change: GPU handling

- `use_cuda` was removed from the init of each model and was not replaced by `use_gpu`. By default
    every model is intialized on CPU but can be moved to a device via `model.to_device()`. If a
    model is trained with `use_gpu=True` the model will remain on the GPU after training.
- When loading saved models, scvi-tools will always attempt to load the model on GPU unless
    otherwise specified.
- We now support specifying which GPU device to use if there are multiple available GPUs.

##### Breaking change: {class}`~scvi.model.SCANVI`

- {class}`~scvi.model.SCANVI` no longer pretrains an {class}`~scvi.model.SCVI` model by default.
    This functionality however is preserved via the new {func}`~scvi.model.SCANVI.from_scvi_model`
    method.
- `n_epochs_unsupervised` and `n_epochs_semisupervised` have been removed from `train`. It has been
    replaced with `max_epochs` for semisupervised training.
- `n_samples_per_label` is a new argument which will subsample the number of labelled training
    examples to train on per label each epoch.

#### New Model Implementations

- {class}`~scvi.model.PEAKVI` implementation ([#877], [#921])
- {class}`~scvi.external.SOLO` implementation ([#923], [#933])
- {class}`~scvi.external.CellAssign` implementation ([#940])
- {class}`~scvi.external.RNAStereoscope` and {class}`~scvi.external.SpatialStereoscope`
    implementation ([#889], [#959])
- Pyro integration via {class}`~scvi.module.base.PyroBaseModuleClass` ([#895] [#903], [#927],
    [#931])

#### Enhancements

- {class}`~scvi.model.SCANVI` bug fixes ([#879])
- {class}`~scvi.external.GIMVI` moved to external api ([#885])
- {class}`~scvi.model.TOTALVI`, {class}`~scvi.model.SCVI`, and {class}`~scvi.model.SCANVI` now
    support multiple covariates ([#886])
- Added callback for saving the best state of a model ([#887])
- Option to disable progress bar ([#905])
- load() documentation improvements ([#913])
- updated tutorials, guides, documentation ([#924], [#925], [#929], [#934], [#947], [#971])
- track is now public ([#938])
- {class}`~scvi.model.SCANVI` now logs classficiation loss ([#966])
- get_likelihood_parameter() bug ([#967])
- model.history are now pandas DataFrames ([#949])

#### Contributors

- [@adamgayoso]
- [@galenxing]
- [@romain-lopez]
- [@wukathy]
- [@giovp]
- [@njbernstein]
- [@saketkc]

## Version 0.8

### New in 0.8.1 (2020-12-23)

#### Enhancements

- `freeze_classifier` option in {func}`~scvi.model.SCANVI.load_query_data` for the case when
- `weight_decay` passed to {func}`~scvi.model.SCANVI.train` also passes to `ClassifierTrainer`

### New in 0.8.0 (2020-12-17)

#### Enhancements

##### Online updates of {class}`~scvi.model.SCVI`, {class}`~scvi.model.SCANVI`, and {class}`~scvi.model.TOTALVI` with the scArches method <!-- markdownlint-disable -->

It is now possible to iteratively update these models with new samples, without altering the model
for the "reference" population. Here we use the
[scArches method](https://github.com/theislab/scarches). For usage, please see the tutorial in the
user guide.

To enable scArches in our models, we added a few new options. The first is `encode_covariates`,
which is an `SCVI` option to encode the one-hotted batch covariate. We also allow users to exchange
batch norm in the encoder and decoder with layer norm, which can be though of as batch norm but per
cell. As the layer norm we use has no parameters, it's a bit faster than models with batch norm. We
don't find many differences between using batch norm or layer norm in our models, though we have
kept defaults the same in this case. To run scArches effectively, batch norm should be exhanged
with layer norm.

##### Empirical initialization of protein background parameters with totalVI

The learned prior parameters for the protein background were randomly initialized. Now, they can be
set with the `empirical_protein_background_prior` option in {class}`~scvi.model.TOTALVI`. This
option fits a two-component Gaussian mixture model per cell, separating those proteins that are
background for the cell and those that are foreground, and aggregates the learned mean and variance
of the smaller component across cells. This computation is done per batch, if the `batch_key` was
registered. We emphasize this is just for the initialization of a learned parameter in the model.

##### Use observed library size option

Many of our models like `SCVI`, `SCANVI`, and {class}`~scvi.model.TOTALVI` learn a latent library
size variable. The option `use_observed_lib_size` may now be passed on model initialization. We
have set this as `True` by default, as we see no regression in performance, and training is a bit
faster.

#### Important changes

- To facilitate these enhancements, saved {class}`~scvi.model.TOTALVI` models from previous
    versions will not load properly. This is due to an architecture change of the totalVI encoder,
    related to latent library size handling.
- The default latent distribtuion for {class}`~scvi.model.TOTALVI` is now `"normal"`.
- Autotune was removed from this release. We could not maintain the code given the new API changes
    and we will soon have alternative ways to tune hyperparameters.
- Protein names during `setup_anndata` are now stored in `adata.uns["_scvi"]["protein_names"]`,
    instead of `adata.uns["scvi_protein_names"]`.

#### Bug fixes

- Fixed an issue where the unlabeled category affected the SCANVI architecture prior distribution.
    Unfortunately, by fixing this bug, loading previously trained (\<v0.8.0)
    {class}`~scvi.model.SCANVI` models will fail.

## Version 0.7

### New in 0.7.1 (2020-10-20)

This small update provides access to our new Discourse forum from the documentation.

### New in 0.7.0 (2020-10-14)

scvi is now scvi-tools. Version 0.7 introduces many breaking changes. The best way to learn how to
use scvi-tools is with our documentation and tutorials.

- New high-level API and data loading, please see tutorials and examples for usage.
- `GeneExpressionDataset` and associated classes have been removed.
- Built-in datasets now return `AnnData` objects.
- `scvi-tools` now relies entirely on the [AnnData] format.
- `scvi.models` has been moved to `scvi.core.module`.
- `Posterior` classes have been reduced to wrappers on `DataLoaders`
- `scvi.inference` has been split to `scvi.core.data_loaders` for `AnnDataLoader` classes and
    `scvi.core.trainers` for trainer classes.
- Usage of classes like `Trainer` and `AnnDataLoader` now require the `AnnData` data object as
    input.

## Pre-Version 0.7

### scvi History

The scvi-tools package used to be scvi. This page commemorates all the hard work on the scvi
package by our numerous contributors.

#### Contributors

- [@romain]
- [@adam]
- [@eddie]
- [@jeff]
- [@pierre]
- [@max]
- [@yining]
- [@gabriel]
- [@achille]
- [@chenling]
- [@jules]
- [@david-kelley]
- [@william-yang]
- [@oscar]
- [@casey-greene]
- [@jamie-morton]
- [@valentine-svensson]
- [@stephen-flemming]
- [@michael-raevsky]
- [@james-webber]
- [@galen]
- [@francesco-brundu]
- [@primoz-godec]
- [@eduardo-beltrame]
- [@john-reid]
- [@han-yuan]
- [@gokcen-eraslan]

#### 0.6.7 (2020-8-05)

- downgrade anndata>=0.7 and scanpy>=1.4.6 [@galen]
- make loompy optional, raise sckmisc import error [@adam]
- fix PBMCDataset download bug [@galen]
- fix AnnDatasetFromAnnData \_X in adata.obs bug [@galen]

#### 0.6.6 (2020-7-08)

- add tqdm to within cluster DE genes [@adam]
- restore tqdm to use simple bar instead of ipywidget [@adam]
- move to numpydoc for doctstrings [@adam]
- update issues templates [@adam]
- Poisson variable gene selection [@valentine-svensson]
- BrainSmallDataset set defualt save_path_10X [@gokcen-eraslan]
- train_size must be float between 0.0 and 1.0 [@galen]
- bump dependency versions [@galen]
- remove reproducibility notebook [@galen]
- fix scanVI dataloading [@pierre]

#### 0.6.5 (2020-5-10)

- updates to totalVI posterior functions and notebooks [@adam]
- update seurat v3 HVG selection now using skmisc loess [@adam]

#### 0.6.4 (2020-4-14)

- add back Python 3.6 support [@adam]
- get_sample_scale() allows gene selection [@valentine-svensson]
- bug fix to the dataset to anndata method with how cell measurements are stored [@adam]
- fix requirements [@adam]

#### 0.6.3 (2020-4-01)

- bug in version for Louvian in setup.py [@adam]

#### 0.6.2 (2020-4-01)

- update highly variable gene selection to handle sparse matrices [@adam]
- update DE docstrings [@pierre]
- improve posterior save load to also handle subclasses [@pierre]
- Create NB and ZINB distributions with torch and refactor code accordingly [@pierre]
- typos in autozivae [@achille]
- bug in csc sparse matrices in anndata data loader [@adam]

#### 0.6.1 (2020-3-13)

- handles gene and cell attributes with the same name [@han-yuan]
- fixes anndata overwriting when loading [@adam], [@pierre]
- formatting in basic tutorial [@adam]

#### 0.6.0 (2020-2-28)

- updates on TotalVI and LDVAE [@adam]
- fix documentation, compatibility and diverse bugs [@adam], [@pierre] [@romain]
- fix for external module on scanpy [@galen]

#### 0.5.0 (2019-10-17)

- do not automatically upper case genes [@adam]
- AutoZI [@oscar]
- Made the intro tutorial more user friendly [@adam]
- Tests for LDVAE notebook [@adam]
- black codebase [@achille] [@gabriel] [@adam]
- fix compatibility issues with sklearn and numba [@romain]
- fix Anndata [@francesco-brundu]
- docstring, totalVI, totalVI notebook and CITE-seq data [@adam]
- fix type [@eduardo-beltrame]
- fixing installation guide [@jeff]
- improved error message for dispersion [@stephen-flemming]

#### 0.4.1 (2019-08-03)

- docstring [@achille]
- differential expression [@oscar] [@pierre]

#### 0.4.0 (2019-07-25)

- gimVI [@achille]
- synthetic correlated datasets, fixed bug in marginal log likelihood [@oscar]
- autotune, dataset enhancements [@gabriel]
- documentation [@jeff]
- more consistent posterior API, docstring, validation set [@adam]
- fix anndataset [@michael-raevsky]
- linearly decoded VAE [@valentine-svensson]
- support for scanpy, fixed bugs, dataset enhancements [@achille]
- fix filtering bug, synthetic correlated datasets, docstring, differential expression [@pierre]
- better docstring [@jamie-morton]
- classifier based on library size for doublet detection [@david-kelley]

#### 0.3.0 (2019-05-03)

- corrected notebook [@jules]
- added UMAP and updated harmonization code [@chenling] [@romain]
- support for batch indices in csvdataset [@primoz-godec]
- speeding up likelihood computations [@william-yang]
- better anndata interop [@casey-greene]
- early stopping based on classifier accuracy [@david-kelley]

#### 0.2.4 (2018-12-20)

- updated to torch v1 [@jules]
- added stress tests for harmonization [@chenling]
- fixed autograd breaking [@romain]
- make removal of empty cells more efficient [@john-reid]
- switch to os.path.join [@casey-greene]

#### 0.2.2 (2018-11-08)

- added baselines and datasets for sMFISH imputation [@jules]
- added harmonization content [@chenling]
- fixing bugs on DE [@romain]

#### 0.2.0 (2018-09-04)

- annotation notebook [@eddie]
- Memory footprint management [@jeff]
- updated early stopping [@max]
- docstring [@james-webber]

#### 0.1.6 (2018-08-08)

- MMD and adversarial inference wrapper [@eddie]
- Documentation [@jeff]
- smFISH data imputation [@max]

#### 0.1.5 (2018-07-24)

- Dataset additions [@eddie]
- Documentation [@yining]
- updated early stopping [@max]

#### 0.1.3 (2018-06-22)

- Notebook enhancement [@yining]
- Semi-supervision [@eddie]

#### 0.1.2 (2018-06-13)

- First release on PyPi
- Skeleton code & dependencies [@jeff]
- Unit tests [@max]
- PyTorch implementation of scVI [@eddie] [@max]
- Dataset preprocessing [@eddie] [@max] [@yining]

#### 0.1.0 (2017-09-05)

- First scVI TensorFlow version [@romain]

[#1001]: https://github.com/YosefLab/scvi-tools/pull/1001
[#1004]: https://github.com/YosefLab/scvi-tools/pull/1004
[#1005]: https://github.com/YosefLab/scvi-tools/pull/1005
[#1006]: https://github.com/YosefLab/scvi-tools/pull/1006
[#1009]: https://github.com/YosefLab/scvi-tools/pull/1009
[#1011]: https://github.com/YosefLab/scvi-tools/pull/1011
[#1016]: https://github.com/YosefLab/scvi-tools/pull/1016
[#1017]: https://github.com/YosefLab/scvi-tools/pull/1017
[#1019]: https://github.com/YosefLab/scvi-tools/pull/1019
[#1021]: https://github.com/YosefLab/scvi-tools/pull/1021
[#1024]: https://github.com/YosefLab/scvi-tools/pull/1025
[#1025]: https://github.com/YosefLab/scvi-tools/pull/1025
[#1028]: https://github.com/YosefLab/scvi-tools/pull/1028
[#1030]: https://github.com/YosefLab/scvi-tools/pull/1033
[#1033]: https://github.com/YosefLab/scvi-tools/pull/1033
[#1034]: https://github.com/YosefLab/scvi-tools/pull/1034
[#1037]: https://github.com/YosefLab/scvi-tools/pull/1037
[#1041]: https://github.com/YosefLab/scvi-tools/pull/1041
[#1043]: https://github.com/YosefLab/scvi-tools/pull/1043
[#1046]: https://github.com/YosefLab/scvi-tools/pull/1046
[#1054]: https://github.com/YosefLab/scvi-tools/pull/1054
[#1055]: https://github.com/YosefLab/scvi-tools/pull/1055
[#1059]: https://github.com/YosefLab/scvi-tools/pull/1059
[#1060]: https://github.com/YosefLab/scvi-tools/pull/1060
[#1061]: https://github.com/YosefLab/scvi-tools/pull/1061
[#1064]: https://github.com/YosefLab/scvi-tools/pull/1064
[#1066]: https://github.com/YosefLab/scvi-tools/pull/1066
[#1071]: https://github.com/YosefLab/scvi-tools/pull/1071
[#1072]: https://github.com/YosefLab/scvi-tools/pull/1072
[#1074]: https://github.com/YosefLab/scvi-tools/pull/1074
[#1076]: https://github.com/YosefLab/scvi-tools/pull/1076
[#1078]: https://github.com/YosefLab/scvi-tools/pull/1078
[#1079]: https://github.com/YosefLab/scvi-tools/pull/1079
[#1082]: https://github.com/YosefLab/scvi-tools/pull/1082
[#1085]: https://github.com/YosefLab/scvi-tools/pull/1085
[#1090]: https://github.com/YosefLab/scvi-tools/pull/1090
[#1098]: https://github.com/YosefLab/scvi-tools/pull/1098
[#1099]: https://github.com/YosefLab/scvi-tools/pull/1099
[#1100]: https://github.com/YosefLab/scvi-tools/pull/1100
[#1101]: https://github.com/YosefLab/scvi-tools/pull/1101
[#1103]: https://github.com/YosefLab/scvi-tools/pull/1103
[#1104]: https://github.com/YosefLab/scvi-tools/pull/1104
[#1114]: https://github.com/YosefLab/scvi-tools/pull/1114
[#1115]: https://github.com/YosefLab/scvi-tools/pull/1115
[#1116]: https://github.com/YosefLab/scvi-tools/pull/1116
[#1118]: https://github.com/YosefLab/scvi-tools/pull/1118
[#1122]: https://github.com/YosefLab/scvi-tools/pull/1122
[#1123]: https://github.com/YosefLab/scvi-tools/pull/1123
[#1127]: https://github.com/YosefLab/scvi-tools/pull/1127
[#1129]: https://github.com/YosefLab/scvi-tools/pull/1129
[#1132]: https://github.com/YosefLab/scvi-tools/pull/1132
[#1150]: https://github.com/YosefLab/scvi-tools/pull/1150
[#1151]: https://github.com/YosefLab/scvi-tools/pull/1151
[#1157]: https://github.com/YosefLab/scvi-tools/pull/1157
[#1158]: https://github.com/YosefLab/scvi-tools/pull/1158
[#1180]: https://github.com/YosefLab/scvi-tools/pull/1180
[#1182]: https://github.com/YosefLab/scvi-tools/pull/1182
[#1183]: https://github.com/YosefLab/scvi-tools/pull/1183
[#1193]: https://github.com/YosefLab/scvi-tools/pull/1193
[#1204]: https://github.com/YosefLab/scvi-tools/pull/1204
[#1208]: https://github.com/YosefLab/scvi-tools/pull/1208
[#1213]: https://github.com/YosefLab/scvi-tools/pull/1213
[#1216]: https://github.com/YosefLab/scvi-tools/pull/1216
[#1228]: https://github.com/YosefLab/scvi-tools/pull/1228
[#1231]: https://github.com/YosefLab/scvi-tools/pull/1231
[#1232]: https://github.com/YosefLab/scvi-tools/pull/1232
[#1235]: https://github.com/YosefLab/scvi-tools/pull/1235
[#1237]: https://github.com/YosefLab/scvi-tools/pull/1237
[#1242]: https://github.com/YosefLab/scvi-tools/pull/1242
[#1251]: https://github.com/YosefLab/scvi-tools/pull/1251
[#1253]: https://github.com/YosefLab/scvi-tools/pull/1253
[#1255]: https://github.com/YosefLab/scvi-tools/pull/1255
[#1257]: https://github.com/YosefLab/scvi-tools/pull/1257
[#1267]: https://github.com/YosefLab/scvi-tools/pull/1267
[#1269]: https://github.com/YosefLab/scvi-tools/pull/1269
[#1274]: https://github.com/YosefLab/scvi-tools/pull/1274
[#1282]: https://github.com/YosefLab/scvi-tools/pull/1282
[#1284]: https://github.com/YosefLab/scvi-tools/pull/1284
[#1290]: https://github.com/YosefLab/scvi-tools/pull/1290
[#1296]: https://github.com/YosefLab/scvi-tools/pull/1296
[#1301]: https://github.com/YosefLab/scvi-tools/pull/1301
[#1302]: https://github.com/YosefLab/scvi-tools/pull/1302
[#1309]: https://github.com/YosefLab/scvi-tools/pull/1309
[#1311]: https://github.com/YosefLab/scvi-tools/pull/1311
[#1324]: https://github.com/YosefLab/scvi-tools/pull/1324
[#1334]: https://github.com/YosefLab/scvi-tools/pull/1334
[#1338]: https://github.com/YosefLab/scvi-tools/pull/1338
[#1339]: https://github.com/YosefLab/scvi-tools/pull/1339
[#1342]: https://github.com/YosefLab/scvi-tools/pull/1342
[#1354]: https://github.com/YosefLab/scvi-tools/pull/1354
[#1356]: https://github.com/YosefLab/scvi-tools/pull/1356
[#1361]: https://github.com/YosefLab/scvi-tools/pull/1361
[#1364]: https://github.com/YosefLab/scvi-tools/pull/1364
[#1367]: https://github.com/YosefLab/scvi-tools/pull/1367
[#1369]: https://github.com/YosefLab/scvi-tools/pull/1369
[#1371]: https://github.com/YosefLab/scvi-tools/pull/1371
[#1372]: https://github.com/YosefLab/scvi-tools/pull/1372
[#1385]: https://github.com/YosefLab/scvi-tools/pull/1385
[#1386]: https://github.com/YosefLab/scvi-tools/pull/1386
[#1393]: https://github.com/YosefLab/scvi-tools/pull/1393
[#1403]: https://github.com/YosefLab/scvi-tools/pull/1403
[#1406]: https://github.com/YosefLab/scvi-tools/pull/1406
[#1411]: https://github.com/YosefLab/scvi-tools/pull/1411
[#1413]: https://github.com/YosefLab/scvi-tools/pull/1413
[#1415]: https://github.com/YosefLab/scvi-tools/pull/1415
[#1416]: https://github.com/YosefLab/scvi-tools/pull/1416
[#1417]: https://github.com/YosefLab/scvi-tools/pull/1417
[#1431]: https://github.com/YosefLab/scvi-tools/pull/1431
[#1435]: https://github.com/YosefLab/scvi-tools/pull/1435
[#1436]: https://github.com/YosefLab/scvi-tools/pull/1436
[#1438]: https://github.com/YosefLab/scvi-tools/pull/1438
[#1439]: https://github.com/YosefLab/scvi-tools/pull/1439
[#1441]: https://github.com/YosefLab/scvi-tools/pull/1441
[#1442]: https://github.com/YosefLab/scvi-tools/pull/1442
[#1445]: https://github.com/YosefLab/scvi-tools/pull/1445
[#1448]: https://github.com/YosefLab/scvi-tools/pull/1448
[#1451]: https://github.com/YosefLab/scvi-tools/pull/1451
[#1457]: https://github.com/YosefLab/scvi-tools/pull/1457
[#1458]: https://github.com/YosefLab/scvi-tools/pull/1458
[#1463]: https://github.com/YosefLab/scvi-tools/pull/1463
[#1466]: https://github.com/YosefLab/scvi-tools/pull/1466
[#1467]: https://github.com/YosefLab/scvi-tools/pull/1467
[#1469]: https://github.com/YosefLab/scvi-tools/pull/1469
[#1470]: https://github.com/YosefLab/scvi-tools/pull/1470
[#1473]: https://github.com/YosefLab/scvi-tools/pull/1473
[#1474]: https://github.com/YosefLab/scvi-tools/pull/1474
[#1475]: https://github.com/YosefLab/scvi-tools/pull/1475
[#1479]: https://github.com/YosefLab/scvi-tools/pull/1479
[#1498]: https://github.com/YosefLab/scvi-tools/pull/1498
[#1499]: https://github.com/YosefLab/scvi-tools/pull/1499
[#1501]: https://github.com/YosefLab/scvi-tools/pull/1501
[#1502]: https://github.com/YosefLab/scvi-tools/pull/1502
[#1504]: https://github.com/YosefLab/scvi-tools/pull/1504
[#1505]: https://github.com/YosefLab/scvi-tools/pull/1505
[#1506]: https://github.com/YosefLab/scvi-tools/pull/1506
[#1508]: https://github.com/YosefLab/scvi-tools/pull/1508
[#1515]: https://github.com/YosefLab/scvi-tools/pull/1515
[#1519]: https://github.com/YosefLab/scvi-tools/pull/1519
[#1520]: https://github.com/YosefLab/scvi-tools/pull/1520
[#1527]: https://github.com/YosefLab/scvi-tools/pull/1527
[#1529]: https://github.com/YosefLab/scvi-tools/pull/1529
[#1532]: https://github.com/YosefLab/scvi-tools/pull/1532
[#1542]: https://github.com/YosefLab/scvi-tools/pull/1542
[#1548]: https://github.com/YosefLab/scvi-tools/pull/1548
[#1555]: https://github.com/YosefLab/scvi-tools/pull/1555
[#1556]: https://github.com/YosefLab/scvi-tools/pull/1556
[#1566]: https://github.com/scverse/scvi-tools/issues/1566
[#1575]: https://github.com/YosefLab/scvi-tools/pull/1575
[#1580]: https://github.com/scverse/scvi-tools/pull/1580
[#1585]: https://github.com/YosefLab/scvi-tools/pull/1585
[#1595]: https://github.com/scverse/scvi-tools/pull/1595
[#1617]: https://github.com/scverse/scvi-tools/pull/1617
[#1618]: https://github.com/scverse/scvi-tools/pull/1618
[#1622]: https://github.com/scverse/scvi-tools/pull/1622
[#1629]: https://github.com/scverse/scvi-tools/pull/1629
[#1637]: https://github.com/scverse/scvi-tools/pull/1637
[#1639]: https://github.com/scverse/scvi-tools/pull/1639
[#1645]: https://github.com/scverse/scvi-tools/pull/1645
[#1657]: https://github.com/scverse/scvi-tools/pull/1657
[#1660]: https://github.com/scverse/scvi-tools/pull/1660
[#1665]: https://github.com/scverse/scvi-tools/pull/1665
[#1667]: https://github.com/scverse/scvi-tools/pull/1667
[#1671]: https://github.com/scverse/scvi-tools/pull/1671
[#1672]: https://github.com/YosefLab/scvi-tools/pull/1672
[#1674]: https://github.com/scverse/scvi-tools/pull/1674
[#1678]: https://github.com/scverse/scvi-tools/pull/1678
[#1683]: https://github.com/YosefLab/scvi-tools/pull/1683
[#1686]: https://github.com/scverse/scvi-tools/pull/1686
[#1689]: https://github.com/YosefLab/scvi-tools/pull/1689
[#1692]: https://github.com/scverse/scvi-tools/pull/1692
[#1695]: https://github.com/YosefLab/scvi-tools/pull/1695
[#1696]: https://github.com/YosefLab/scvi-tools/pull/1696
[#1697]: https://github.com/YosefLab/scvi-tools/pull/1697
[#1700]: https://github.com/scverse/scvi-tools/pull/1700
[#1702]: https://github.com/scverse/scvi-tools/pull/1702
[#1709]: https://github.com/YosefLab/scvi-tools/pull/1709
[#1710]: https://github.com/YosefLab/scvi-tools/pull/1710
[#1711]: https://github.com/YosefLab/scvi-tools/pull/1711
[#1719]: https://github.com/YosefLab/scvi-tools/pull/1719
[#1731]: https://github.com/YosefLab/scvi-tools/pull/1731
[#1732]: https://github.com/YosefLab/scvi-tools/pull/1732
[#1733]: https://github.com/YosefLab/scvi-tools/pull/1733
[#1737]: https://github.com/YosefLab/scvi-tools/pull/1737
[#1741]: https://github.com/YosefLab/scvi-tools/pull/1741
[#1743]: https://github.com/YosefLab/scvi-tools/pull/1743
[#1747]: https://github.com/YosefLab/scvi-tools/pull/1747
[#1749]: https://github.com/YosefLab/scvi-tools/pull/1749
[#1751]: https://github.com/YosefLab/scvi-tools/pull/1751
[#1773]: https://github.com/YosefLab/scvi-tools/pull/1773
[#877]: https://github.com/YosefLab/scvi-tools/pull/887
[#879]: https://github.com/YosefLab/scvi-tools/pull/879
[#885]: https://github.com/YosefLab/scvi-tools/pull/885
[#886]: https://github.com/YosefLab/scvi-tools/pull/886
[#887]: https://github.com/YosefLab/scvi-tools/pull/887
[#889]: https://github.com/YosefLab/scvi-tools/pull/889
[#895]: https://github.com/YosefLab/scvi-tools/pull/895
[#903]: https://github.com/YosefLab/scvi-tools/pull/903
[#905]: https://github.com/YosefLab/scvi-tools/pull/905
[#913]: https://github.com/YosefLab/scvi-tools/pull/913
[#921]: https://github.com/YosefLab/scvi-tools/pull/921
[#923]: https://github.com/YosefLab/scvi-tools/pull/923
[#924]: https://github.com/YosefLab/scvi-tools/pull/924
[#925]: https://github.com/YosefLab/scvi-tools/pull/925
[#927]: https://github.com/YosefLab/scvi-tools/pull/927
[#929]: https://github.com/YosefLab/scvi-tools/pull/929
[#931]: https://github.com/YosefLab/scvi-tools/pull/931
[#933]: https://github.com/YosefLab/scvi-tools/pull/933
[#934]: https://github.com/YosefLab/scvi-tools/pull/934
[#938]: https://github.com/YosefLab/scvi-tools/pull/938
[#940]: https://github.com/YosefLab/scvi-tools/pull/940
[#947]: https://github.com/YosefLab/scvi-tools/pull/947
[#949]: https://github.com/YosefLab/scvi-tools/pull/949
[#959]: https://github.com/YosefLab/scvi-tools/pull/959
[#966]: https://github.com/YosefLab/scvi-tools/pull/966
[#967]: https://github.com/YosefLab/scvi-tools/pull/967
[#971]: https://github.com/YosefLab/scvi-tools/pull/971
[#988]: https://github.com/YosefLab/scvi-tools/pull/988
[#989]: https://github.com/YosefLab/scvi-tools/pull/989
[#990]: https://github.com/YosefLab/scvi-tools/pull/990
[#999]: https://github.com/YosefLab/scvi-tools/pull/999
[@achille]: https://github.com/ANazaret
[@adam]: https://github.com/adamgayoso
[@adamgayoso]: https://github.com/adamgayoso
[@cane11]: https://github.com/cane11
[@casey-greene]: https://github.com/cgreene
[@cataclysmus]: https://github.com/cataclysmus
[@chenling]: https://github.com/chenlingantelope
[@david-kelley]: https://github.com/davek44
[@eddie]: https://github.com/Edouard360
[@eduardo-beltrame]: https://github.com/Munfred
[@florianbarkmann]: https://github.com/FlorianBarkmann
[@francesco-brundu]: https://github.com/fbrundu
[@gabriel]: https://github.com/gabmis
[@galen]: https://github.com/galenxing
[@galenxing]: https://github.com/galenxing
[@giovp]: https://github.com/giovp
[@gokcen-eraslan]: https://github.com/gokceneraslan
[@grst]: https://github.com/grst
[@han-yuan]: https://github.com/hy395
[@james-webber]: https://github.com/jamestwebber
[@jamie-morton]: https://github.com/mortonjt
[@jeff]: https://github.com/jeff-regier
[@jjhong922]: https://github.com/jjhong922
[@john-reid]: https://github.com/JohnReid
[@jules]: https://github.com/jules-samaran
[@marianogabitto]: https://github.com/marianogabitto
[@martinkim0]: https://github.com/martinkim0
[@max]: https://github.com/maxime1310
[@michael-raevsky]: https://github.com/raevskymichail
[@mjayasur]: https://github.com/mjayasur
[@mkarikom]: https://github.com/mkarikom
[@morris-frank]: https://github.com/morris-frank
[@munfred]: https://github.com/Munfred
[@njbernstein]: https://github.com/njbernstein
[@oscar]: https://github.com/oscarclivio
[@pierre]: https://github.com/PierreBoyeau
[@pierreboyeau]: https://github.com/PierreBoyeau
[@primoz-godec]: https://github.com/PrimozGodec
[@ricomnl]: https://github.com/ricomnl
[@rk900]: https://github.com/RK900
[@romain]: https://github.com/romain-lopez
[@romain-lopez]: https://github.com/romain-lopez
[@saketkc]: https://github.com/saketkc
[@stephen-flemming]: https://github.com/sjfleming
[@talashuach]: https://github.com/talashuach
[@tommycelsius]: https://github.com/tommycelsius
[@valentine-svensson]: https://github.com/vals
[@vitkl]: https://github.com/vitkl
[@watiss]: https://github.com/watiss
[@william-yang]: https://github.com/triyangle
[@wukathy]: https://github.com/wukathy
[@yining]: https://github.com/imyiningliu
[genomepy]: https://github.com/vanheeringen-lab/genomepy
[hatch]: https://hatch.pypa.io/latest/
[hugging face models]: https://huggingface.co/models
[keep a changelog]: https://keepachangelog.com/en/1.0.0/
[original scbasset model]: https://github.com/calico/scBasset
[poetry]: https://python-poetry.org/
[semantic versioning]: https://semver.org/spec/v2.0.0.html<|MERGE_RESOLUTION|>--- conflicted
+++ resolved
@@ -23,27 +23,18 @@
 - Add consideration for missing monitor set during early stopping. {pr}`3226`.
 - Fix bug in SysVI get_normalized_expression function. {pr}`3255`.
 - Add support for IntegratedGradients for multimodal models. {pr}`3264`.
-<<<<<<< HEAD
-=======
 - Fix bug in resolVI get_normalized expression function. {pr}`3308`.
 - Fix bug in resolVI gene-assay dispersion. {pr}`3308`.
->>>>>>> 20ab1370
 
 #### Changed
 
 - Updated Scvi-Tools AWS hub to Weizmann instead of Berkeley. {pr}`3246`.
-<<<<<<< HEAD
+- Updated resolVI to use rapids-singlecell. {pr}`3308`.
 
 #### Removed
 
 - Removed Jax version constraint for mrVI training. {pr}`3309`.
 
-=======
-- Updated resolVI to use rapids-singlecell. {pr}`3308`.
-
-#### Removed
-
->>>>>>> 20ab1370
 ### 1.3.0 (2025-02-28)
 
 #### Added
@@ -65,7 +56,7 @@
 - Add scib-metrics support for {class}`scvi.autotune.AutotuneExperiment` and
     {class}`scvi.train._callbacks.ScibCallback` for autotune for scib metrics {pr}`3168`.
 - Add Support of dask arrays in AnnTorchDataset. {pr}`3193`.
-- Add a common use cases section in the docs user guide. {pr}`3200`.
+- Add a {doc}`/user_guide/use_case` section in the docs, {pr}`3200`.
 - Add {class}`scvi.external.SysVI` for cycle consistency loss and VampPrior {pr}`3195`.
 
 #### Fixed
@@ -123,7 +114,7 @@
 - Added adaptive handling for last training minibatch of 1-2 cells in case of
     `datasplitter_kwargs={"drop_last": False}` and `train_size = None` by moving them into
     validation set, if available. {pr}`3036`.
-- Add `batch_key` and `labels_key` to {meth}`scvi.external.SCAR.setup_anndata`. {pr}`3045`.
+- Add `batch_key` and `labels_key` to `scvi.external.SCAR.setup_anndata`. {pr}`3045`.
 - Implemented variance of ZINB distribution. {pr}`3044`.
 - Support for minified mode while retaining counts to skip the encoder.
 - New Trainingplan argument `update_only_decoder` to use stored latent codes and skip training of
@@ -137,7 +128,7 @@
 - Breaking Change: Fix `get_outlier_cell_sample_pairs` function in {class}`scvi.external.MRVI`
     to correctly compute the maxmimum log-density across in-sample cells rather than the
     aggregated posterior log-density {pr}`3007`.
-- Fix references to `scvi.external` in {meth}`scvi.external.SCAR.setup_anndata`.
+- Fix references to `scvi.external` in `scvi.external.SCAR.setup_anndata`.
 - Fix gimVI to append mini batches first into CPU during get_imputed and get_latent operations {pr}`3058`.
 
 #### Changed
@@ -149,9 +140,9 @@
 #### Added
 
 - Add support for Python 3.12 {pr}`2966`.
-- Add support for categorial covariates in scArches in {class}`scvi.model.base.ArchesMixin` {pr}`2936`.
+- Add support for categorial covariates in scArches in `scvi.model.archesmixin` {pr}`2936`.
 - Add assertion error in cellAssign for checking duplicates in celltype markers {pr}`2951`.
-- Add {meth}`scvi.external.POISSONVI.get_region_factors` {pr}`2940`.
+- Add `scvi.external.poissonvi.get_region_factors` {pr}`2940`.
 - {attr}`scvi.settings.dl_persistent_workers` allows using persistent workers in
     {class}`scvi.dataloaders.AnnDataLoader` {pr}`2924`.
 - Add option for using external indexes in data splitting classes that are under `scvi.dataloaders`
