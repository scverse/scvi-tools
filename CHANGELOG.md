# Release notes

Starting from version 0.20.1, this format is based on [Keep a Changelog], and this project adheres
to [Semantic Versioning]. Full commit history is available in the
[commit logs](https://github.com/scverse/scvi-tools/commits/).

## Version 1.2

### 1.2.1 (2024-XX-XX)

#### Added

<<<<<<< HEAD
- Add MuData Minification option to {class}`~scvi.model.MULTIVI` and {class}`~scvi.model.TOTALVI` {pr}`30XX`.
=======
>>>>>>> 371ef7ab
- Experimental MuData support for {class}`~scvi.model.MULTIVI` via the method
    {meth}`~scvi.model.MULTIVI.setup_mudata` {pr}`3038`.

#### Fixed

- Breaking Change: Fix `get_outlier_cell_sample_pairs` function in {class}`scvi.external.MRVI`
    to correctly compute the maxmimum log-density across in-sample cells rather than the
    aggregated posterior log-density {pr}`3007`.

#### Changed

#### Removed

### 1.2.0 (2024-09-26)

#### Added

- Add support for Python 3.12 {pr}`2966`.
- Add support for categorial covariates in scArches in `scvi.model.archesmixin` {pr}`2936`.
- Add assertion error in cellAssign for checking duplicates in celltype markers {pr}`2951`.
- Add `scvi.external.poissonvi.get_region_factors` {pr}`2940`.
- {attr}`scvi.settings.dl_persistent_workers` allows using persistent workers in
    {class}`scvi.dataloaders.AnnDataLoader` {pr}`2924`.
- Add option for using external indexes in data splitting classes that are under `scvi.dataloaders`
    by passing `external_indexing=list[train_idx,valid_idx,test_idx]` as well as in all models
    available {pr}`2902`.
- Add warning if creating data splits in `scvi.dataloaders` that create last batch with less than 3
    cells {pr}`2916`.
- Add new experimental functional API for hyperparameter tuning with
    {func}`scvi.autotune.run_autotune` and {class}`scvi.autotune.AutotuneExperiment` to replace
    {class}`scvi.autotune.ModelTuner`, {class}`scvi.autotune.TunerManager`, and
    {class}`scvi.autotune.TuneAnalysis` {pr}`2561`.
- Add experimental class {class}`scvi.nn.Embedding` implementing methods for extending embeddings
    {pr}`2574`.
- Add experimental support for representing batches with continuously-valued embeddings by passing
    in `batch_representation="embedding"` to {class}`scvi.model.SCVI` {pr}`2576`.
- Add experimental mixin classes {class}`scvi.model.base.EmbeddingMixin` and
    {class}`scvi.module.base.EmbeddingModuleMixin` {pr}`2576`.
- Add option to generate synthetic spatial coordinates in {func}`scvi.data.synthetic_iid` with
    argument `generate_coordinates` {pr}`2603`.
- Add experimental support for using custom {class}`lightning.pytorch.core.LightningDataModule`s
    in {func}`scvi.autotune.run_autotune` {pr}`2605`.
- Add {class}`scvi.external.VELOVI` for RNA velocity estimation using variational inference
    {pr}`2611`.
- Add `unsigned` argument to {meth}`scvi.hub.HubModel.pull_from_s3` to allow for unsigned
    downloads of models from AWS S3 {pr}`2615`.
- Add support for `batch_key` in {meth}`scvi.model.CondSCVI.setup_anndata` {pr}`2626`.
- Add support for {meth}`scvi.model.base.RNASeqMixin` in {class}`scvi.model.CondSCVI` {pr}`2915`.
- Add `load_best_on_end` argument to {class}`scvi.train.SaveCheckpoint` to load the best model
    state at the end of training {pr}`2672`.
- Add experimental class {class}`scvi.distributions.BetaBinomial` implementing the Beta-Binomial
    distribution with mean-dispersion parameterization for modeling scBS-seq methylation data
    {pr}`2692`.
- Add support for custom dataloaders in {class}`scvi.model.base.VAEMixin` methods by specifying
    the `dataloader` argument {pr}`2748`.
- Add option to use a normal distribution in the generative model of {class}`scvi.model.SCVI` by
    passing in `gene_likelihood="normal"` {pr}`2780`.
- Add {class}`scvi.external.MRVI` for modeling sample-level heterogeneity in single-cell RNA-seq
    data {pr}`2756`.
- Add support for reference mapping with {class}`mudata.MuData` models to
    {class}`scvi.model.base.ArchesMixin` {pr}`2578`.
- Add {class}`scvi.external.METHYLVI` for modeling methylation data from single-cell
    bisulfite sequencing (scBS-seq) experiments {pr}`2834`.
- Add argument `return_mean` to {meth}`scvi.model.base.VAEMixin.get_reconstruction_error`
    and {meth}`scvi.model.base.VAEMixin.get_elbo` to allow computation
    without averaging across cells {pr}`2362`.
- Add support for setting `weights="importance"` in
    {meth}`scvi.model.SCANVI.differential_expression` {pr}`2362`.

#### Changed

- Deprecate {func}`scvi.data.cellxgene`, to be removed in v1.3. Please directly use the
    [cellxgene-census](https://chanzuckerberg.github.io/cellxgene-census/) instead {pr}`2542`.
- Deprecate {func}`scvi.nn.one_hot`, to be removed in v1.3. Please directly use the
    `one_hot` function in PyTorch instead {pr}`2608`.
- Deprecate {class}`scvi.train.SaveBestState`, to be removed in v1.3. Please use
    {class}`scvi.train.SaveCheckpoint` instead {pr}`2673`.
- Deprecate `save_best` argument in {meth}`scvi.model.PEAKVI.train` and
    {meth}`scvi.model.MULTIVI.train`, to be removed in v1.3. Please pass in `enable_checkpointing`
    or specify a custom checkpointing procedure with {class}`scvi.train.SaveCheckpoint` instead
    {pr}`2673`.
- Move {func}`scvi.model.base._utils._load_legacy_saved_files` to
    {func}`scvi.model.base._save_load._load_legacy_saved_files` {pr}`2731`.
- Move {func}`scvi.model.base._utils._load_saved_files` to
    {func}`scvi.model.base._save_load._load_saved_files` {pr}`2731`.
- Move {func}`scvi.model.base._utils._initialize_model` to
    {func}`scvi.model.base._save_load._initialize_model` {pr}`2731`.
- Move {func}`scvi.model.base._utils._validate_var_names` to
    {func}`scvi.model.base._save_load._validate_var_names` {pr}`2731`.
- Move {func}`scvi.model.base._utils._prepare_obs` to
    {func}`scvi.model.base._de_core._prepare_obs` {pr}`2731`.
- Move {func}`scvi.model.base._utils._de_core` to
    {func}`scvi.model.base._de_core._de_core` {pr}`2731`.
- Move {func}`scvi.model.base._utils._fdr_de_prediction` to
    {func}`scvi.model.base._de_core_._fdr_de_prediction` {pr}`2731`.
- {func}`scvi.data.synthetic_iid` now generates unique variable names for protein and
    accessibility data {pr}`2739`.
- The `data_module` argument in {meth}`scvi.model.base.UnsupervisedTrainingMixin.train` has been
    renamed to `datamodule` for consistency {pr}`2749`.
- Change the default saving method of variable names for {class}`mudata.MuData` based models
    (_e.g._ {class}`scvi.model.TOTALVI`) to a dictionary of per-mod variable names instead of a
    concatenated array of all variable names. Users may replicate the previous behavior by
    passing in `legacy_mudata_format=True` to {meth}`scvi.model.base.BaseModelClass.save`
    {pr}`2769`.
- Changed internal activation function in {class}`scvi.nn.DecoderTOTALVI` to Softplus to
    increase numerical stability. This is the new default for new models. Previously trained models
    will be loaded with exponential activation function {pr}`2913`.

#### Fixed

- Fix logging of accuracy for cases with 1 sample per class in scANVI {pr}`2938`.
- Disable adversarial classifier if training with a single batch.
    Previously this raised a None error {pr}`2914`.
- {meth}`~scvi.model.SCVI.get_normalized_expression` fixed for Poisson distribution and
    Negative Binomial with latent_library_size {pr}`2915`.
- Fix {meth}`scvi.module.VAE.marginal_ll` when `n_mc_samples_per_pass=1` {pr}`2362`.
- {meth}`scvi.module.VAE.marginal_ll` when `n_mc_samples_per_pass=1` {pr}`2362`.
- Enable option to drop_last minibatch during training by `datasplitter_kwargs={"drop_last": True}`
    {pr}`2926`.
- Fix JAX to be deterministic on CUDA when seed is manually set {pr}`2923`.

#### Removed

- Remove {class}`scvi.autotune.ModelTuner`, {class}`scvi.autotune.TunerManager`, and
    {class}`scvi.autotune.TuneAnalysis` in favor of new experimental functional API with
    {func}`scvi.autotune.run_autotune` and {class}`scvi.autotune.AutotuneExperiment` {pr}`2561`.
- Remove `feed_labels` argument and corresponding code paths in {meth}`scvi.module.SCANVAE.loss`
    {pr}`2644`.
- Remove {class}`scvi.train._callbacks.MetricsCallback` and argument `additional_val_metrics` in
    {class}`scvi.train.Trainer` {pr}`2646`.

## Version 1.1

### 1.1.6 (2024-08-19)

#### Fixed

- Breaking change: In `scvi.autotune._manager` we changed the parameter in RunConfig from
    `local_dir` to `storage_path` see issue `2908` {pr}`2689`.

### 1.1.5 (2024-06-30)

### 1.1.4 (2024-06-30)

#### Added

- Add argument `return_logits` to {meth}`scvi.external.SOLO.predict` that allows returning logits
    instead of probabilities when passing in `soft=True` to replicate the buggy behavior previous
    to v1.1.3 {pr}`2870`.

### 1.1.3 (2024-06-26)

#### Fixed

- Breaking change: Fix {meth}`scvi.external.SOLO.predict` to correctly return probabiities
    instead of logits when passing in `soft=True` (the default option) {pr}`2689`.
- Breaking change: Fix {class}`scvi.dataloaders.SemiSupervisedDataSplitter` to properly sample
    unlabeled observations without replacement {pr}`2816`.

### 1.1.2 (2024-03-01)

#### Changed

- Address AnnData >= 0.10 deprecation warning for {func}`anndata.read` by replacing instances with
    {func}`anndata.read_h5ad` {pr}`2531`.
- Address AnnData >= 0.10 deprecation warning for {class}`anndata._core.sparse_dataset.SparseDataset`
    by replacing instances with {class}`anndata.experimental.CSCDataset` and
    {class}`anndata.experimental.CSRDataset` {pr}`2531`.

### 1.1.1 (2024-02-19)

#### Fixed

- Correctly apply non-default user parameters in {class}`scvi.external.POISSONVI` {pr}`2522`.

### 1.1.0 (2024-02-13)

#### Added

- Add {class}`scvi.external.ContrastiveVI` for contrastiveVI {pr}`2242`.
- Add {class}`scvi.dataloaders.BatchDistributedSampler` for distributed training {pr}`2102`.
- Add `additional_val_metrics` argument to {class}`scvi.train.Trainer`, allowing to specify
    additional metrics to compute and log during the validation loop using
    {class}`scvi.train._callbacks.MetricsCallback` {pr}`2136`.
- Expose `accelerator` and `device` arguments in {meth}`scvi.hub.HubModel.load_model` `pr`{2166}.
- Add `load_sparse_tensor` argument in {class}`scvi.data.AnnTorchDataset` for directly loading
    SciPy CSR and CSC data structures to their PyTorch counterparts, leading to faster data loading
    depending on the sparsity of the data {pr}`2158`.
- Add per-group LFC information to
    {meth}`scvi.criticism.PosteriorPredictiveCheck.differential_expression`. `metrics["diff_exp"]`
    is now a dictionary where `summary` stores the summary dataframe, and `lfc_per_model_per_group`
    stores the per-group LFC {pr}`2173`.
- Expose {meth}`torch.save` keyword arguments in {class}`scvi.model.base.BaseModelClass.save`
    and {class}`scvi.external.GIMVI.save` {pr}`2200`.
- Add `model_kwargs` and `train_kwargs` arguments to {meth}`scvi.autotune.ModelTuner.fit`
    {pr}`2203`.
- Add `datasplitter_kwargs` to model `train` methods {pr}`2204`.
- Add `use_posterior_mean` argument to {meth}`scvi.model.SCANVI.predict` for stochastic prediction
    of celltype labels {pr}`2224`.
- Add support for Python 3.10+ type annotations in {class}`scvi.autotune.ModelTuner` {pr}`2239`.
- Add option to log device statistics in {meth}`scvi.autotune.ModelTuner.fit` with argument
    `monitor_device_stats` {pr}`2260`.
- Add option to pass in a random seed to {meth}`scvi.autotune.ModelTuner.fit` with argument `seed`
    {pr}`2260`.
- Automatically log the learning rate when `reduce_lr_on_plateau=True` in training plans
    {pr}`2280`.
- Add {class}`scvi.external.POISSONVI` to model scATAC-seq fragment counts with a Poisson
    distribution {pr}`2249`
- {class}`scvi.train.SemiSupervisedTrainingPlan` now logs the classifier calibration error
    {pr}`2299`.
- Passing `enable_checkpointing=True` into `train` methods is now compatible with our model saves.
    Additional options can be specified by initializing with {class}`scvi.train.SaveCheckpoint`
    {pr}`2317`.
- {attr}`scvi.settings.dl_num_workers` is now correctly applied as the default `num_workers` in
    {class}`scvi.dataloaders.AnnDataLoader` {pr}`2322`.
- Passing in `indices` to {class}`scvi.criticism.PosteriorPredictiveCheck` allows for running
    metrics on a subset of the data {pr}`2361`.
- Add `seed` argument to {func}`scvi.model.utils.mde` for reproducibility {pr}`2373`.
- Add {meth}`scvi.hub.HubModel.save` and {meth}`scvi.hub.HubMetadata.save` {pr}`2382`.
- Add support for Optax 0.1.8 by renaming instances of {func}`optax.additive_weight_decay` to
    {func}`optax.add_weight_decay` {pr}`2396`.
- Add support for hosting {class}`scvi.hub.HubModel` on AWS S3 via
    {meth}`scvi.hub.HubModel.pull_from_s3` and {meth}`scvi.hub.HubModel.push_to_s3` {pr}`2378`.
- Add clearer error message for {func}`scvi.data.poisson_gene_selection` when input data does not
    contain raw counts {pr}`2422`.
- Add API for using custom dataloaders with {class}`scvi.model.SCVI` by making `adata` argument
    optional on initialization and adding optional argument `data_module` to
    {meth}`scvi.model.base.UnsupervisedTrainingMixin.train` {pr}`2467`.
- Add support for Ray 2.8-2.9 in {class}`scvi.autotune.ModelTuner` {pr}`2478`.

#### Fixed

- Fix bug where `n_hidden` was not being passed into {class}`scvi.nn.Encoder` in
    {class}`scvi.model.AmortizedLDA` {pr}`2229`
- Fix bug in {class}`scvi.module.SCANVAE` where classifier probabilities were interpreted as
    logits. This is backwards compatible as loading older models will use the old code path
    {pr}`2301`.
- Fix bug in {class}`scvi.external.GIMVI` where `batch_size` was not properly used in inference
    methods {pr}`2366`.
- Fix error message formatting in {meth}`scvi.data.fields.LayerField.transfer_field` {pr}`2368`.
- Fix ambiguous error raised in {meth}`scvi.distributions.NegativeBinomial.log_prob` and
    {meth}`scvi.distributions.ZeroInflatedNegativeBinomial.log_prob` when `scale` not passed in
    and value not in support {pr}`2395`.
- Fix initialization of {class}`scvi.distributions.NegativeBinomial` and
    {class}`scvi.distributions.ZeroInflatedNegativeBinomial` when `validate_args=True` and
    optional parameters not passed in {pr}`2395`.
- Fix error when re-initializing {class}`scvi.external.GIMVI` with the same datasets {pr}`2446`.

#### Changed

- Replace `sparse` with `sparse_format` argument in {meth}`scvi.data.synthetic_iid` for increased
    flexibility over dataset format {pr}`2163`.
- Revalidate `devices` when automatically switching from MPS to CPU accelerator in
    {func}`scvi.model._utils.parse_device_args` {pr}`2247`.
- Refactor {class}`scvi.data.AnnTorchDataset`, now loads continuous data as {class}`numpy.float32`
    and categorical data as {class}`numpy.int64` by default {pr}`2250`.
- Support fractional GPU usage in {class}`scvi.autotune.ModelTuner` `pr`{2252}.
- Tensorboard is now the default logger in {class}`scvi.autotune.ModelTuner` `pr`{2260}.
- Match `momentum` and `epsilon` in {class}`scvi.module.JaxVAE` to the default values in PyTorch
    {pr}`2309`.
- Change {class}`scvi.train.SemiSupervisedTrainingPlan` and
    {class}`scvi.train.ClassifierTrainingPlan` accuracy and F1 score
    computations to use `"micro"` reduction rather than `"macro"` {pr}`2339`.
- Internal refactoring of {meth}`scvi.module.VAE.sample` and
    {meth}`scvi.model.base.RNASeqMixin.posterior_predictive_sample` {pr}`2377`.
- Change `xarray` and `sparse` from mandatory to optional dependencies {pr}`2480`.
- Use {class}`anndata.experimental.CSCDataset` and {class}`anndata.experimental.CSRDataset`
    instead of the deprecated {class}`anndata._core.sparse_dataset.SparseDataset` for type checks
    {pr}`2485`.
- Make `use_observed_lib_size` argument adjustable in {class}`scvi.module.LDVAE` `pr`{2494}.

#### Removed

- Remove deprecated `use_gpu` argument in favor of PyTorch Lightning arguments `accelerator` and
    `devices` {pr}`2114`.
- Remove deprecated `scvi._compat.Literal` class {pr}`2115`.
- Remove chex dependency {pr}`2482`.

## Version 1.0

### 1.0.4 (2023-10-13)

### Added

- Add support for AnnData 0.10.0 {pr}`2271`.

### 1.0.3 (2023-08-13)

#### Changed

- Disable the default selection of MPS when `accelerator="auto"` in Lightning {pr}`2167`.
- Change JAX models to use `dict` instead of {class}`flax.core.FrozenDict` according
    to the Flax migration guide <https://github.com/google/flax/discussions/3191> {pr}`2222`.

#### Fixed

- Fix bug in {class}`scvi.model.base.PyroSviTrainMixin` where `training_plan`
    argument is ignored {pr}`2162`.
- Fix missing docstring for `unlabeled_category` in
    {class}`scvi.model.SCANVI.setup_anndata` and reorder arguments {pr}`2189`.
- Fix Pandas 2.0 unpickling error in {meth}`scvi.model.base.BaseModelClas.convert_legacy_save`
    by switching to {func}`pandas.read_pickle` for the setup dictionary {pr}`2212`.

### 1.0.2 (2023-07-05)

#### Fixed

- Fix link to Scanpy preprocessing in introduction tutorial {pr}`2154`.
- Fix link to Ray Tune search API in autotune tutorial {pr}`2154`.

### 1.0.1 (2023-07-04)

#### Added

- Add support for Python 3.11 {pr}`1977`.

#### Changed

- Upper bound Chex dependency to 0.1.8 due to NumPy installation conflicts {pr}`2132`.

### 1.0.0 (2023-06-02)

#### Added

- Add {class}`scvi.criticism.PosteriorPredictiveCheck` for model evaluation {pr}`2058`.
- Add {func}`scvi.data.reads_to_fragments` for scATAC data {pr}`1946`
- Add default `stacklevel` for `warnings` in `scvi.settings` {pr}`1971`.
- Add scBasset motif injection procedure {pr}`2010`.
- Add importance sampling based differential expression procedure {pr}`1872`.
- Raise clearer error when initializing {class}`scvi.external.SOLO` from {class}`scvi.model.SCVI`
    with extra categorical or continuous covariates {pr}`2027`.
- Add option to generate {class}`mudata.MuData` in {meth}`scvi.data.synthetic_iid` {pr}`2028`.
- Add option for disabling shuffling prior to splitting data in
    {class}`scvi.dataloaders.DataSplitter` {pr}`2037`.
- Add {meth}`scvi.data.AnnDataManager.create_torch_dataset` and expose custom sampler ability
    {pr}`2036`.
- Log training loss through Lightning's progress bar {pr}`2043`.
- Filter Jax undetected GPU warnings {pr}`2044`.
- Raise warning if MPS backend is selected for PyTorch,
    see <https://github.com/pytorch/pytorch/issues/77764> {pr}`2045`.
- Add `deregister_manager` function to {class}`scvi.model.base.BaseModelClass`, allowing to clear
    {class}`scvi.data.AnnDataManager` instances from memory {pr}`2060`.
- Add option to use a linear classifier in {class}`scvi.model.SCANVI` {pr}`2063`.
- Add lower bound 0.12.1 for Numpyro dependency {pr}`2078`.
- Add new section in scBasset tutorial for motif scoring {pr}`2079`.

#### Fixed

- Fix creation of minified adata by copying original uns dict {pr}`2000`. This issue arises with
    anndata>=0.9.0.
- Fix {class}`scvi.model.TOTALVI` {class}`scvi.model.MULTIVI` handling of missing protein values
    {pr}`2009`.
- Fix bug in {meth}`scvi.distributions.NegativeBinomialMixture.sample` where `theta` and `mu`
    arguments were switched around {pr}`2024`.
- Fix bug in {meth}`scvi.dataloaders.SemiSupervisedDataLoader.resample_labels` where the labeled
    dataloader was not being reinitialized on subsample {pr}`2032`.
- Fix typo in {class}`scvi.model.JaxSCVI` example snippet {pr}`2075`.

#### Changed

- Use sphinx book theme for documentation {pr}`1673`.
- {meth}`scvi.model.base.RNASeqMixin.posterior_predictive_sample` now outputs 3-d
    {class}`sparse.GCXS` matrices {pr}`1902`.
- Add an option to specify `dropout_ratio` in {meth}`scvi.data.synthetic_iid` {pr}`1920`.
- Update to lightning 2.0 {pr}`1961`
- Hyperopt is new default searcher for tuner {pr}`1961`
- {class}`scvi.train.AdversarialTrainingPlan` no longer encodes data twice during a training step,
    instead uses same latent for both optimizers {pr}`1961`, {pr}`1980`
- Switch back to using sphinx autodoc typehints {pr}`1970`.
- Disable default seed, run `scvi.settings.seed` after import for reproducibility {pr}`1976`.
- Deprecate `use_gpu` in favor of PyTorch Lightning arguments `accelerator` and `devices`, to be
    removed in v1.1 {pr}`1978`.
- Docs organization {pr}`1983`.
- Validate training data and code URLs for {class}`scvi.hub.HubMetadata` and
    {class}`scvi.hub.HubModelCardHelper` {pr}`1985`.
- Keyword arguments for encoders and decoders can now be passed in from the model level {pr}`1986`.
- Expose `local_dir` as a public property in {class}`scvi.hub.HubModel` {pr}`1994`.
- Use {func}`anndata.concat` internally inside {meth}`scvi.external.SOLO.from_scvi_model` {pr}`2013`.
- {class}`scvi.train.SemiSupervisedTrainingPlan` and {class}`scvi.train.ClassifierTrainingPlan`
    now log accuracy, F1 score, and AUROC metrics {pr}`2023`.
- Switch to cellxgene census for backend for cellxgene data function {pr}`2030`.
- Change default `max_cells` and `truncation` in
    {meth}`scvi.model.base.RNASeqMixin._get_importance_weights` {pr}`2064`.
- Refactor heuristic for default `max_epochs` as a separate function
    {meth}`scvi.model._utils.get_max_epochs_heuristic` {pr}`2083`.

#### Removed

- Remove ability to set up ST data in {class}`~scvi.external.SpatialStereoscope.from_rna_model`,
    which was deprecated. ST data should be set up using
    {class}`~scvi.external.SpatialStereoscope.setup_anndata` {pr}`1949`.
- Remove custom reusable doc decorator which was used for de docs {pr}`1970`.
- Remove `drop_last` as an integer from {class}`~scvi.dataloaders.AnnDataLoader`, add typing and
    code cleanup {pr}`1975`.
- Remove seqfish and seqfish plus datasets {pr}`2017`.
- Remove support for Python 3.8 (NEP 29) {pr}`2021`.

## Version 0.20

### 0.20.3 (2023-03-21)

#### Fixed

- Fix totalVI differential expression when integer sequential protein names are automatically used
    {pr}`1951`.
- Fix peakVI scArches test case {pr}`1962`.

#### Changed

- Allow passing in `map_location` into {meth}`~scvi.hub.HubMetadata.from_dir` and
    {meth}`~scvi.hub.HubModelCardHelper.from_dir` and set default to `"cpu"` {pr}`1960`.
- Updated tutorials {pr}`1966`.

### 0.20.2 (2023-03-10)

#### Fixed

- Fix `return_dist` docstring of {meth}`scvi.model.base.VAEMixin.get_latent_representation`
    {pr}`1932`.
- Fix hyperlink to pymde docs {pr}`1944`

#### Changed

- Use ruff for fixing and linting {pr}`1921`, {pr}`1941`.
- Use sphinx autodoc instead of sphinx-autodoc-typehints {pr}`1941`.
- Remove .flake8 and .prospector files {pr}`1923`.
- Log individual loss terms in {meth}`scvi.module.MULTIVAE.loss` {pr}`1936`.
- Setting up ST data in {class}`~scvi.external.SpatialStereoscope.from_rna_model` is deprecated.
    ST data should be set up using {class}`~scvi.external.SpatialStereoscope.setup_anndata`
    {pr}`1803`.

### 0.20.1 (2023-02-21)

#### Fixed

- Fixed computation of ELBO during training plan logging when using global kl terms. {pr}`1895`
- Fixed usage of {class}`scvi.train.SaveBestState` callback, which affected
    {class}`scvi.model.PEAKVI` training. If using {class}`~scvi.model.PEAKVI`, please upgrade.
    {pr}`1913`
- Fixed original seed for jax-based models to work with jax 0.4.4. {pr}`1907`, {pr}`1909`

### New in 0.20.0 (2023-02-01)

#### Major changes

- Model hyperparameter tuning is available through {class}`~scvi.autotune.ModelTuner` (beta)
    {pr}`1785`,{pr}`1802`,{pr}`1831`.
- Pre-trained models can now be uploaded to and downloaded from [Hugging Face models] using the
    {mod}`~scvi.hub` module {pr}`1779`,{pr}`1812`,{pr}`1828`,{pr}`1841`, {pr}`1851`,{pr}`1862`.
- {class}`~anndata.AnnData` `.var` and `.varm` attributes can now be registered through new fields
    in {mod}`~scvi.data.fields` {pr}`1830`,{pr}`1839`.
- {class}`~scvi.external.SCBASSET`, a reimplementation of the [original scBasset model], is
    available for representation learning of scATAC-seq data (experimental) {pr}`1839`,{pr}`1844`,
    {pr}`1867`,{pr}`1874`,{pr}`1882`.
- {class}`~scvi.train.LowLevelPyroTrainingPlan` and {class}`~scvi.model.base.PyroModelGuideWarmup`
    added to allow the use of vanilla PyTorch optimization on Pyro models {pr}`1845`,{pr}`1847`.
- Add {meth}`scvi.data.cellxgene` function to download cellxgene datasets {pr}`1880`.

#### Minor changes

- Latent mode support changed so that user data is no longer edited in-place {pr}`1756`.
- Minimum supported PyTorch Lightning version is now 1.9 {pr}`1795`,{pr}`1833`,{pr}`1863`.
- Minimum supported Python version is now 3.8 {pr}`1819`.
- [Poetry] removed in favor of [Hatch] for builds and publishing {pr}`1823`.
- `setup_anndata` docstrings fixed, `setup_mudata` docstrings added {pr}`1834`,{pr}`1837`.
- {meth}`~scvi.data.add_dna_sequence` adds DNA sequences to {class}`~anndata.AnnData` objects using
    [genomepy] {pr}`1839`,{pr}`1842`.
- Update tutorial formatting with pre-commit {pr}`1850`
- Expose `accelerators` and `devices` arguments in {class}`~scvi.train.Trainer` {pr}`1864`.
- Development in GitHub Codespaces is now supported {pr}`1836`.

#### Breaking changes

- {class}`~scvi.module.base.LossRecorder` has been removed in favor of
    {class}`~scvi.module.base.LossOutput` {pr}`1869`.

#### Bug Fixes

- {class}`~scvi.train.JaxTrainingPlan` now correctly updates `global_step` through PyTorch
    Lightning by using a dummy optimizer. {pr}`1791`.
- CUDA compatibility issue fixed in {meth}`~scvi.distributions.ZeroInflatedNegativeBinomial.sample`
    {pr}`1813`.
- Device-backed {class}`~scvi.dataloaders.AnnTorchDataset` fixed to work with sparse data {pr}`1824`.
- Fix bug {meth}`~scvi.model.base._log_likelihood.compute_reconstruction_error` causing the first
    batch to be ignored, see more details in {issue}`1854` {pr}`1857`.

#### Contributors

- {ghuser}`adamgayoso`
- {ghuser}`eroell`
- {ghuser}`gokceneraslan`
- {ghuser}`macwiatrak`
- {ghuser}`martinkim0`
- {ghuser}`saroudant`
- {ghuser}`vitkl`
- {ghuser}`watiss`

## Version 0.19

### New in 0.19.0 (2022-10-31)

#### Major Changes

- {class}`~scvi.train.TrainingPlan` allows custom PyTorch optimizers [#1747].
- Improvements to {class}`~scvi.train.JaxTrainingPlan` [#1747] [#1749].
- {class}`~scvi.module.base.LossRecorder` is deprecated. Please substitute with
    {class}`~scvi.module.base.LossOutput` [#1749]
- All training plans require keyword args after the first positional argument [#1749]
- {class}`~scvi.module.base.JaxBaseModuleClass` absorbed features from the `JaxModuleWrapper`,
    rendering the `JaxModuleWrapper` obsolote, so it was removed. [#1751]
- Add {class}`scvi.external.Tangram` and {class}`scvi.external.tangram.TangramMapper` that
    implement Tangram for mapping scRNA-seq data to spatial data [#1743].

#### Minor changes

- Remove confusing warning about kl warmup, log kl weight instead [#1773]

#### Breaking changes

- {class}`~scvi.module.base.LossRecorder` no longer allows access to dictionaries of values if
    provided during initialization [#1749].
- `JaxModuleWrapper` removed. [#1751]

#### Bug Fixes

- Fix `n_proteins` usage in {class}`~scvi.model.MULTIVI` [#1737].
- Remove unused param in {class}`~scvi.model.MULTIVI` [#1741].
- Fix random seed handling for Jax models [#1751].

#### Contributors

- [@watiss]
- [@adamgayoso]
- [@martinkim0]
- [@marianogabitto]

## Version 0.18

### New in 0.18.0 (2022-10-12)

#### Major Changes

- Add latent mode support in {class}`~scvi.model.SCVI` [#1672]. This allows for loading a model
    using latent representations only (i.e. without the full counts). Not only does this speed up
    inference by using the cached latent distribution parameters (thus skipping the encoding step),
    but this also helps in scenarios where the full counts are not available but cached latent
    parameters are. We provide utility functions and methods to dynamically convert a model to
    latent mode.
- Added {class}`~scvi.external.SCAR` as an external model for ambient RNA removal [#1683].

#### Minor changes

- Faster inference in PyTorch with `torch.inference_mode` [#1695].
- Upgrade to Lightning 1.6 [#1719].
- Update CI workflow to separate static code checking from pytest [#1710].
- Add Python 3.10 to CI workflow [#1711].
- Add {meth}`~scvi.data.AnnDataManager.register_new_fields` [#1689].
- Use sphinxcontrib-bibtex for references [#1731].
- {meth}`~scvi.model.base.VAEMixin.get_latent_representation`: more explicit and better docstring
    [#1732].
- Replace custom attrdict with {class}`~ml_collections` implementation [#1696].

#### Breaking changes

- Add weight support to {class}`~scvi.model.MULTIVI` [#1697]. Old models can't be loaded anymore.

#### Bug Fixes

- Fix links for breast cancer and mouse datasets [#1709].
- fix quick start notebooks not showing [#1733].

#### Contributors

- [@watiss]
- [@adamgayoso]
- [@martinkim0]
- [@ricomnl]
- [@marianogabitto]

## Version 0.17

### New in 0.17.4 (2021-09-20)

#### Changes

- Support for PyTorch Lightning 1.7 [#1622].
- Allow `flax` to use any mutable states used by a model generically with
    {class}`~scvi.module.base.TrainStateWithState` [#1665], [#1700].
- Update publication links in `README` [#1667].
- Docs now include floating window cross references with `hoverxref`, external links with
    `linkcode`, and `grid` [#1678].

#### Bug Fixes

- Fix `get_likelihood_parameters()` failure when `gene_likelihood != "zinb"` in
    {class}`~scvi.model.base.RNASeqMixin` [#1618].
- Fix exception logic when not using the observed library size in {class}`~scvi.module.VAE`
    initialization [#1660].
- Replace instances of `super().__init__()` with an argument in `super()`, causing `autoreload`
    extension to throw errors [#1671].
- Change cell2location tutorial causing docs build to fail [#1674].
- Replace instances of `max_epochs` as `int`s for new PyTorch Lightning [#1686].
- Catch case when `torch.backends.mps` is not implemented [#1692].
- Fix Poisson sampling in {meth}`~scvi.module.VAE.sample` [#1702].

#### Contributors

- [@adamgayoso]
- [@watiss]
- [@mkarikom]
- [@tommycelsius]
- [@ricomnl]

### New in 0.17.3 (2022-08-26)

#### Changes

- Pin sphinx_gallery to fix tutorial cards on docs [#1657]
- Use latest tutorials in release [#1657]

#### Contributors

- [@watiss]
- [@adamgayoso]

### New in 0.17.2 (2022-08-26)

#### Changes

- Move `training` argument in {class}`~scvi.module.JaxVAE` constructor to a keyword argument into
    the call method. This simplifies the {class}`~scvi.module.base.JaxModuleWrapper` logic and
    avoids the reinstantiation of {class}`~scvi.module.JaxVAE` during evaluation [#1580].
- Add a static method on the BaseModelClass to return the AnnDataManger's full registry [#1617].
- Clarify docstrings for continuous and categorical covariate keys [#1637].
- Remove poetry lock, use newer build system [#1645].

#### Bug Fixes

- Fix CellAssign to accept extra categorical covariates [#1629].
- Fix an issue where `max_epochs` is never determined heuristically for totalvi, instead it would
    always default to 400 [#1639].

#### Breaking Changes

- Fix an issue where `max_epochs` is never determined heuristically for totalvi, instead it would
    always default to 400 [#1639].

#### Contributors

- [@watiss]
- [@RK900]
- [@adamgayoso]
- [@jjhong922]

### New in 0.17.1 (2022-07-14)

Make sure notebooks are up to date for real this time :).

#### Contributors

- [@jjhong922]
- [@adamgayoso]

### New in 0.17.0 (2022-07-14)

#### Major Changes

- Experimental MuData support for {class}`~scvi.model.TOTALVI` via the method
    {meth}`~scvi.model.TOTALVI.setup_mudata`. For several of the existing `AnnDataField` classes,
    there is now a MuData counterpart with an additional `mod_key` argument used to indicate the
    modality where the data lives (e.g. {class}`~scvi.data.fields.LayerField` to
    {class}`~scvi.data.fields.MuDataLayerField`). These modified classes are simply wrapped
    versions of the original `AnnDataField` code via the new
    {class}`scvi.data.fields.MuDataWrapper` method [#1474].

- Modification of the {meth}`~scvi.module.VAE.generative` method's outputs to return prior and
    likelihood properties as {class}`~torch.distributions.distribution.Distribution` objects.
    Concerned modules are {class}`~scvi.module.AmortizedLDAPyroModule`, {class}`AutoZIVAE`,
    {class}`~scvi.module.MULTIVAE`, {class}`~scvi.module.PEAKVAE`, {class}`~scvi.module.TOTALVAE`,
    {class}`~scvi.module.SCANVAE`, {class}`~scvi.module.VAE`, and {class}`~scvi.module.VAEC`. This
    allows facilitating the manipulation of these distributions for model training and inference
    [#1356].

- Major changes to Jax support for scvi-tools models to generalize beyond
    {class}`~scvi.model.JaxSCVI`. Support for Jax remains experimental and is subject to breaking
    changes:

    - Consistent module interface for Flax modules (Jax-backed) via
        {class}`~scvi.module.base.JaxModuleWrapper`, such that they are compatible with the
        existing {class}`~scvi.model.base.BaseModelClass` [#1506].
    - {class}`~scvi.train.JaxTrainingPlan` now leverages Pytorch Lightning to factor out
        Jax-specific training loop implementation [#1506].
    - Enable basic device management in Jax-backed modules [#1585].

#### Minor changes

- Add {meth}`~scvi.module.base.PyroBaseModuleClass.on_load` callback which is called on
    {meth}`~scvi.model.base.BaseModuleClass.load` prior to loading the module state dict [#1542].
- Refactor metrics code and use {class}`~torchmetrics.MetricCollection` to update metrics in bulk
    [#1529].
- Add `max_kl_weight` and `min_kl_weight` to {class}`~scvi.train.TrainingPlan` [#1595].
- Add a warning to {class}`~scvi.model.base.UnsupervisedTrainingMixin` that is raised if
    `max_kl_weight` is not reached during training [#1595].

#### Breaking changes

- Any methods relying on the output of `inference` and `generative` from existing scvi-tools models
    (e.g. {class}`~scvi.model.SCVI`, {class}`~scvi.model.SCANVI`) will need to be modified to
    accept `torch.Distribution` objects rather than tensors for each parameter (e.g. `px_m`,
    `px_v`) [#1356].
- The signature of {meth}`~scvi.train.TrainingPlan.compute_and_log_metrics` has changed to support
    the use of {class}`~torchmetrics.MetricCollection`. The typical modification required will look
    like changing `self.compute_and_log_metrics(scvi_loss, self.elbo_train)` to
    `self.compute_and_log_metrics(scvi_loss, self.train_metrics, "train")`. The same is necessary
    for validation metrics except with `self.val_metrics` and the mode `"validation"` [#1529].

#### Bug Fixes

- Fix issue with {meth}`~scvi.model.SCVI.get_normalized_expression` with multiple samples and
    additional continuous covariates. This bug originated from {meth}`~scvi.module.VAE.generative`
    failing to match the dimensions of the continuous covariates with the input when `n_samples>1`
    in {meth}`~scvi.module.VAE.inference` in multiple module classes [#1548].
- Add support for padding layers in {meth}`~scvi.model.SCVI.prepare_query_anndata` which is
    necessary to run {meth}`~scvi.model.SCVI.load_query_data` for a model setup with a layer
    instead of X [#1575].

#### Contributors

- [@jjhong922]
- [@adamgayoso]
- [@PierreBoyeau]
- [@RK900]
- [@FlorianBarkmann]

## Version 0.16

### New in 0.16.4 (2022-06-14)

Note: When applying any model using the {class}`~scvi.train.AdversarialTrainingPlan` (e.g.
{class}`~scvi.model.TOTALVI`, {class}`~scvi.model.MULTIVI`), you should make sure to use v0.16.4
instead of v0.16.3 or v0.16.2. This release fixes a critical bug in the training plan.

#### Changes

#### Breaking changes

#### Bug Fixes

- Fix critical issue in {class}`~scvi.train.AdversarialTrainingPlan` where `kl_weight` was
    overwritten to 0 at each step ([#1566]). Users should avoid using v0.16.2 and v0.16.3 which
    both include this bug.

#### Contributors

- [@jjhong922]
- [@adamgayoso]

### New in 0.16.3 (2022-06-04)

#### Changes

- Removes sphinx max version and removes jinja dependency ([#1555]).

#### Breaking changes

#### Bug Fixes

- Upper bounds protobuf due to pytorch lightning incompatibilities ([#1556]). Note that [#1556]
    has unique changes as PyTorch Lightning >=1.6.4 adds the upper bound in their requirements.

#### Contributors

- [@jjhong922]
- [@adamgayoso]

### New in 0.16.2 (2022-05-10)

#### Changes

#### Breaking changes

#### Bug Fixes

- Raise appropriate error when `backup_url` is not provided and file is missing on
    {meth}`~scvi.model.base.BaseModelClass.load` ([#1527]).
- Pipe `loss_kwargs` properly in {class}`~scvi.train.AdversarialTrainingPlan`, and fix incorrectly
    piped kwargs in {class}`~scvi.model.TOTALVI` and {class}`~scvi.model.MULTIVI` ([#1532]).

#### Contributors

- [@jjhong922]
- [@adamgayoso]

### New in 0.16.1 (2022-04-22)

#### Changes

- Update scArches Pancreas tutorial, DestVI tutorial ([#1520]).

#### Breaking changes

- {class}`~scvi.dataloaders.SemiSupervisedDataLoader` and
    {class}`~scvi.dataloaders.SemiSupervisedDataSplitter` no longer take `unlabeled_category` as an
    initial argument. Instead, the `unlabeled_category` is fetched from the labels state registry,
    assuming that the {class}`~scvi.data.AnnDataManager` object is registered with a
    {class}`~scvi.data.fields.LabelsWithUnlabeledObsField` ([#1515]).

#### Bug Fixes

- Bug fixed in {class}`~scvi.model.SCANVI` where `self._labeled_indices` was being improperly set
    ([#1515]).
- Fix issue where {class}`~scvi.model.SCANVI.load_query_data` would not properly add an obs column
    with the unlabeled category when the `labels_key` was not present in the query data.
- Disable extension of categories for labels in {class}`~scvi.model.SCANVI.load_query_data`
    ([#1519]).
- Fix an issue with {meth}`~scvi.model.SCANVI.prepare_query_data` to ensure it does nothing when
    genes are completely matched ([#1520]).

#### Contributors

- [@jjhong922]
- [@adamgayoso]

### New in 0.16.0 (2022-04-12)

This release features a refactor of {class}`~scvi.model.DestVI` ([#1457]):

1. Bug fix in cell type amortization, which leads to on par performance of cell type amortization
    `V_encoder` with free parameter for cell type proportions `V`.
1. Bug fix in library size in {class}`~scvi.model.CondSCVI`, that lead to downstream dependency
    between sum over cell type proportions `v_ind` and library size `library` in
    {class}`~scvi.model.DestVI`.
1. `neg_log_likelihood_prior` is not computed anymore on random subset of single cells but cell
    type specific subclustering using cluster variance `var_vprior`, cluster mean `mean_vprior` and
    cluster mixture proportion `mp_vprior` for computation. This leads to more stable results and
    faster computation time. Setting `vamp_prior_p` in {func}`~scvi.model.DestVI.from_rna_model` to
    the expected resolution is critical in this algorithm.
1. The new default is to also use dropout `dropout` during the decoder of
    {class}`~scvi.model.CondSCVI` and subsequently `dropout_decoder` in
    {class}`~scvi.model.DestVI`, we found this to be beneficial after bug fixes listed above.
1. We changed the weighting of the loss on the variances of beta and the prior of eta.

:::{note}
Due to bug fixes listed above this version of {class}`~scvi.model.DestVI` is not backwards
compatible. Despite instability in training in the outdated version, we were able to reproduce
results generated with this code. We therefore do not strictly encourage to rerun old experiments.
:::

We published a new tutorial. This new tutorial incorporates a new utility package
[destvi_utils](https://github.com/YosefLab/destvi_utils) that generates exploratory plots of the
results of {class}`~scvi.model.DestVI`. We refer to the manual of this package for further
documentation.

#### Changes

- Docs changes (installation [#1498], {class}`~scvi.model.DestVI` user guide [#1501] and [#1508],
    dark mode code cells [#1499]).
- Add `backup_url` to the {meth}`~scvi.model.base.BaseModelClass.load` method of each model class,
    enabling automatic downloading of model save file ([#1505]).

#### Breaking changes

- Support for loading legacy loading is removed from {meth}`~scvi.model.base.BaseModelClass.load`.
    Utility to convert old files to the new file as been added
    {meth}`~scvi.model.base.BaseModelClass.convert_legacy_save` ([#1505]).
- Breaking changes to {class}`~scvi.model.DestVI` as specified above ([#1457]).

#### Bug Fixes

- {meth}`~scvi.model.base.RNASeqMixin.get_likelihood_parameters` fix for `n_samples > 1` and
    `dispersion="gene_cell"` [#1504].
- Fix backwards compatibility for legacy TOTALVI models [#1502].

#### Contributors

- [@cane11]
- [@jjhong922]
- [@adamgayoso]
- [@romain-lopez]

## Version 0.15

### New in 0.15.5 (2022-04-06)

#### Changes

- Add common types file [#1467].
- New default is to not pin memory during training when using a GPU. This is much better for shared
    GPU environments without any performance regression [#1473].

#### Bug fixes

- Fix LDA user guide bugs [#1479].
- Fix unnecessary warnings, double logging [#1475].

#### Contributors

- [@jjhong922]
- [@adamgayoso]

### New in 0.15.4 (2022-03-28)

#### Changes

- Add peakVI publication reference [#1463].
- Update notebooks with new install functionality for Colab [#1466].
- Simplify changing the training plan for pyro [#1470].
- Optionally scale ELBO by a scalar in {class}`~scvi.train.PyroTrainingPlan` [#1469].

#### Bug fixes

#### Contributors

- [@jjhong922]
- [@adamgayoso]
- [@vitkl]

### New in 0.15.3 (2022-03-24)

#### Changes

#### Bug fixes

- Raise `NotImplementedError` when `categorical_covariate_keys` are used with
    {meth}`scvi.model.SCANVI.load_query_data`. ([#1458]).
- Fix behavior when `continuous_covariate_keys` are used with {meth}`scvi.model.SCANVI.classify`.
    ([#1458]).
- Unlabeled category values are automatically populated when
    {meth}`scvi.model.SCANVI.load_query_data` run on `adata_target` missing labels column.
    ([#1458]).
- Fix dataframe rendering in dark mode docs ([#1448])
- Fix variance constraint in {class}`~scvi.model.AmortizedLDA` that set an artifical bound on
    latent topic variance ([#1445]).
- Fix {meth}`scvi.model.base.ArchesMixin.prepare_query_data` to work cross device (e.g., model
    trained on cuda but method used on cpu; see [#1451]).

#### Contributors

- [@jjhong922]
- [@adamgayoso]

### New in 0.15.2 (2022-03-15)

#### Changes

- Remove setuptools pinned requirement due to new PyTorch 1.11 fix ([#1436]).
- Switch to myst-parsed markdown for docs ([#1435]).
- Add `prepare_query_data(adata, reference_model)` to {class}`~scvi.model.base.ArchesMixin` to
    enable query data cleaning prior to reference mapping ([#1441]).
- Add Human Lung Cell Atlas tutorial ([#1442]).

#### Bug fixes

- Errors when arbitrary kwargs are passed into `setup_anndata()` ([#1439]).
- Fix {class}`scvi.external.SOLO` to use `train_size=0.9` by default, which enables early stopping
    to work properly ([#1438]).
- Fix scArches version warning ([#1431]).
- Fix backwards compat for {class}`~scvi.model.SCANVI` loading ([#1441]).

#### Contributors

- [@jjhong922]
- [@adamgayoso]
- [@grst]

### New in 0.15.1 (2022-03-11)

#### Changes

- Remove `labels_key` from {class}`~scvi.model.MULTIVI` as it is not used in the model ([#1393]).
- Use scvi-tools mean/inv_disp parameterization of negative binomial for
    {class}`~scvi.model.JaxSCVI` likelihood ([#1386]).
- Use `setup` for Flax-based modules ([#1403]).
- Reimplement {class}`~scvi.module.JaxVAE` using inference/generative paradigm with
    {class}`~scvi.module.base.JaxBaseModuleClass` ([#1406]).
- Use multiple particles optionally in {class}`~scvi.model.JaxSCVI` ([#1385]).
- {class}`~scvi.external.SOLO` no longer warns about count data ([#1411]).
- Class docs are now one page on docs site ([#1415]).
- Copied AnnData objects are assigned a new uuid and transfer is attempted ([#1416]).

#### Bug fixes

- Fix an issue with using gene lists and proteins lists as well as `transform_batch` for
    {class}`~scvi.model.TOTALVI` ([#1413]).
- Error gracefully when NaNs present in {class}`~scvi.data.fields.CategoricalJointObsmField`
    ([#1417]).

#### Contributors

- [@jjhong922]
- [@adamgayoso]

### New in 0.15.0 (2022-02-28)

In this release, we have completely refactored the logic behind our data handling strategy (i.e.
`setup_anndata`) to allow for:

1. Readable data handling for existing models.
1. Modular code for easy addition of custom data fields to incorporate into models.
1. Avoidance of unexpected edge cases when more than one model is instantiated in one session.

**Important Note:** This change will not break pipelines for model users (with the exception of a
small change to {class}`~scvi.model.SCANVI`). However, there are several breaking changes for model
developers. The data handling tutorial goes over these changes in detail.

This refactor is centered around the new {class}`~scvi.data.AnnDataManager` class which
orchestrates any data processing necessary for scvi-tools and stores necessary information, rather
than adding additional fields to the AnnData input.

:::{figure} docs/\_static/img/anndata_manager_schematic.svg
:align: center
:alt: Schematic of data handling strategy with AnnDataManager
:class: img-fluid

Schematic of data handling strategy with {class}`~scvi.data.AnnDataManager`
:::

We also have an exciting new experimental Jax-based scVI implementation via
{class}`~scvi.model.JaxSCVI`. While this implementation has limited functionality, we have found it
to be substantially faster than the PyTorch-based implementation. For example, on a 10-core Intel
CPU, Jax on only a CPU can be as fast as PyTorch with a GPU (RTX3090). We will be planning further
Jax integrations in the next releases.

#### Changes

- Major refactor to data handling strategy with the introduction of
    {class}`~scvi.data.AnnDataManager` ([#1237]).
- Prevent clobbering between models using the same AnnData object with model instance specific
    {class}`~scvi.data.AnnDataManager` mappings ([#1342]).
- Add `size_factor_key` to {class}`~scvi.model.SCVI`, {class}`~scvi.model.MULTIVI`,
    {class}`~scvi.model.SCANVI`, and {class}`~scvi.model.TOTALVI` ([#1334]).
- Add references to the scvi-tools journal publication to the README ([#1338], [#1339]).
- Addition of {func}`scvi.model.utils.mde` ([#1372]) for accelerated visualization of scvi-tools
    embeddings.
- Documentation and user guide fixes ([#1364], [#1361])
- Fix for {class}`~scvi.external.SOLO` when {class}`~scvi.model.SCVI` was setup with a `labels_key`
    ([#1354])
- Updates to tutorials ([#1369], [#1371])
- Furo docs theme ([#1290])
- Add {class}`scvi.model.JaxSCVI` and {class}`scvi.module.JaxVAE`, drop Numba dependency for
    checking if data is count data ([#1367]).

#### Breaking changes

- The keyword argument `run_setup_anndata` has been removed from built-in datasets since there is
    no longer a model-agnostic `setup_anndata` method ([#1237]).

- The function `scvi.model._metrics.clustering_scores` has been removed due to incompatbility with
    new data handling ([#1237]).

- {class}`~scvi.model.SCANVI` now takes `unlabeled_category` as an argument to
    {meth}`~scvi.model.SCANVI.setup_anndata` rather than on initialization ([#1237]).

- `setup_anndata` is now a class method on model classes and requires specific function calls to
    ensure proper {class}`~scvi.data.AnnDataManager` setup and model save/load. Any model
    inheriting from {class}`~scvi.model.base.BaseModelClass` will need to re-implement this method
    ([#1237]).

    - To adapt existing custom models to v0.15.0, one can references the guidelines below. For
        some examples of how this was done for the existing models in the codebase, please
        reference the following PRs: ([#1301], [#1302]).
    - `scvi._CONSTANTS` has been changed to `scvi.REGISTRY_KEYS`.
    - `setup_anndata()` functions are now class functions and follow a specific structure. Please
        refer to {meth}`~scvi.model.SCVI.setup_anndata` for an example.
    - `scvi.data.get_from_registry()` has been removed. This method can be replaced by
        {meth}`scvi.data.AnnDataManager.get_from_registry`.
    - The setup dict stored directly on the AnnData object, `adata["_scvi"]`, has been deprecated.
        Instead, this information now lives in {attr}`scvi.data.AnnDataManager.registry`.
    - The data registry can be accessed at {attr}`scvi.data.AnnDataManager.data_registry`.
    - Summary stats can be accessed at {attr}`scvi.data.AnnDataManager.summary_stats`.
    - Any field-specific information (e.g. `adata.obs["categorical_mappings"]`) now lives in
        field-specific state registries. These can be retrieved via the function
        {meth}`~scvi.data.AnnDataManager.get_state_registry`.
    - `register_tensor_from_anndata()` has been removed. To register tensors with no relevant
        `AnnDataField` subclass, create a new a new subclass of
        {class}`~scvi.data.fields.BaseAnnDataField` and add it to appropriate model's
        `setup_anndata()` function.

#### Contributors

- [@jjhong922]
- [@adamgayoso]
- [@watiss]

## Version 0.14

### New in 0.14.6 (2021-02-05)

Bug fixes, minor improvements of docs, code formatting.

#### Changes

- Update black formatting to stable release ([#1324])
- Refresh readme, move tasks image to docs ([#1311]).
- Add 0.14.5 release note to index ([#1296]).
- Add test to ensure extra {class}`~scvi.model.SCANVI` training of a pre-trained
    {class}`~scvi.model.SCVI` model does not change original model weights ([#1284]).
- Fix issue in {class}`~scvi.model.TOTALVI` protein background prior initialization to not include
    protein measurements that are known to be missing ([#1282]).
- Upper bound setuptools due to PyTorch import bug ([#1309]).

#### Contributors

- [@adamgayoso]
- [@watiss]
- [@jjhong922]

### New in 0.14.5 (2021-11-22)

Bug fixes, new tutorials.

#### Changes

- Fix `kl_weight` floor for Pytorch-based models ([#1269]).
- Add support for more Pyro guides ([#1267]).
- Update scArches, harmonization tutorials, add basic R tutorial, tabula muris label transfer
    tutorial ([#1274]).

#### Contributors

- [@adamgayoso]
- [@jjhong922]
- [@watiss]
- [@vitkl]

### New in 0.14.4 (2021-11-16)

Bug fixes, some tutorial improvements.

#### Changes

- `kl_weight` handling for Pyro-based models ([#1242]).
- Allow override of missing protein inference in {class}`~scvi.model.TOTALVI` ([#1251]). This
    allows to treat all 0s in a particular batch for one protein as biologically valid.
- Fix load documentation (e.g., {meth}`~scvi.model.SCVI.load`, {meth}`~scvi.model.TOTALVI.load`)
    ([#1253]).
- Fix model history on load with Pyro-based models ([#1255]).
- Model construction tutorial uses new static setup anndata ([#1257]).
- Add codebase overview figure to docs ([#1231]).

#### Contributors

- [@adamgayoso]
- [@jjhong922]
- [@watiss]

### New in 0.14.3 (2021-10-19)

Bug fix.

#### Changes

- Bug fix to {func}`~scvi.model.base.BaseModelClass` to retain tensors registered by
    `register_tensor_from_anndata` ([#1235]).
- Expose an instance of our `DocstringProcessor` to aid in documenting derived implementations of
    `setup_anndata` method ([#1235]).

#### Contributors

- [@adamgayoso]
- [@jjhong922]
- [@watiss]

### New in 0.14.2 (2021-10-18)

Bug fix and new tutorial.

#### Changes

- Bug fix in {class}`~scvi.external.RNAStereoscope` where loss was computed with mean for a
    minibatch instead of sum. This ensures reproducibility with the original implementation ([#1228]).
- New Cell2location contributed tutorial ([#1232]).

#### Contributors

- [@adamgayoso]
- [@jjhong922]
- [@vitkl]
- [@watiss]

### New in 0.14.1 (2021-10-11)

Minor hotfixes.

#### Changes

- Filter out mitochrondrial genes as a preprocessing step in the Amortized LDA tutorial ([#1213])
- Remove `verbose=True` argument from early stopping callback ([#1216])

#### Contributors

- [@adamgayoso]
- [@jjhong922]
- [@watiss]

### New in 0.14.0 (2021-10-07)

In this release, we have completely revamped the scvi-tools documentation website by creating a
new set of user guides that provide:

1. The math behind each method (in a succinct, online methods-like way)
1. The relationship between the math and the functions associated with each model
1. The relationship between math variables and code variables

Our previous User Guide guide has been renamed to Tutorials and contains all of our existing
tutorials (including tutorials for developers).

Another noteworthy addition in this release is the implementation of the (amortized) Latent
Dirichlet Allocation (aka LDA) model applied to single-cell gene expression data. We have also
prepared a tutorial that demonstrates how to use this model, using a PBMC 10K dataset from 10x
Genomics as an example application.

Lastly, in this release we have made a change to reduce user and developer confusion by making the
previously global `setup_anndata` method a static class-specific method instead. This provides more
clarity on which parameters are applicable for this call, for each model class. Below is a
before/after for the DESTVI and TOTALVI model classes:

:::{figure} docs/\_static/img/setup_anndata_before_after.svg
:align: center
:alt: setup_anndata before and after
:class: img-fluid

`setup_anndata` before and after
:::

#### Changes

- Added fixes to support PyTorch Lightning 1.4 ([#1103])
- Simplified data handling in R tutorials with sceasy and addressed bugs in package installation
    ([#1122]).
- Moved library size distribution computation to model init ([#1123])
- Updated Contribution docs to describe how we backport patches ([#1129])
- Implemented Latent Dirichlet Allocation as a PyroModule ([#1132])
- Made `setup_anndata` a static method on model classes rather than one global function ([#1150])
- Used Pytorch Lightning's `seed_everything` method to set seed ([#1151])
- Fixed a bug in {class}`~scvi.model.base.PyroSampleMixin` for posterior sampling ([#1158])
- Added CITE-Seq datasets ([#1182])
- Added user guides to our documentation ([#1127], [#1157], [#1180], [#1193], [#1183], [#1204])
- Early stopping now prints the reason for stopping when applicable ([#1208])

#### Breaking changes

- `setup_anndata` is now an abstract method on model classes. Any model inheriting from
    {class}`~scvi.model.base.BaseModelClass` will need to implement this method ([#1150])

#### Contributors

- [@adamgayoso]
- [@PierreBoyeau]
- [@talashuach]
- [@jjhong922]
- [@watiss]
- [@mjayasur]
- [@vitkl]
- [@galenxing]

## Version 0.13

### New in 0.13.0 (2021-08-23)

#### Changes

- Added {class}`~scvi.model.MULTIVI` ([#1115], [#1118]).
- Documentation CSS tweaks ([#1116]).

#### Breaking changes

None!

#### Contributors

- [@adamgayoso]
- [@talashuach]
- [@jjhong922]

## Version 0.12

### New in 0.12.2 (2021-08-11)

#### Changes

- Updated `OrderedDict` typing import to support all Python 3.7 versions ([#1114]).

#### Breaking changes

None!

#### Contributors

- [@adamgayoso]
- [@galenxing]
- [@jjhong922]

### New in 0.12.1 (2021-07-29)

#### Changes

- Update Pytorch Lightning version dependency to `>=1.3,<1.4` ([#1104]).

#### Breaking changes

None!

#### Contributors

- [@adamgayoso]
- [@galenxing]

### New in 0.12.0 (2021-07-15)

This release adds features for tighter integration with Pyro for model development, fixes for
{class}`~scvi.external.SOLO`, and other enhancements. Users of {class}`~scvi.external.SOLO` are
strongly encouraged to upgrade as previous bugs will affect performance.

#### Enchancements

- Add {class}`scvi.model.base.PyroSampleMixin` for easier posterior sampling with Pyro ([#1059]).
- Add {class}`scvi.model.base.PyroSviTrainMixin` for automated training of Pyro models ([#1059]).
- Ability to pass kwargs to {class}`~scvi.module.Classifier` when using
    {class}`~scvi.external.SOLO` ([#1078]).
- Ability to get doublet predictions for simulated doublets in {class}`~scvi.external.SOLO`
    ([#1076]).
- Add "comparison" column to differential expression results ([#1074]).
- Clarify {class}`~scvi.external.CellAssign` size factor usage. See class docstring.

#### Changes

- Update minimum Python version to `3.7.2` ([#1082]).
- Slight interface changes to {class}`~scvi.train.PyroTrainingPlan`. `"elbo_train"` and
    `"elbo_test"` are now the average over minibatches as ELBO should be on scale of full data and
    `optim_kwargs` can be set on initialization of training plan ([#1059], [#1101]).
- Use pandas read pickle function for pbmc dataset metadata loading ([#1099]).
- Adds `n_samples_overall` parameter to functions for denoised expression/accesibility/etc. This is
    used in during differential expression ([#1090]).
- Ignore configure optimizers warning when training Pyro-based models ([#1064]).

#### Bug fixes

- Fix scale of library size for simulated doublets and expression in {class}`~scvi.external.SOLO`
    when using observed library size to train original {class}`~scvi.model.SCVI` model ([#1078],
    [#1085]). Currently, library sizes in this case are not appropriately put on the log scale.
- Fix issue where anndata setup with a layer led to errors in {class}`~scvi.external.SOLO`
    ([#1098]).
- Fix `adata` parameter of {func}`scvi.external.SOLO.from_scvi_model`, which previously did nothing
    ([#1078]).
- Fix default `max_epochs` of {class}`~scvi.model.SCANVI` when initializing using pre-trained model
    of {class}`~scvi.model.SCVI` ([#1079]).
- Fix bug in `predict()` function of {class}`~scvi.model.SCANVI`, which only occurred for soft
    predictions ([#1100]).

#### Breaking changes

None!

#### Contributors

- [@vitkl]
- [@adamgayoso]
- [@galenxing]
- [@PierreBoyeau]
- [@Munfred]
- [@njbernstein]
- [@mjayasur]

## Version 0.11

### New in 0.11.0 (2021-05-23)

From the user perspective, this release features the new differential expression functionality (to
be described in a manuscript). For now, it is accessible from
{func}`~scvi.model.SCVI.differential_expression`. From the developer perspective, we made changes
with respect to {class}`scvi.dataloaders.DataSplitter` and surrounding the Pyro backend. Finally,
we also made changes to adapt our code to PyTorch Lightning version 1.3.

#### Changes

- Pass `n_labels` to {class}`~scvi.module.VAE` from {class}`~scvi.model.SCVI` ([#1055]).
- Require PyTorch lightning > 1.3, add relevant fixes ([#1054]).
- Add DestVI reference ([#1060]).
- Add PeakVI links to README ([#1046]).
- Automatic delta and eps computation in differential expression ([#1043]).
- Allow doublet ratio parameter to be changed for used in SOLO ([#1066]).

#### Bug fixes

- Fix an issue where `transform_batch` options in {class}`~scvi.model.TOTALVI` was accidentally
    altering the batch encoding in the encoder, which leads to poor results ([#1072]). This bug was
    introduced in version 0.9.0.

#### Breaking changes

These breaking changes do not affect the user API; though will impact model developers.

- Use PyTorch Lightning data modules for {class}`scvi.dataloaders.DataSplitter` ([#1061]). This
    induces a breaking change in the way the data splitter is used. It is no longer callable and
    now has a `setup` method. See {class}`~scvi.train.TrainRunner` and its source code, which is
    straightforward.
- No longer require training plans to be initialized with `n_obs_training` argument ([#1061]).
    `n_obs_training` is now a property that can be set before actual training to rescale the loss.
- Log Pyro loss as `train_elbo` and sum over steps ([#1071])

#### Contributors

- [@adamgayoso]
- [@romain-lopez]
- [@PierreBoyeau]
- [@talashuach]
- [@cataclysmus]
- [@njbernstein]

## Version 0.10

### New in 0.10.1 (2021-05-04)

#### Changes

- Includes new optional variance parameterization for the `Encoder` module ([#1037]).
- Provides new way to select subpopulations for DE using Pandas queries ([#1041]).
- Update reference to peakVI ([#1046]).
- Pin Pytorch Lightning version to \<1.3

#### Contributors

- [@adamgayoso]
- [@PierreBoyeau]
- [@talashuach]

### New in 0.10.0 (2021-04-20)

#### Changes

- PeakVI minor enhancements to differential accessibility and fix scArches support ([#1019])
- Add DestVI to the codebase ([#1011])
- Versioned tutorial links ([#1005])
- Remove old VAEC ([#1006])
- Use `.numpy()` to convert torch tensors to numpy ndarrays ([#1016])
- Support backed AnnData ([#1017]), just load anndata with `scvi.data.read_h5ad(path, backed='r+')`
- Solo interface enhancements ([#1009])
- Updated README ([#1028])
- Use Python warnings instead of logger warnings ([#1021])
- Change totalVI protein background default to `False` is fewer than 10 proteins used ([#1034])

#### Bug fixes

- Fix `SaveBestState` warning ([#1024])
- New default SCANVI max epochs if loaded with pretrained SCVI model ([#1025]), restores old
    `<v0.9` behavior.
- Fix marginal log likelihood computation, which was only being computed on final minibatch of a
    dataloader. This bug was introduced in the `0.9.X` versions ([#1033]).
- Fix bug where extra categoricals were not properly extended in `transfer_anndata_setup` ([#1030]).

#### Contributors

- [@adamgayoso]
- [@romain-lopez]
- [@talashuach]
- [@mjayasur]
- [@wukathy]
- [@PierreBoyeau]
- [@morris-frank]

## Version 0.9

### New in 0.9.1 (2021-03-20)

#### Changes

- Update Pyro module backend to better enfore usage of `model` and `guide`, automate passing of
    number of training examples to Pyro modules ([#990])
- Minimum Pyro version bumped ([#988])
- Improve docs clarity ([#989])
- Add glossary to developer user guide ([#999])
- Add num threads config option to `scvi.settings` ([#1001])
- Add CellAssign tutorial ([#1004])

#### Contributors

- [@adamgayoso]
- [@galenxing]
- [@mjayasur]
- [@wukathy]

### New in 0.9.0 (2021-03-03)

This release features our new software development kit for building new probabilistic models. Our
hope is that others will be able to develop new models by importing scvi-tools into their own
packages.

#### Important changes

From the user perspective, there are two package-wide API breaking changes and one
{class}`~scvi.model.SCANVI` specific breaking change enumerated below. From the method developer
perspective, the entire model backend has been revamped using PyTorch Lightning, and no old code
will be compatible with this and future versions. Also, we dropped support for Python 3.6.

##### Breaking change: The `train` method

- `n_epochs` is now `max_epochs` for consistency with PytorchLightning and to better relect the
    functionality of the parameter.
- `use_cuda` is now `use_gpu` for consistency with PytorchLightning.
- `frequency` is now `check_val_every_n_epoch` for consistency with PytorchLightning.
- `train_fun_kwargs` and `kwargs` throughout the `train()` methods in the codebase have been
    removed and various arguments have been reorganized into `plan_kwargs` and `trainer_kwargs`.
    Generally speaking, `plan_kwargs` deal with model optimization like kl warmup, while
    `trainer_kwargs` deal with the actual training loop like early stopping.

##### Breaking change: GPU handling

- `use_cuda` was removed from the init of each model and was not replaced by `use_gpu`. By default
    every model is intialized on CPU but can be moved to a device via `model.to_device()`. If a
    model is trained with `use_gpu=True` the model will remain on the GPU after training.
- When loading saved models, scvi-tools will always attempt to load the model on GPU unless
    otherwise specified.
- We now support specifying which GPU device to use if there are multiple available GPUs.

##### Breaking change: {class}`~scvi.model.SCANVI`

- {class}`~scvi.model.SCANVI` no longer pretrains an {class}`~scvi.model.SCVI` model by default.
    This functionality however is preserved via the new {func}`~scvi.model.SCANVI.from_scvi_model`
    method.
- `n_epochs_unsupervised` and `n_epochs_semisupervised` have been removed from `train`. It has been
    replaced with `max_epochs` for semisupervised training.
- `n_samples_per_label` is a new argument which will subsample the number of labelled training
    examples to train on per label each epoch.

#### New Model Implementations

- {class}`~scvi.model.PEAKVI` implementation ([#877], [#921])
- {class}`~scvi.external.SOLO` implementation ([#923], [#933])
- {class}`~scvi.external.CellAssign` implementation ([#940])
- {class}`~scvi.external.RNAStereoscope` and {class}`~scvi.external.SpatialStereoscope`
    implementation ([#889], [#959])
- Pyro integration via {class}`~scvi.module.base.PyroBaseModuleClass` ([#895] [#903], [#927],
    [#931])

#### Enhancements

- {class}`~scvi.model.SCANVI` bug fixes ([#879])
- {class}`~scvi.external.GIMVI` moved to external api ([#885])
- {class}`~scvi.model.TOTALVI`, {class}`~scvi.model.SCVI`, and {class}`~scvi.model.SCANVI` now
    support multiple covariates ([#886])
- Added callback for saving the best state of a model ([#887])
- Option to disable progress bar ([#905])
- load() documentation improvements ([#913])
- updated tutorials, guides, documentation ([#924], [#925], [#929], [#934], [#947], [#971])
- track is now public ([#938])
- {class}`~scvi.model.SCANVI` now logs classficiation loss ([#966])
- get_likelihood_parameter() bug ([#967])
- model.history are now pandas DataFrames ([#949])

#### Contributors

- [@adamgayoso]
- [@galenxing]
- [@romain-lopez]
- [@wukathy]
- [@giovp]
- [@njbernstein]
- [@saketkc]

## Version 0.8

### New in 0.8.1 (2020-12-23)

#### Enhancements

- `freeze_classifier` option in {func}`~scvi.model.SCANVI.load_query_data` for the case when
- `weight_decay` passed to {func}`~scvi.model.SCANVI.train` also passes to `ClassifierTrainer`

### New in 0.8.0 (2020-12-17)

#### Enhancements

##### Online updates of {class}`~scvi.model.SCVI`, {class}`~scvi.model.SCANVI`, and {class}`~scvi.model.TOTALVI` with the scArches method  <!-- markdownlint-disable -->

It is now possible to iteratively update these models with new samples, without altering the model
for the "reference" population. Here we use the
[scArches method](https://github.com/theislab/scarches). For usage, please see the tutorial in the
user guide.

To enable scArches in our models, we added a few new options. The first is `encode_covariates`,
which is an `SCVI` option to encode the one-hotted batch covariate. We also allow users to exchange
batch norm in the encoder and decoder with layer norm, which can be though of as batch norm but per
cell. As the layer norm we use has no parameters, it's a bit faster than models with batch norm. We
don't find many differences between using batch norm or layer norm in our models, though we have
kept defaults the same in this case. To run scArches effectively, batch norm should be exhanged
with layer norm.

##### Empirical initialization of protein background parameters with totalVI

The learned prior parameters for the protein background were randomly initialized. Now, they can be
set with the `empirical_protein_background_prior` option in {class}`~scvi.model.TOTALVI`. This
option fits a two-component Gaussian mixture model per cell, separating those proteins that are
background for the cell and those that are foreground, and aggregates the learned mean and variance
of the smaller component across cells. This computation is done per batch, if the `batch_key` was
registered. We emphasize this is just for the initialization of a learned parameter in the model.

##### Use observed library size option

Many of our models like `SCVI`, `SCANVI`, and {class}`~scvi.model.TOTALVI` learn a latent library
size variable. The option `use_observed_lib_size` may now be passed on model initialization. We
have set this as `True` by default, as we see no regression in performance, and training is a bit
faster.

#### Important changes

- To facilitate these enhancements, saved {class}`~scvi.model.TOTALVI` models from previous
    versions will not load properly. This is due to an architecture change of the totalVI encoder,
    related to latent library size handling.
- The default latent distribtuion for {class}`~scvi.model.TOTALVI` is now `"normal"`.
- Autotune was removed from this release. We could not maintain the code given the new API changes
    and we will soon have alternative ways to tune hyperparameters.
- Protein names during `setup_anndata` are now stored in `adata.uns["_scvi"]["protein_names"]`,
    instead of `adata.uns["scvi_protein_names"]`.

#### Bug fixes

- Fixed an issue where the unlabeled category affected the SCANVI architecture prior distribution.
    Unfortunately, by fixing this bug, loading previously trained (\<v0.8.0)
    {class}`~scvi.model.SCANVI` models will fail.

## Version 0.7

### New in 0.7.1 (2020-10-20)

This small update provides access to our new Discourse forum from the documentation.

### New in 0.7.0 (2020-10-14)

scvi is now scvi-tools. Version 0.7 introduces many breaking changes. The best way to learn how to
use scvi-tools is with our documentation and tutorials.

- New high-level API and data loading, please see tutorials and examples for usage.
- `GeneExpressionDataset` and associated classes have been removed.
- Built-in datasets now return `AnnData` objects.
- `scvi-tools` now relies entirely on the \[AnnData\] format.
- `scvi.models` has been moved to `scvi.core.module`.
- `Posterior` classes have been reduced to wrappers on `DataLoaders`
- `scvi.inference` has been split to `scvi.core.data_loaders` for `AnnDataLoader` classes and
    `scvi.core.trainers` for trainer classes.
- Usage of classes like `Trainer` and `AnnDataLoader` now require the `AnnData` data object as
    input.

## Pre-Version 0.7

### scvi History

The scvi-tools package used to be scvi. This page commemorates all the hard work on the scvi
package by our numerous contributors.

#### Contributors

- [@romain]
- [@adam]
- [@eddie]
- [@jeff]
- [@pierre]
- [@max]
- [@yining]
- [@gabriel]
- [@achille]
- [@chenling]
- [@jules]
- [@david-kelley]
- [@william-yang]
- [@oscar]
- [@casey-greene]
- [@jamie-morton]
- [@valentine-svensson]
- [@stephen-flemming]
- [@michael-raevsky]
- [@james-webber]
- [@galen]
- [@francesco-brundu]
- [@primoz-godec]
- [@eduardo-beltrame]
- [@john-reid]
- [@han-yuan]
- [@gokcen-eraslan]

#### 0.6.7 (2020-8-05)

- downgrade anndata>=0.7 and scanpy>=1.4.6 [@galen]
- make loompy optional, raise sckmisc import error [@adam]
- fix PBMCDataset download bug [@galen]
- fix AnnDatasetFromAnnData \_X in adata.obs bug [@galen]

#### 0.6.6 (2020-7-08)

- add tqdm to within cluster DE genes [@adam]
- restore tqdm to use simple bar instead of ipywidget [@adam]
- move to numpydoc for doctstrings [@adam]
- update issues templates [@adam]
- Poisson variable gene selection [@valentine-svensson]
- BrainSmallDataset set defualt save_path_10X [@gokcen-eraslan]
- train_size must be float between 0.0 and 1.0 [@galen]
- bump dependency versions [@galen]
- remove reproducibility notebook [@galen]
- fix scanVI dataloading [@pierre]

#### 0.6.5 (2020-5-10)

- updates to totalVI posterior functions and notebooks [@adam]
- update seurat v3 HVG selection now using skmisc loess [@adam]

#### 0.6.4 (2020-4-14)

- add back Python 3.6 support [@adam]
- get_sample_scale() allows gene selection [@valentine-svensson]
- bug fix to the dataset to anndata method with how cell measurements are stored [@adam]
- fix requirements [@adam]

#### 0.6.3 (2020-4-01)

- bug in version for Louvian in setup.py [@adam]

#### 0.6.2 (2020-4-01)

- update highly variable gene selection to handle sparse matrices [@adam]
- update DE docstrings [@pierre]
- improve posterior save load to also handle subclasses [@pierre]
- Create NB and ZINB distributions with torch and refactor code accordingly [@pierre]
- typos in autozivae [@achille]
- bug in csc sparse matrices in anndata data loader [@adam]

#### 0.6.1 (2020-3-13)

- handles gene and cell attributes with the same name [@han-yuan]
- fixes anndata overwriting when loading [@adam], [@pierre]
- formatting in basic tutorial [@adam]

#### 0.6.0 (2020-2-28)

- updates on TotalVI and LDVAE [@adam]
- fix documentation, compatibility and diverse bugs [@adam], [@pierre] [@romain]
- fix for external module on scanpy [@galen]

#### 0.5.0 (2019-10-17)

- do not automatically upper case genes [@adam]
- AutoZI [@oscar]
- Made the intro tutorial more user friendly [@adam]
- Tests for LDVAE notebook [@adam]
- black codebase [@achille] [@gabriel] [@adam]
- fix compatibility issues with sklearn and numba [@romain]
- fix Anndata [@francesco-brundu]
- docstring, totalVI, totalVI notebook and CITE-seq data [@adam]
- fix type [@eduardo-beltrame]
- fixing installation guide [@jeff]
- improved error message for dispersion [@stephen-flemming]

#### 0.4.1 (2019-08-03)

- docstring [@achille]
- differential expression [@oscar] [@pierre]

#### 0.4.0 (2019-07-25)

- gimVI [@achille]
- synthetic correlated datasets, fixed bug in marginal log likelihood [@oscar]
- autotune, dataset enhancements [@gabriel]
- documentation [@jeff]
- more consistent posterior API, docstring, validation set [@adam]
- fix anndataset [@michael-raevsky]
- linearly decoded VAE [@valentine-svensson]
- support for scanpy, fixed bugs, dataset enhancements [@achille]
- fix filtering bug, synthetic correlated datasets, docstring, differential expression [@pierre]
- better docstring [@jamie-morton]
- classifier based on library size for doublet detection [@david-kelley]

#### 0.3.0 (2019-05-03)

- corrected notebook [@jules]
- added UMAP and updated harmonization code [@chenling] [@romain]
- support for batch indices in csvdataset [@primoz-godec]
- speeding up likelihood computations [@william-yang]
- better anndata interop [@casey-greene]
- early stopping based on classifier accuracy [@david-kelley]

#### 0.2.4 (2018-12-20)

- updated to torch v1 [@jules]
- added stress tests for harmonization [@chenling]
- fixed autograd breaking [@romain]
- make removal of empty cells more efficient [@john-reid]
- switch to os.path.join [@casey-greene]

#### 0.2.2 (2018-11-08)

- added baselines and datasets for sMFISH imputation [@jules]
- added harmonization content [@chenling]
- fixing bugs on DE [@romain]

#### 0.2.0 (2018-09-04)

- annotation notebook [@eddie]
- Memory footprint management [@jeff]
- updated early stopping [@max]
- docstring [@james-webber]

#### 0.1.6 (2018-08-08)

- MMD and adversarial inference wrapper [@eddie]
- Documentation [@jeff]
- smFISH data imputation [@max]

#### 0.1.5 (2018-07-24)

- Dataset additions [@eddie]
- Documentation [@yining]
- updated early stopping [@max]

#### 0.1.3 (2018-06-22)

- Notebook enhancement [@yining]
- Semi-supervision [@eddie]

#### 0.1.2 (2018-06-13)

- First release on PyPi
- Skeleton code & dependencies [@jeff]
- Unit tests [@max]
- PyTorch implementation of scVI [@eddie] [@max]
- Dataset preprocessing [@eddie] [@max] [@yining]

#### 0.1.0 (2017-09-05)

- First scVI TensorFlow version [@romain]

[#1001]: https://github.com/YosefLab/scvi-tools/pull/1001
[#1004]: https://github.com/YosefLab/scvi-tools/pull/1004
[#1005]: https://github.com/YosefLab/scvi-tools/pull/1005
[#1006]: https://github.com/YosefLab/scvi-tools/pull/1006
[#1009]: https://github.com/YosefLab/scvi-tools/pull/1009
[#1011]: https://github.com/YosefLab/scvi-tools/pull/1011
[#1016]: https://github.com/YosefLab/scvi-tools/pull/1016
[#1017]: https://github.com/YosefLab/scvi-tools/pull/1017
[#1019]: https://github.com/YosefLab/scvi-tools/pull/1019
[#1021]: https://github.com/YosefLab/scvi-tools/pull/1021
[#1024]: https://github.com/YosefLab/scvi-tools/pull/1025
[#1025]: https://github.com/YosefLab/scvi-tools/pull/1025
[#1028]: https://github.com/YosefLab/scvi-tools/pull/1028
[#1030]: https://github.com/YosefLab/scvi-tools/pull/1033
[#1033]: https://github.com/YosefLab/scvi-tools/pull/1033
[#1034]: https://github.com/YosefLab/scvi-tools/pull/1034
[#1037]: https://github.com/YosefLab/scvi-tools/pull/1037
[#1041]: https://github.com/YosefLab/scvi-tools/pull/1041
[#1043]: https://github.com/YosefLab/scvi-tools/pull/1043
[#1046]: https://github.com/YosefLab/scvi-tools/pull/1046
[#1054]: https://github.com/YosefLab/scvi-tools/pull/1054
[#1055]: https://github.com/YosefLab/scvi-tools/pull/1055
[#1059]: https://github.com/YosefLab/scvi-tools/pull/1059
[#1060]: https://github.com/YosefLab/scvi-tools/pull/1060
[#1061]: https://github.com/YosefLab/scvi-tools/pull/1061
[#1064]: https://github.com/YosefLab/scvi-tools/pull/1064
[#1066]: https://github.com/YosefLab/scvi-tools/pull/1066
[#1071]: https://github.com/YosefLab/scvi-tools/pull/1071
[#1072]: https://github.com/YosefLab/scvi-tools/pull/1072
[#1074]: https://github.com/YosefLab/scvi-tools/pull/1074
[#1076]: https://github.com/YosefLab/scvi-tools/pull/1076
[#1078]: https://github.com/YosefLab/scvi-tools/pull/1078
[#1079]: https://github.com/YosefLab/scvi-tools/pull/1079
[#1082]: https://github.com/YosefLab/scvi-tools/pull/1082
[#1085]: https://github.com/YosefLab/scvi-tools/pull/1085
[#1090]: https://github.com/YosefLab/scvi-tools/pull/1090
[#1098]: https://github.com/YosefLab/scvi-tools/pull/1098
[#1099]: https://github.com/YosefLab/scvi-tools/pull/1099
[#1100]: https://github.com/YosefLab/scvi-tools/pull/1100
[#1101]: https://github.com/YosefLab/scvi-tools/pull/1101
[#1103]: https://github.com/YosefLab/scvi-tools/pull/1103
[#1104]: https://github.com/YosefLab/scvi-tools/pull/1104
[#1114]: https://github.com/YosefLab/scvi-tools/pull/1114
[#1115]: https://github.com/YosefLab/scvi-tools/pull/1115
[#1116]: https://github.com/YosefLab/scvi-tools/pull/1116
[#1118]: https://github.com/YosefLab/scvi-tools/pull/1118
[#1122]: https://github.com/YosefLab/scvi-tools/pull/1122
[#1123]: https://github.com/YosefLab/scvi-tools/pull/1123
[#1127]: https://github.com/YosefLab/scvi-tools/pull/1127
[#1129]: https://github.com/YosefLab/scvi-tools/pull/1129
[#1132]: https://github.com/YosefLab/scvi-tools/pull/1132
[#1150]: https://github.com/YosefLab/scvi-tools/pull/1150
[#1151]: https://github.com/YosefLab/scvi-tools/pull/1151
[#1157]: https://github.com/YosefLab/scvi-tools/pull/1157
[#1158]: https://github.com/YosefLab/scvi-tools/pull/1158
[#1180]: https://github.com/YosefLab/scvi-tools/pull/1180
[#1182]: https://github.com/YosefLab/scvi-tools/pull/1182
[#1183]: https://github.com/YosefLab/scvi-tools/pull/1183
[#1193]: https://github.com/YosefLab/scvi-tools/pull/1193
[#1204]: https://github.com/YosefLab/scvi-tools/pull/1204
[#1208]: https://github.com/YosefLab/scvi-tools/pull/1208
[#1213]: https://github.com/YosefLab/scvi-tools/pull/1213
[#1216]: https://github.com/YosefLab/scvi-tools/pull/1216
[#1228]: https://github.com/YosefLab/scvi-tools/pull/1228
[#1231]: https://github.com/YosefLab/scvi-tools/pull/1231
[#1232]: https://github.com/YosefLab/scvi-tools/pull/1232
[#1235]: https://github.com/YosefLab/scvi-tools/pull/1235
[#1237]: https://github.com/YosefLab/scvi-tools/pull/1237
[#1242]: https://github.com/YosefLab/scvi-tools/pull/1242
[#1251]: https://github.com/YosefLab/scvi-tools/pull/1251
[#1253]: https://github.com/YosefLab/scvi-tools/pull/1253
[#1255]: https://github.com/YosefLab/scvi-tools/pull/1255
[#1257]: https://github.com/YosefLab/scvi-tools/pull/1257
[#1267]: https://github.com/YosefLab/scvi-tools/pull/1267
[#1269]: https://github.com/YosefLab/scvi-tools/pull/1269
[#1274]: https://github.com/YosefLab/scvi-tools/pull/1274
[#1282]: https://github.com/YosefLab/scvi-tools/pull/1282
[#1284]: https://github.com/YosefLab/scvi-tools/pull/1284
[#1290]: https://github.com/YosefLab/scvi-tools/pull/1290
[#1296]: https://github.com/YosefLab/scvi-tools/pull/1296
[#1301]: https://github.com/YosefLab/scvi-tools/pull/1301
[#1302]: https://github.com/YosefLab/scvi-tools/pull/1302
[#1309]: https://github.com/YosefLab/scvi-tools/pull/1309
[#1311]: https://github.com/YosefLab/scvi-tools/pull/1311
[#1324]: https://github.com/YosefLab/scvi-tools/pull/1324
[#1334]: https://github.com/YosefLab/scvi-tools/pull/1334
[#1338]: https://github.com/YosefLab/scvi-tools/pull/1338
[#1339]: https://github.com/YosefLab/scvi-tools/pull/1339
[#1342]: https://github.com/YosefLab/scvi-tools/pull/1342
[#1354]: https://github.com/YosefLab/scvi-tools/pull/1354
[#1356]: https://github.com/YosefLab/scvi-tools/pull/1356
[#1361]: https://github.com/YosefLab/scvi-tools/pull/1361
[#1364]: https://github.com/YosefLab/scvi-tools/pull/1364
[#1367]: https://github.com/YosefLab/scvi-tools/pull/1367
[#1369]: https://github.com/YosefLab/scvi-tools/pull/1369
[#1371]: https://github.com/YosefLab/scvi-tools/pull/1371
[#1372]: https://github.com/YosefLab/scvi-tools/pull/1372
[#1385]: https://github.com/YosefLab/scvi-tools/pull/1385
[#1386]: https://github.com/YosefLab/scvi-tools/pull/1386
[#1393]: https://github.com/YosefLab/scvi-tools/pull/1393
[#1403]: https://github.com/YosefLab/scvi-tools/pull/1403
[#1406]: https://github.com/YosefLab/scvi-tools/pull/1406
[#1411]: https://github.com/YosefLab/scvi-tools/pull/1411
[#1413]: https://github.com/YosefLab/scvi-tools/pull/1413
[#1415]: https://github.com/YosefLab/scvi-tools/pull/1415
[#1416]: https://github.com/YosefLab/scvi-tools/pull/1416
[#1417]: https://github.com/YosefLab/scvi-tools/pull/1417
[#1431]: https://github.com/YosefLab/scvi-tools/pull/1431
[#1435]: https://github.com/YosefLab/scvi-tools/pull/1435
[#1436]: https://github.com/YosefLab/scvi-tools/pull/1436
[#1438]: https://github.com/YosefLab/scvi-tools/pull/1438
[#1439]: https://github.com/YosefLab/scvi-tools/pull/1439
[#1441]: https://github.com/YosefLab/scvi-tools/pull/1441
[#1442]: https://github.com/YosefLab/scvi-tools/pull/1442
[#1445]: https://github.com/YosefLab/scvi-tools/pull/1445
[#1448]: https://github.com/YosefLab/scvi-tools/pull/1448
[#1451]: https://github.com/YosefLab/scvi-tools/pull/1451
[#1457]: https://github.com/YosefLab/scvi-tools/pull/1457
[#1458]: https://github.com/YosefLab/scvi-tools/pull/1458
[#1463]: https://github.com/YosefLab/scvi-tools/pull/1463
[#1466]: https://github.com/YosefLab/scvi-tools/pull/1466
[#1467]: https://github.com/YosefLab/scvi-tools/pull/1467
[#1469]: https://github.com/YosefLab/scvi-tools/pull/1469
[#1470]: https://github.com/YosefLab/scvi-tools/pull/1470
[#1473]: https://github.com/YosefLab/scvi-tools/pull/1473
[#1474]: https://github.com/YosefLab/scvi-tools/pull/1474
[#1475]: https://github.com/YosefLab/scvi-tools/pull/1475
[#1479]: https://github.com/YosefLab/scvi-tools/pull/1479
[#1498]: https://github.com/YosefLab/scvi-tools/pull/1498
[#1499]: https://github.com/YosefLab/scvi-tools/pull/1499
[#1501]: https://github.com/YosefLab/scvi-tools/pull/1501
[#1502]: https://github.com/YosefLab/scvi-tools/pull/1502
[#1504]: https://github.com/YosefLab/scvi-tools/pull/1504
[#1505]: https://github.com/YosefLab/scvi-tools/pull/1505
[#1506]: https://github.com/YosefLab/scvi-tools/pull/1506
[#1508]: https://github.com/YosefLab/scvi-tools/pull/1508
[#1515]: https://github.com/YosefLab/scvi-tools/pull/1515
[#1519]: https://github.com/YosefLab/scvi-tools/pull/1519
[#1520]: https://github.com/YosefLab/scvi-tools/pull/1520
[#1527]: https://github.com/YosefLab/scvi-tools/pull/1527
[#1529]: https://github.com/YosefLab/scvi-tools/pull/1529
[#1532]: https://github.com/YosefLab/scvi-tools/pull/1532
[#1542]: https://github.com/YosefLab/scvi-tools/pull/1542
[#1548]: https://github.com/YosefLab/scvi-tools/pull/1548
[#1555]: https://github.com/YosefLab/scvi-tools/pull/1555
[#1556]: https://github.com/YosefLab/scvi-tools/pull/1556
[#1566]: https://github.com/scverse/scvi-tools/issues/1566
[#1575]: https://github.com/YosefLab/scvi-tools/pull/1575
[#1580]: https://github.com/scverse/scvi-tools/pull/1580
[#1585]: https://github.com/YosefLab/scvi-tools/pull/1585
[#1595]: https://github.com/scverse/scvi-tools/pull/1595
[#1617]: https://github.com/scverse/scvi-tools/pull/1617
[#1618]: https://github.com/scverse/scvi-tools/pull/1618
[#1622]: https://github.com/scverse/scvi-tools/pull/1622
[#1629]: https://github.com/scverse/scvi-tools/pull/1629
[#1637]: https://github.com/scverse/scvi-tools/pull/1637
[#1639]: https://github.com/scverse/scvi-tools/pull/1639
[#1645]: https://github.com/scverse/scvi-tools/pull/1645
[#1657]: https://github.com/scverse/scvi-tools/pull/1657
[#1660]: https://github.com/scverse/scvi-tools/pull/1660
[#1665]: https://github.com/scverse/scvi-tools/pull/1665
[#1667]: https://github.com/scverse/scvi-tools/pull/1667
[#1671]: https://github.com/scverse/scvi-tools/pull/1671
[#1672]: https://github.com/YosefLab/scvi-tools/pull/1672
[#1674]: https://github.com/scverse/scvi-tools/pull/1674
[#1678]: https://github.com/scverse/scvi-tools/pull/1678
[#1683]: https://github.com/YosefLab/scvi-tools/pull/1683
[#1686]: https://github.com/scverse/scvi-tools/pull/1686
[#1689]: https://github.com/YosefLab/scvi-tools/pull/1689
[#1692]: https://github.com/scverse/scvi-tools/pull/1692
[#1695]: https://github.com/YosefLab/scvi-tools/pull/1695
[#1696]: https://github.com/YosefLab/scvi-tools/pull/1696
[#1697]: https://github.com/YosefLab/scvi-tools/pull/1697
[#1700]: https://github.com/scverse/scvi-tools/pull/1700
[#1702]: https://github.com/scverse/scvi-tools/pull/1702
[#1709]: https://github.com/YosefLab/scvi-tools/pull/1709
[#1710]: https://github.com/YosefLab/scvi-tools/pull/1710
[#1711]: https://github.com/YosefLab/scvi-tools/pull/1711
[#1719]: https://github.com/YosefLab/scvi-tools/pull/1719
[#1731]: https://github.com/YosefLab/scvi-tools/pull/1731
[#1732]: https://github.com/YosefLab/scvi-tools/pull/1732
[#1733]: https://github.com/YosefLab/scvi-tools/pull/1733
[#1737]: https://github.com/YosefLab/scvi-tools/pull/1737
[#1741]: https://github.com/YosefLab/scvi-tools/pull/1741
[#1743]: https://github.com/YosefLab/scvi-tools/pull/1743
[#1747]: https://github.com/YosefLab/scvi-tools/pull/1747
[#1749]: https://github.com/YosefLab/scvi-tools/pull/1749
[#1751]: https://github.com/YosefLab/scvi-tools/pull/1751
[#1773]: https://github.com/YosefLab/scvi-tools/pull/1773
[#877]: https://github.com/YosefLab/scvi-tools/pull/887
[#879]: https://github.com/YosefLab/scvi-tools/pull/879
[#885]: https://github.com/YosefLab/scvi-tools/pull/885
[#886]: https://github.com/YosefLab/scvi-tools/pull/886
[#887]: https://github.com/YosefLab/scvi-tools/pull/887
[#889]: https://github.com/YosefLab/scvi-tools/pull/889
[#895]: https://github.com/YosefLab/scvi-tools/pull/895
[#903]: https://github.com/YosefLab/scvi-tools/pull/903
[#905]: https://github.com/YosefLab/scvi-tools/pull/905
[#913]: https://github.com/YosefLab/scvi-tools/pull/913
[#921]: https://github.com/YosefLab/scvi-tools/pull/921
[#923]: https://github.com/YosefLab/scvi-tools/pull/923
[#924]: https://github.com/YosefLab/scvi-tools/pull/924
[#925]: https://github.com/YosefLab/scvi-tools/pull/925
[#927]: https://github.com/YosefLab/scvi-tools/pull/927
[#929]: https://github.com/YosefLab/scvi-tools/pull/929
[#931]: https://github.com/YosefLab/scvi-tools/pull/931
[#933]: https://github.com/YosefLab/scvi-tools/pull/933
[#934]: https://github.com/YosefLab/scvi-tools/pull/934
[#938]: https://github.com/YosefLab/scvi-tools/pull/938
[#940]: https://github.com/YosefLab/scvi-tools/pull/940
[#947]: https://github.com/YosefLab/scvi-tools/pull/947
[#949]: https://github.com/YosefLab/scvi-tools/pull/949
[#959]: https://github.com/YosefLab/scvi-tools/pull/959
[#966]: https://github.com/YosefLab/scvi-tools/pull/966
[#967]: https://github.com/YosefLab/scvi-tools/pull/967
[#971]: https://github.com/YosefLab/scvi-tools/pull/971
[#988]: https://github.com/YosefLab/scvi-tools/pull/988
[#989]: https://github.com/YosefLab/scvi-tools/pull/989
[#990]: https://github.com/YosefLab/scvi-tools/pull/990
[#999]: https://github.com/YosefLab/scvi-tools/pull/999
[@achille]: https://github.com/ANazaret
[@adam]: https://github.com/adamgayoso
[@adamgayoso]: https://github.com/adamgayoso
[@cane11]: https://github.com/cane11
[@casey-greene]: https://github.com/cgreene
[@cataclysmus]: https://github.com/cataclysmus
[@chenling]: https://github.com/chenlingantelope
[@david-kelley]: https://github.com/davek44
[@eddie]: https://github.com/Edouard360
[@eduardo-beltrame]: https://github.com/Munfred
[@florianbarkmann]: https://github.com/FlorianBarkmann
[@francesco-brundu]: https://github.com/fbrundu
[@gabriel]: https://github.com/gabmis
[@galen]: https://github.com/galenxing
[@galenxing]: https://github.com/galenxing
[@giovp]: https://github.com/giovp
[@gokcen-eraslan]: https://github.com/gokceneraslan
[@grst]: https://github.com/grst
[@han-yuan]: https://github.com/hy395
[@james-webber]: https://github.com/jamestwebber
[@jamie-morton]: https://github.com/mortonjt
[@jeff]: https://github.com/jeff-regier
[@jjhong922]: https://github.com/jjhong922
[@john-reid]: https://github.com/JohnReid
[@jules]: https://github.com/jules-samaran
[@marianogabitto]: https://github.com/marianogabitto
[@martinkim0]: https://github.com/martinkim0
[@max]: https://github.com/maxime1310
[@michael-raevsky]: https://github.com/raevskymichail
[@mjayasur]: https://github.com/mjayasur
[@mkarikom]: https://github.com/mkarikom
[@morris-frank]: https://github.com/morris-frank
[@munfred]: https://github.com/Munfred
[@njbernstein]: https://github.com/njbernstein
[@oscar]: https://github.com/oscarclivio
[@pierre]: https://github.com/PierreBoyeau
[@pierreboyeau]: https://github.com/PierreBoyeau
[@primoz-godec]: https://github.com/PrimozGodec
[@ricomnl]: https://github.com/ricomnl
[@rk900]: https://github.com/RK900
[@romain]: https://github.com/romain-lopez
[@romain-lopez]: https://github.com/romain-lopez
[@saketkc]: https://github.com/saketkc
[@stephen-flemming]: https://github.com/sjfleming
[@talashuach]: https://github.com/talashuach
[@tommycelsius]: https://github.com/tommycelsius
[@valentine-svensson]: https://github.com/vals
[@vitkl]: https://github.com/vitkl
[@watiss]: https://github.com/watiss
[@william-yang]: https://github.com/triyangle
[@wukathy]: https://github.com/wukathy
[@yining]: https://github.com/imyiningliu
[genomepy]: https://github.com/vanheeringen-lab/genomepy
[hatch]: https://hatch.pypa.io/latest/
[hugging face models]: https://huggingface.co/models
[keep a changelog]: https://keepachangelog.com/en/1.0.0/
[original scbasset model]: https://github.com/calico/scBasset
[poetry]: https://python-poetry.org/
[semantic versioning]: https://semver.org/spec/v2.0.0.html<|MERGE_RESOLUTION|>--- conflicted
+++ resolved
@@ -10,10 +10,7 @@
 
 #### Added
 
-<<<<<<< HEAD
-- Add MuData Minification option to {class}`~scvi.model.MULTIVI` and {class}`~scvi.model.TOTALVI` {pr}`30XX`.
-=======
->>>>>>> 371ef7ab
+- Add MuData Minification option to {class}`~scvi.model.MULTIVI` and {class}`~scvi.model.TOTALVI` {pr}`3039`.
 - Experimental MuData support for {class}`~scvi.model.MULTIVI` via the method
     {meth}`~scvi.model.MULTIVI.setup_mudata` {pr}`3038`.
 
