--- conflicted
+++ resolved
@@ -48,14 +48,11 @@
 
 #### Changed
 
+- Temporary pinned Jax version to \<0.7.0 to be able to install numpyro.
+
 #### Removed
 
-<<<<<<< HEAD
-- Temporary pinned Jax version to \<0.7.0 to be able to install numpyro.
-- Removed a bad legacy code in scarchesmixin, {pr}`3417`.
-=======
 - Removed a bad legacy code in {class}`scvi.model.base.ArchesMixin`, {pr}`3417`.
->>>>>>> b34ae4fe
 - Removed Deprecated {class}`scvi.train.SaveBestState` from code {pr}`3420`.
 
 ### 1.3.2 (2025-06-22)
