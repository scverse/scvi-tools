--- conflicted
+++ resolved
@@ -22,12 +22,9 @@
     {class}`~scvi.external.CellAssign` and {class}`~scvi.external.GimVI`. {pr}`3121`.
 - Add {class}`scvi.external.RESOLVI` for bias correction in single-cell resolved spatial
     transcriptomics {pr}`3144`.
-<<<<<<< HEAD
 - Add a [use cases](%22https://docs.scvi-tools.org/en/latest/user_guide/index.html#common-use-cases%22)
     section in the docs, {pr}`3200`.
-=======
 - Add {class}`scvi.external.SysVI` for cycle consistency loss and VampPrior {pr}`3195`.
->>>>>>> e5900591
 
 #### Fixed
 
