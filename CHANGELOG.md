--- conflicted
+++ resolved
@@ -25,11 +25,8 @@
 
 #### Fixed
 
-<<<<<<< HEAD
 - Add a fix to {func}`~scvi.model.SCVI.differential_expression`, {pr}`3418`.
-=======
 - Add SupervisedModuleClass to the classifier, {pr}`3430`.
->>>>>>> 74fe118b
 
 #### Changed
 
