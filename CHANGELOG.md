# Release notes

Starting from version 0.20.1, this format is based on [Keep a Changelog], and this project adheres
to [Semantic Versioning]. Full commit history is available in the
[commit logs](https://github.com/scverse/scvi-tools/commits/).

## Version 1.3

### 1.3.4 (2025-XX-XX)

#### Added

<<<<<<< HEAD
- Add Downstream Analysis functions multi GPU support, {pr}`3443`.
=======
- Add checkpointing with autotune, {pr}`3452`.
>>>>>>> d2c1cfed

#### Fixed

- fix in library size calculation in totalvi, {pr}`3452`.

#### Changed

#### Removed

### 1.3.3 (2025-07-23)

#### Added

- Add support for using AnnCollection {class}`scvi.dataloader.CollectionAdapter` dataloader for
    {class}`scvi.model.SCVI` and {class}`scvi.model.SCANVI`, {pr}`3362`.

#### Fixed

- Add a fix to {func}`~scvi.model.SCVI.differential_expression`, {pr}`3418`.
- Add SupervisedModuleClass to the classifier, {pr}`3430`.

#### Changed

- Temporary pinned Jax version to \<0.7.0 to be able to install numpyro.

#### Removed

- Removed a bad legacy code in scarchesmixin, {pr}`3417`.
- Removed Deprecated {class}`scvi.train.SaveBestState` from code {pr}`3420`.

### 1.3.2 (2025-06-22)

#### Added

- Added posterior predictive samples batch projection. {pr}`3369`.
- Added getting protein probabilities in {class}`~scvi.model.MULTIVI` {pr}`3341`.
- Add {class}`scvi.external.SCVIVA` for representation of cells and their environments in spatial
    transcriptomics {pr}`3172`.
- Add support for Python 3.13 {pr}`3247`.

#### Fixed

- Fix bug in {class}`scvi.external.TOTALANVI` scarches. {pr}`3355`.
- Fix bug in {class}`scvi.external.MRVI` down stream analysis use of external adata. {pr}`3324`.
- Fix bug in perplexity calculation in {class}`scvi.model.AmortizedLDA`. {pr}`3373`.

#### Changed

- Update Read the docs tutorials with one main preprocessing tutorial {pr}`3363`.

#### Removed

- Removed default arguments from test function parameters due to ruff pre-commit v0.12.0 with
    PT028 rule {pr}`3393`.

### 1.3.1 (2025-05-15)

#### Added

- Add {class}`scvi.external.METHYLANVI` for modeling methylation labelled data from single-cell
    bisulfite sequencing (scBS-seq) {pr}`3066`.
- Add supervised module class {class}`scvi.module.base.SupervisedModuleClass`. {pr}`3237`.
- Add get normalized function model property for any generative model {pr}`3238` and changed
    get_accessibility_estimates to get_normalized_accessibility, where needed.
- Add {class}`scvi.external.TOTALANVI`. {pr}`3259` for modeling of single-cell RNA and
    CITE-seq protein data that integrates semi-supervised cell type annotations to jointly infer
    both protein expression and cell states
- Add Custom Dataloaders registry support, {pr}`2932`.
- Add support for using Census and LaminAI custom dataloaders for {class}`scvi.model.SCVI`
    and {class}`scvi.model.SCANVI`, {pr}`2932`.
- Add Early stopping KL warmup steps. {pr}`3262`.
- Add Minification option to {class}`~scvi.model.LinearSCVI` {pr}`3294`.
- Update Read the docs tutorials index page with interactive filterable options {pr}`3276`.

#### Fixed

- Add consideration for missing monitor set during early stopping. {pr}`3226`.
- Fix bug in SysVI get_normalized_expression function. {pr}`3255`.
- Add support for IntegratedGradients for multimodal models. {pr}`3264`.
- Fix bug in resolVI get_normalized expression function. {pr}`3308`.
- Fix bug in resolVI gene-assay dispersion. {pr}`3308`.

#### Changed

- Updated Scvi-Tools AWS hub to Weizmann instead of Berkeley. {pr}`3246`.
- Updated resolVI to use rapids-singlecell. {pr}`3308`.

#### Removed

- Removed Jax version constraint for mrVI training. {pr}`3309`.

### 1.3.0 (2025-02-28)

#### Added

- Add {class}`scvi.external.Decipher` for dimensionality reduction and interpretable
    representation learning in single-cell RNA sequencing data {pr}`3015`, {pr}`3091`.
- Add multiGPU support for {class}`~scvi.model.SCVI`, {class}`~scvi.model.SCANVI`,
    {class}`~scvi.model.CondSCVI` and {class}`~scvi.model.LinearSCVI`, {class}`~scvi.model.TOTALVI`,
    {class}`~scvi.model.MULTIVI` and {class}`~scvi.model.PEAKVI`. {pr}`3125`.
- Add an exception callback to {class}`scvi.train._callbacks.SaveCheckpoint` in order to save
    optimal model during training, in case of failure because of Nan's in gradients. {pr}`3159`.
- Add {meth}`~scvi.model.SCVI.get_normalized_expression` for models: {class}`~scvi.model.PEAKVI`,
    {class}`~scvi.external.POISSONVI`, {class}`~scvi.model.CondSCVI`, {class}`~scvi.model.AUTOZI`,
    {class}`~scvi.external.CellAssign` and {class}`~scvi.external.GIMVI`. {pr}`3121`.
- Add {class}`scvi.external.RESOLVI` for bias correction in single-cell resolved spatial
    transcriptomics {pr}`3144`.
- Add semisupervised training mixin class
    {class}`scvi.model.base.SemisupervisedTrainingMixin`. {pr}`3164`.
- Add scib-metrics support for {class}`scvi.autotune.AutotuneExperiment` and
    {class}`scvi.train._callbacks.ScibCallback` for autotune for scib metrics {pr}`3168`.
- Add Support of dask arrays in AnnTorchDataset. {pr}`3193`.
- Add a common use cases section in the docs user guide. {pr}`3200`.
- Add {class}`scvi.external.SysVI` for cycle consistency loss and VampPrior {pr}`3195`.

#### Fixed

- Fixed bug in distributed {class}`scvi.dataloaders.ConcatDataLoader` {pr}`3053`.
- Fixed bug when loading Pyro-based models and scArches support for Pyro {pr}`3138`
- Fixed disable vmap in {class}`scvi.external.MRVI` for large sample sizes to avoid
    out-of-memory errors. Store distance matrices as numpy array in xarray to reduce
    memory usage {pr}`3146`.
- Fixed {class}`scvi.external.MRVI` MixtureSameFamily log probability calculation {pr}`3189`.

#### Changed

- Updated the CI workflow with multiGPU tests {pr}`3053`.
- Set `mode="change"` as default DE method. Compute positive and negative LFC separately
    by default (`test_mode="three"`). Corrected computation of pseudocounts and make if
    default to add a pseudocounts for genes not expressed (`pseudocount=None`). According to
    Eq. 10 of Boyeau _et al_, _PNAS_ 2023 {pr}`2826`

#### Removed

## Version 1.2

### 1.2.2 (2024-12-31)

#### Added

- Add MuData Minification option to {class}`~scvi.model.TOTALVI` {pr}`3061`.
- Add Support for MPS usage in mac {pr}`3100`.
- Add support for torch.compile before train (EXPERIMENTAL) {pr}`2931`.
- Add support for Numpy 2.0 {pr}`2842`.
- Changed scvi-hub ModelCard and add criticism metrics to the card {pr}`3078`.
- MuData support for {class}`~scvi.model.MULTIVI` via the method
    {meth}`~scvi.model.MULTIVI.setup_mudata` {pr}`3038`.

#### Fixed

- Fixed batch_size pop to get in {class}`scvi.dataloaders.DataSplitter` {pr}`3128`.

#### Changed

- Updated the CI workflow with internet, private and optional tests {pr}`3082`.
- Changed loompy stored files to anndata {pr}`2842`.
- Address AnnData >= 0.11 deprecation warning for {class}`anndata.experimental` by replacing
    instances to {class}`anndata.abc` and {class}`anndata.io` {pr}`3085`.

#### Removed

- Removed the support for loompy and local mde function {pr}`2842`.

### 1.2.1 (2024-12-04)

#### Added

- Added adaptive handling for last training minibatch of 1-2 cells in case of
    `datasplitter_kwargs={"drop_last": False}` and `train_size = None` by moving them into
    validation set, if available. {pr}`3036`.
- Add `batch_key` and `labels_key` to {meth}`scvi.external.SCAR.setup_anndata`. {pr}`3045`.
- Implemented variance of ZINB distribution. {pr}`3044`.
- Support for minified mode while retaining counts to skip the encoder.
- New Trainingplan argument `update_only_decoder` to use stored latent codes and skip training of
    the encoder.
- Refactored code for minified models. {pr}`2883`.
- Add {class}`scvi.external.METHYLVI` for modeling methylation data from single-cell
    bisulfite sequencing (scBS-seq) experiments {pr}`2834`.

#### Fixed

- Breaking Change: Fix `get_outlier_cell_sample_pairs` function in {class}`scvi.external.MRVI`
    to correctly compute the maxmimum log-density across in-sample cells rather than the
    aggregated posterior log-density {pr}`3007`.
- Fix references to `scvi.external` in {meth}`scvi.external.SCAR.setup_anndata`.
- Fix gimVI to append mini batches first into CPU during get_imputed and get_latent operations {pr}`3058`.

#### Changed

#### Removed

### 1.2.0 (2024-09-26)

#### Added

- Add support for Python 3.12 {pr}`2966`.
- Add support for categorial covariates in scArches in {class}`scvi.model.base.ArchesMixin` {pr}`2936`.
- Add assertion error in cellAssign for checking duplicates in celltype markers {pr}`2951`.
- Add {meth}`scvi.external.POISSONVI.get_region_factors` {pr}`2940`.
- {attr}`scvi.settings.dl_persistent_workers` allows using persistent workers in
    {class}`scvi.dataloaders.AnnDataLoader` {pr}`2924`.
- Add option for using external indexes in data splitting classes that are under `scvi.dataloaders`
    by passing `external_indexing=list[train_idx,valid_idx,test_idx]` as well as in all models
    available {pr}`2902`.
- Add warning if creating data splits in `scvi.dataloaders` that create last batch with less than 3
    cells {pr}`2916`.
- Add new experimental functional API for hyperparameter tuning with
    {func}`scvi.autotune.run_autotune` and {class}`scvi.autotune.AutotuneExperiment` to replace
    {class}`scvi.autotune.ModelTuner`, {class}`scvi.autotune.TunerManager`, and
    {class}`scvi.autotune.TuneAnalysis` {pr}`2561`.
- Add experimental class {class}`scvi.nn.Embedding` implementing methods for extending embeddings
    {pr}`2574`.
- Add experimental support for representing batches with continuously-valued embeddings by passing
    in `batch_representation="embedding"` to {class}`scvi.model.SCVI` {pr}`2576`.
- Add experimental mixin classes {class}`scvi.model.base.EmbeddingMixin` and
    {class}`scvi.module.base.EmbeddingModuleMixin` {pr}`2576`.
- Add option to generate synthetic spatial coordinates in {func}`scvi.data.synthetic_iid` with
    argument `generate_coordinates` {pr}`2603`.
- Add experimental support for using custom {class}`lightning.pytorch.core.LightningDataModule`s
    in {func}`scvi.autotune.run_autotune` {pr}`2605`.
- Add {class}`scvi.external.VELOVI` for RNA velocity estimation using variational inference
    {pr}`2611`.
- Add `unsigned` argument to {meth}`scvi.hub.HubModel.pull_from_s3` to allow for unsigned
    downloads of models from AWS S3 {pr}`2615`.
- Add support for `batch_key` in {meth}`scvi.model.CondSCVI.setup_anndata` {pr}`2626`.
- Add support for {meth}`scvi.model.base.RNASeqMixin` in {class}`scvi.model.CondSCVI` {pr}`2915`.
- Add `load_best_on_end` argument to {class}`scvi.train.SaveCheckpoint` to load the best model
    state at the end of training {pr}`2672`.
- Add experimental class {class}`scvi.distributions.BetaBinomial` implementing the Beta-Binomial
    distribution with mean-dispersion parameterization for modeling scBS-seq methylation data
    {pr}`2692`.
- Add support for custom dataloaders in {class}`scvi.model.base.VAEMixin` methods by specifying
    the `dataloader` argument {pr}`2748`.
- Add option to use a normal distribution in the generative model of {class}`scvi.model.SCVI` by
    passing in `gene_likelihood="normal"` {pr}`2780`.
- Add {class}`scvi.external.MRVI` for modeling sample-level heterogeneity in single-cell RNA-seq
    data {pr}`2756`.
- Add support for reference mapping with {class}`mudata.MuData` models to
    {class}`scvi.model.base.ArchesMixin` {pr}`2578`.
- Add argument `return_mean` to {meth}`scvi.model.base.VAEMixin.get_reconstruction_error`
    and {meth}`scvi.model.base.VAEMixin.get_elbo` to allow computation
    without averaging across cells {pr}`2362`.
- Add support for setting `weights="importance"` in
    {meth}`scvi.model.SCANVI.differential_expression` {pr}`2362`.

#### Changed

- Deprecate {func}`scvi.data.cellxgene`, to be removed in v1.3. Please directly use the
    [cellxgene-census](https://chanzuckerberg.github.io/cellxgene-census/) instead {pr}`2542`.
- Deprecate {func}`scvi.nn.one_hot`, to be removed in v1.3. Please directly use the
    `one_hot` function in PyTorch instead {pr}`2608`.
- Deprecate {class}`scvi.train.SaveBestState`, to be removed in v1.3. Please use
    {class}`scvi.train.SaveCheckpoint` instead {pr}`2673`.
- Deprecate `save_best` argument in {meth}`scvi.model.PEAKVI.train` and
    {meth}`scvi.model.MULTIVI.train`, to be removed in v1.3. Please pass in `enable_checkpointing`
    or specify a custom checkpointing procedure with {class}`scvi.train.SaveCheckpoint` instead
    {pr}`2673`.
- Move {func}`scvi.model.base._utils._load_legacy_saved_files` to
    {func}`scvi.model.base._save_load._load_legacy_saved_files` {pr}`2731`.
- Move {func}`scvi.model.base._utils._load_saved_files` to
    {func}`scvi.model.base._save_load._load_saved_files` {pr}`2731`.
- Move {func}`scvi.model.base._utils._initialize_model` to
    {func}`scvi.model.base._save_load._initialize_model` {pr}`2731`.
- Move {func}`scvi.model.base._utils._validate_var_names` to
    {func}`scvi.model.base._save_load._validate_var_names` {pr}`2731`.
- Move {func}`scvi.model.base._utils._prepare_obs` to
    {func}`scvi.model.base._de_core._prepare_obs` {pr}`2731`.
- Move {func}`scvi.model.base._utils._de_core` to
    {func}`scvi.model.base._de_core._de_core` {pr}`2731`.
- Move {func}`scvi.model.base._utils._fdr_de_prediction` to
    {func}`scvi.model.base._de_core_._fdr_de_prediction` {pr}`2731`.
- {func}`scvi.data.synthetic_iid` now generates unique variable names for protein and
    accessibility data {pr}`2739`.
- The `data_module` argument in {meth}`scvi.model.base.UnsupervisedTrainingMixin.train` has been
    renamed to `datamodule` for consistency {pr}`2749`.
- Change the default saving method of variable names for {class}`mudata.MuData` based models
    (_e.g._ {class}`scvi.model.TOTALVI`) to a dictionary of per-mod variable names instead of a
    concatenated array of all variable names. Users may replicate the previous behavior by
    passing in `legacy_mudata_format=True` to {meth}`scvi.model.base.BaseModelClass.save`
    {pr}`2769`.
- Changed internal activation function in {class}`scvi.nn.DecoderTOTALVI` to Softplus to
    increase numerical stability. This is the new default for new models. Previously trained models
    will be loaded with exponential activation function {pr}`2913`.

#### Fixed

- Fix logging of accuracy for cases with 1 sample per class in scANVI {pr}`2938`.
- Disable adversarial classifier if training with a single batch.
    Previously this raised a None error {pr}`2914`.
- {meth}`~scvi.model.SCVI.get_normalized_expression` fixed for Poisson distribution and
    Negative Binomial with latent_library_size {pr}`2915`.
- Fix {meth}`scvi.module.VAE.marginal_ll` when `n_mc_samples_per_pass=1` {pr}`2362`.
- {meth}`scvi.module.VAE.marginal_ll` when `n_mc_samples_per_pass=1` {pr}`2362`.
- Enable option to drop_last minibatch during training by `datasplitter_kwargs={"drop_last": True}`
    {pr}`2926`.
- Fix JAX to be deterministic on CUDA when seed is manually set {pr}`2923`.

#### Removed

- Remove {class}`scvi.autotune.ModelTuner`, {class}`scvi.autotune.TunerManager`, and
    {class}`scvi.autotune.TuneAnalysis` in favor of new experimental functional API with
    {func}`scvi.autotune.run_autotune` and {class}`scvi.autotune.AutotuneExperiment` {pr}`2561`.
- Remove `feed_labels` argument and corresponding code paths in {meth}`scvi.module.SCANVAE.loss`
    {pr}`2644`.
- Remove {class}`scvi.train._callbacks.MetricsCallback` and argument `additional_val_metrics` in
    {class}`scvi.train.Trainer` {pr}`2646`.

## Version 1.1

### 1.1.6 (2024-08-19)

#### Fixed

- Breaking change: In `scvi.autotune._manager` we changed the parameter in RunConfig from
    `local_dir` to `storage_path` see issue `2908` {pr}`2689`.

### 1.1.5 (2024-06-30)

### 1.1.4 (2024-06-30)

#### Added

- Add argument `return_logits` to {meth}`scvi.external.SOLO.predict` that allows returning logits
    instead of probabilities when passing in `soft=True` to replicate the buggy behavior previous
    to v1.1.3 {pr}`2870`.

### 1.1.3 (2024-06-26)

#### Fixed

- Breaking change: Fix {meth}`scvi.external.SOLO.predict` to correctly return probabiities
    instead of logits when passing in `soft=True` (the default option) {pr}`2689`.
- Breaking change: Fix {class}`scvi.dataloaders.SemiSupervisedDataSplitter` to properly sample
    unlabeled observations without replacement {pr}`2816`.

### 1.1.2 (2024-03-01)

#### Changed

- Address AnnData >= 0.10 deprecation warning for {func}`anndata.read` by replacing instances with
    {func}`anndata.read_h5ad` {pr}`2531`.
- Address AnnData >= 0.10 deprecation warning for {class}`anndata._core.sparse_dataset.SparseDataset`
    by replacing instances with {class}`anndata.experimental.CSCDataset` and
    {class}`anndata.experimental.CSRDataset` {pr}`2531`.

### 1.1.1 (2024-02-19)

#### Fixed

- Correctly apply non-default user parameters in {class}`scvi.external.POISSONVI` {pr}`2522`.

### 1.1.0 (2024-02-13)

#### Added

- Add {class}`scvi.external.ContrastiveVI` for contrastiveVI {pr}`2242`.
- Add {class}`scvi.dataloaders.BatchDistributedSampler` for distributed training {pr}`2102`.
- Add `additional_val_metrics` argument to {class}`scvi.train.Trainer`, allowing to specify
    additional metrics to compute and log during the validation loop using
    {class}`scvi.train._callbacks.MetricsCallback` {pr}`2136`.
- Expose `accelerator` and `device` arguments in {meth}`scvi.hub.HubModel.load_model` `pr`{2166}.
- Add `load_sparse_tensor` argument in {class}`scvi.data.AnnTorchDataset` for directly loading
    SciPy CSR and CSC data structures to their PyTorch counterparts, leading to faster data loading
    depending on the sparsity of the data {pr}`2158`.
- Add per-group LFC information to
    {meth}`scvi.criticism.PosteriorPredictiveCheck.differential_expression`. `metrics["diff_exp"]`
    is now a dictionary where `summary` stores the summary dataframe, and `lfc_per_model_per_group`
    stores the per-group LFC {pr}`2173`.
- Expose {meth}`torch.save` keyword arguments in {class}`scvi.model.base.BaseModelClass.save`
    and {class}`scvi.external.GIMVI.save` {pr}`2200`.
- Add `model_kwargs` and `train_kwargs` arguments to {meth}`scvi.autotune.ModelTuner.fit`
    {pr}`2203`.
- Add `datasplitter_kwargs` to model `train` methods {pr}`2204`.
- Add `use_posterior_mean` argument to {meth}`scvi.model.SCANVI.predict` for stochastic prediction
    of celltype labels {pr}`2224`.
- Add support for Python 3.10+ type annotations in {class}`scvi.autotune.ModelTuner` {pr}`2239`.
- Add option to log device statistics in {meth}`scvi.autotune.ModelTuner.fit` with argument
    `monitor_device_stats` {pr}`2260`.
- Add option to pass in a random seed to {meth}`scvi.autotune.ModelTuner.fit` with argument `seed`
    {pr}`2260`.
- Automatically log the learning rate when `reduce_lr_on_plateau=True` in training plans
    {pr}`2280`.
- Add {class}`scvi.external.POISSONVI` to model scATAC-seq fragment counts with a Poisson
    distribution {pr}`2249`
- {class}`scvi.train.SemiSupervisedTrainingPlan` now logs the classifier calibration error
    {pr}`2299`.
- Passing `enable_checkpointing=True` into `train` methods is now compatible with our model saves.
    Additional options can be specified by initializing with {class}`scvi.train.SaveCheckpoint`
    {pr}`2317`.
- {attr}`scvi.settings.dl_num_workers` is now correctly applied as the default `num_workers` in
    {class}`scvi.dataloaders.AnnDataLoader` {pr}`2322`.
- Passing in `indices` to {class}`scvi.criticism.PosteriorPredictiveCheck` allows for running
    metrics on a subset of the data {pr}`2361`.
- Add `seed` argument to {func}`scvi.model.utils.mde` for reproducibility {pr}`2373`.
- Add {meth}`scvi.hub.HubModel.save` and {meth}`scvi.hub.HubMetadata.save` {pr}`2382`.
- Add support for Optax 0.1.8 by renaming instances of {func}`optax.additive_weight_decay` to
    {func}`optax.add_weight_decay` {pr}`2396`.
- Add support for hosting {class}`scvi.hub.HubModel` on AWS S3 via
    {meth}`scvi.hub.HubModel.pull_from_s3` and {meth}`scvi.hub.HubModel.push_to_s3` {pr}`2378`.
- Add clearer error message for {func}`scvi.data.poisson_gene_selection` when input data does not
    contain raw counts {pr}`2422`.
- Add API for using custom dataloaders with {class}`scvi.model.SCVI` by making `adata` argument
    optional on initialization and adding optional argument `data_module` to
    {meth}`scvi.model.base.UnsupervisedTrainingMixin.train` {pr}`2467`.
- Add support for Ray 2.8-2.9 in {class}`scvi.autotune.ModelTuner` {pr}`2478`.

#### Fixed

- Fix bug where `n_hidden` was not being passed into {class}`scvi.nn.Encoder` in
    {class}`scvi.model.AmortizedLDA` {pr}`2229`
- Fix bug in {class}`scvi.module.SCANVAE` where classifier probabilities were interpreted as
    logits. This is backwards compatible as loading older models will use the old code path
    {pr}`2301`.
- Fix bug in {class}`scvi.external.GIMVI` where `batch_size` was not properly used in inference
    methods {pr}`2366`.
- Fix error message formatting in {meth}`scvi.data.fields.LayerField.transfer_field` {pr}`2368`.
- Fix ambiguous error raised in {meth}`scvi.distributions.NegativeBinomial.log_prob` and
    {meth}`scvi.distributions.ZeroInflatedNegativeBinomial.log_prob` when `scale` not passed in
    and value not in support {pr}`2395`.
- Fix initialization of {class}`scvi.distributions.NegativeBinomial` and
    {class}`scvi.distributions.ZeroInflatedNegativeBinomial` when `validate_args=True` and
    optional parameters not passed in {pr}`2395`.
- Fix error when re-initializing {class}`scvi.external.GIMVI` with the same datasets {pr}`2446`.

#### Changed

- Replace `sparse` with `sparse_format` argument in {meth}`scvi.data.synthetic_iid` for increased
    flexibility over dataset format {pr}`2163`.
- Revalidate `devices` when automatically switching from MPS to CPU accelerator in
    {func}`scvi.model._utils.parse_device_args` {pr}`2247`.
- Refactor {class}`scvi.data.AnnTorchDataset`, now loads continuous data as {class}`numpy.float32`
    and categorical data as {class}`numpy.int64` by default {pr}`2250`.
- Support fractional GPU usage in {class}`scvi.autotune.ModelTuner` `pr`{2252}.
- Tensorboard is now the default logger in {class}`scvi.autotune.ModelTuner` `pr`{2260}.
- Match `momentum` and `epsilon` in {class}`scvi.module.JaxVAE` to the default values in PyTorch
    {pr}`2309`.
- Change {class}`scvi.train.SemiSupervisedTrainingPlan` and
    {class}`scvi.train.ClassifierTrainingPlan` accuracy and F1 score
    computations to use `"micro"` reduction rather than `"macro"` {pr}`2339`.
- Internal refactoring of {meth}`scvi.module.VAE.sample` and
    {meth}`scvi.model.base.RNASeqMixin.posterior_predictive_sample` {pr}`2377`.
- Change `xarray` and `sparse` from mandatory to optional dependencies {pr}`2480`.
- Use {class}`anndata.experimental.CSCDataset` and {class}`anndata.experimental.CSRDataset`
    instead of the deprecated {class}`anndata._core.sparse_dataset.SparseDataset` for type checks
    {pr}`2485`.
- Make `use_observed_lib_size` argument adjustable in {class}`scvi.module.LDVAE` `pr`{2494}.

#### Removed

- Remove deprecated `use_gpu` argument in favor of PyTorch Lightning arguments `accelerator` and
    `devices` {pr}`2114`.
- Remove deprecated `scvi._compat.Literal` class {pr}`2115`.
- Remove chex dependency {pr}`2482`.

## Version 1.0

### 1.0.4 (2023-10-13)

### Added

- Add support for AnnData 0.10.0 {pr}`2271`.

### 1.0.3 (2023-08-13)

#### Changed

- Disable the default selection of MPS when `accelerator="auto"` in Lightning {pr}`2167`.
- Change JAX models to use `dict` instead of {class}`flax.core.FrozenDict` according
    to the Flax migration guide <https://github.com/google/flax/discussions/3191> {pr}`2222`.

#### Fixed

- Fix bug in {class}`scvi.model.base.PyroSviTrainMixin` where `training_plan`
    argument is ignored {pr}`2162`.
- Fix missing docstring for `unlabeled_category` in
    {class}`scvi.model.SCANVI.setup_anndata` and reorder arguments {pr}`2189`.
- Fix Pandas 2.0 unpickling error in {meth}`scvi.model.base.BaseModelClas.convert_legacy_save`
    by switching to {func}`pandas.read_pickle` for the setup dictionary {pr}`2212`.

### 1.0.2 (2023-07-05)

#### Fixed

- Fix link to Scanpy preprocessing in introduction tutorial {pr}`2154`.
- Fix link to Ray Tune search API in autotune tutorial {pr}`2154`.

### 1.0.1 (2023-07-04)

#### Added

- Add support for Python 3.11 {pr}`1977`.

#### Changed

- Upper bound Chex dependency to 0.1.8 due to NumPy installation conflicts {pr}`2132`.

### 1.0.0 (2023-06-02)

#### Added

- Add {class}`scvi.criticism.PosteriorPredictiveCheck` for model evaluation {pr}`2058`.
- Add {func}`scvi.data.reads_to_fragments` for scATAC data {pr}`1946`
- Add default `stacklevel` for `warnings` in `scvi.settings` {pr}`1971`.
- Add scBasset motif injection procedure {pr}`2010`.
- Add importance sampling based differential expression procedure {pr}`1872`.
- Raise clearer error when initializing {class}`scvi.external.SOLO` from {class}`scvi.model.SCVI`
    with extra categorical or continuous covariates {pr}`2027`.
- Add option to generate {class}`mudata.MuData` in {meth}`scvi.data.synthetic_iid` {pr}`2028`.
- Add option for disabling shuffling prior to splitting data in
    {class}`scvi.dataloaders.DataSplitter` {pr}`2037`.
- Add {meth}`scvi.data.AnnDataManager.create_torch_dataset` and expose custom sampler ability
    {pr}`2036`.
- Log training loss through Lightning's progress bar {pr}`2043`.
- Filter Jax undetected GPU warnings {pr}`2044`.
- Raise warning if MPS backend is selected for PyTorch,
    see <https://github.com/pytorch/pytorch/issues/77764> {pr}`2045`.
- Add `deregister_manager` function to {class}`scvi.model.base.BaseModelClass`, allowing to clear
    {class}`scvi.data.AnnDataManager` instances from memory {pr}`2060`.
- Add option to use a linear classifier in {class}`scvi.model.SCANVI` {pr}`2063`.
- Add lower bound 0.12.1 for Numpyro dependency {pr}`2078`.
- Add new section in scBasset tutorial for motif scoring {pr}`2079`.

#### Fixed

- Fix creation of minified adata by copying original uns dict {pr}`2000`. This issue arises with
    anndata>=0.9.0.
- Fix {class}`scvi.model.TOTALVI` {class}`scvi.model.MULTIVI` handling of missing protein values
    {pr}`2009`.
- Fix bug in {meth}`scvi.distributions.NegativeBinomialMixture.sample` where `theta` and `mu`
    arguments were switched around {pr}`2024`.
- Fix bug in {meth}`scvi.dataloaders.SemiSupervisedDataLoader.resample_labels` where the labeled
    dataloader was not being reinitialized on subsample {pr}`2032`.
- Fix typo in {class}`scvi.model.JaxSCVI` example snippet {pr}`2075`.

#### Changed

- Use sphinx book theme for documentation {pr}`1673`.
- {meth}`scvi.model.base.RNASeqMixin.posterior_predictive_sample` now outputs 3-d
    {class}`sparse.GCXS` matrices {pr}`1902`.
- Add an option to specify `dropout_ratio` in {meth}`scvi.data.synthetic_iid` {pr}`1920`.
- Update to lightning 2.0 {pr}`1961`
- Hyperopt is new default searcher for tuner {pr}`1961`
- {class}`scvi.train.AdversarialTrainingPlan` no longer encodes data twice during a training step,
    instead uses same latent for both optimizers {pr}`1961`, {pr}`1980`
- Switch back to using sphinx autodoc typehints {pr}`1970`.
- Disable default seed, run `scvi.settings.seed` after import for reproducibility {pr}`1976`.
- Deprecate `use_gpu` in favor of PyTorch Lightning arguments `accelerator` and `devices`, to be
    removed in v1.1 {pr}`1978`.
- Docs organization {pr}`1983`.
- Validate training data and code URLs for {class}`scvi.hub.HubMetadata` and
    {class}`scvi.hub.HubModelCardHelper` {pr}`1985`.
- Keyword arguments for encoders and decoders can now be passed in from the model level {pr}`1986`.
- Expose `local_dir` as a public property in {class}`scvi.hub.HubModel` {pr}`1994`.
- Use {func}`anndata.concat` internally inside {meth}`scvi.external.SOLO.from_scvi_model` {pr}`2013`.
- {class}`scvi.train.SemiSupervisedTrainingPlan` and {class}`scvi.train.ClassifierTrainingPlan`
    now log accuracy, F1 score, and AUROC metrics {pr}`2023`.
- Switch to cellxgene census for backend for cellxgene data function {pr}`2030`.
- Change default `max_cells` and `truncation` in
    {meth}`scvi.model.base.RNASeqMixin._get_importance_weights` {pr}`2064`.
- Refactor heuristic for default `max_epochs` as a separate function
    {meth}`scvi.model._utils.get_max_epochs_heuristic` {pr}`2083`.

#### Removed

- Remove ability to set up ST data in {class}`~scvi.external.SpatialStereoscope.from_rna_model`,
    which was deprecated. ST data should be set up using
    {class}`~scvi.external.SpatialStereoscope.setup_anndata` {pr}`1949`.
- Remove custom reusable doc decorator which was used for de docs {pr}`1970`.
- Remove `drop_last` as an integer from {class}`~scvi.dataloaders.AnnDataLoader`, add typing and
    code cleanup {pr}`1975`.
- Remove seqfish and seqfish plus datasets {pr}`2017`.
- Remove support for Python 3.8 (NEP 29) {pr}`2021`.

## Version 0.20

### 0.20.3 (2023-03-21)

#### Fixed

- Fix totalVI differential expression when integer sequential protein names are automatically used
    {pr}`1951`.
- Fix peakVI scArches test case {pr}`1962`.

#### Changed

- Allow passing in `map_location` into {meth}`~scvi.hub.HubMetadata.from_dir` and
    {meth}`~scvi.hub.HubModelCardHelper.from_dir` and set default to `"cpu"` {pr}`1960`.
- Updated tutorials {pr}`1966`.

### 0.20.2 (2023-03-10)

#### Fixed

- Fix `return_dist` docstring of {meth}`scvi.model.base.VAEMixin.get_latent_representation`
    {pr}`1932`.
- Fix hyperlink to pymde docs {pr}`1944`

#### Changed

- Use ruff for fixing and linting {pr}`1921`, {pr}`1941`.
- Use sphinx autodoc instead of sphinx-autodoc-typehints {pr}`1941`.
- Remove .flake8 and .prospector files {pr}`1923`.
- Log individual loss terms in {meth}`scvi.module.MULTIVAE.loss` {pr}`1936`.
- Setting up ST data in {class}`~scvi.external.SpatialStereoscope.from_rna_model` is deprecated.
    ST data should be set up using {class}`~scvi.external.SpatialStereoscope.setup_anndata`
    {pr}`1803`.

### 0.20.1 (2023-02-21)

#### Fixed

- Fixed computation of ELBO during training plan logging when using global kl terms. {pr}`1895`
- Fixed usage of {class}`scvi.train.SaveBestState` callback, which affected
    {class}`scvi.model.PEAKVI` training. If using {class}`~scvi.model.PEAKVI`, please upgrade.
    {pr}`1913`
- Fixed original seed for jax-based models to work with jax 0.4.4. {pr}`1907`, {pr}`1909`

### New in 0.20.0 (2023-02-01)

#### Major changes

- Model hyperparameter tuning is available through {class}`~scvi.autotune.ModelTuner` (beta)
    {pr}`1785`,{pr}`1802`,{pr}`1831`.
- Pre-trained models can now be uploaded to and downloaded from [Hugging Face models] using the
    {mod}`~scvi.hub` module {pr}`1779`,{pr}`1812`,{pr}`1828`,{pr}`1841`, {pr}`1851`,{pr}`1862`.
- {class}`~anndata.AnnData` `.var` and `.varm` attributes can now be registered through new fields
    in {mod}`~scvi.data.fields` {pr}`1830`,{pr}`1839`.
- {class}`~scvi.external.SCBASSET`, a reimplementation of the [original scBasset model], is
    available for representation learning of scATAC-seq data (experimental) {pr}`1839`,{pr}`1844`,
    {pr}`1867`,{pr}`1874`,{pr}`1882`.
- {class}`~scvi.train.LowLevelPyroTrainingPlan` and {class}`~scvi.model.base.PyroModelGuideWarmup`
    added to allow the use of vanilla PyTorch optimization on Pyro models {pr}`1845`,{pr}`1847`.
- Add {meth}`scvi.data.cellxgene` function to download cellxgene datasets {pr}`1880`.

#### Minor changes

- Latent mode support changed so that user data is no longer edited in-place {pr}`1756`.
- Minimum supported PyTorch Lightning version is now 1.9 {pr}`1795`,{pr}`1833`,{pr}`1863`.
- Minimum supported Python version is now 3.8 {pr}`1819`.
- [Poetry] removed in favor of [Hatch] for builds and publishing {pr}`1823`.
- `setup_anndata` docstrings fixed, `setup_mudata` docstrings added {pr}`1834`,{pr}`1837`.
- {meth}`~scvi.data.add_dna_sequence` adds DNA sequences to {class}`~anndata.AnnData` objects using
    [genomepy] {pr}`1839`,{pr}`1842`.
- Update tutorial formatting with pre-commit {pr}`1850`
- Expose `accelerators` and `devices` arguments in {class}`~scvi.train.Trainer` {pr}`1864`.
- Development in GitHub Codespaces is now supported {pr}`1836`.

#### Breaking changes

- {class}`~scvi.module.base.LossRecorder` has been removed in favor of
    {class}`~scvi.module.base.LossOutput` {pr}`1869`.

#### Bug Fixes

- {class}`~scvi.train.JaxTrainingPlan` now correctly updates `global_step` through PyTorch
    Lightning by using a dummy optimizer. {pr}`1791`.
- CUDA compatibility issue fixed in {meth}`~scvi.distributions.ZeroInflatedNegativeBinomial.sample`
    {pr}`1813`.
- Device-backed {class}`~scvi.dataloaders.AnnTorchDataset` fixed to work with sparse data {pr}`1824`.
- Fix bug {meth}`~scvi.model.base._log_likelihood.compute_reconstruction_error` causing the first
    batch to be ignored, see more details in {issue}`1854` {pr}`1857`.

#### Contributors

- {ghuser}`adamgayoso`
- {ghuser}`eroell`
- {ghuser}`gokceneraslan`
- {ghuser}`macwiatrak`
- {ghuser}`martinkim0`
- {ghuser}`saroudant`
- {ghuser}`vitkl`
- {ghuser}`watiss`

## Version 0.19

### New in 0.19.0 (2022-10-31)

#### Major Changes

- {class}`~scvi.train.TrainingPlan` allows custom PyTorch optimizers [#1747].
- Improvements to {class}`~scvi.train.JaxTrainingPlan` [#1747] [#1749].
- {class}`~scvi.module.base.LossRecorder` is deprecated. Please substitute with
    {class}`~scvi.module.base.LossOutput` [#1749]
- All training plans require keyword args after the first positional argument [#1749]
- {class}`~scvi.module.base.JaxBaseModuleClass` absorbed features from the `JaxModuleWrapper`,
    rendering the `JaxModuleWrapper` obsolote, so it was removed. [#1751]
- Add {class}`scvi.external.Tangram` and {class}`scvi.external.tangram.TangramMapper` that
    implement Tangram for mapping scRNA-seq data to spatial data [#1743].

#### Minor changes

- Remove confusing warning about kl warmup, log kl weight instead [#1773]

#### Breaking changes

- {class}`~scvi.module.base.LossRecorder` no longer allows access to dictionaries of values if
    provided during initialization [#1749].
- `JaxModuleWrapper` removed. [#1751]

#### Bug Fixes

- Fix `n_proteins` usage in {class}`~scvi.model.MULTIVI` [#1737].
- Remove unused param in {class}`~scvi.model.MULTIVI` [#1741].
- Fix random seed handling for Jax models [#1751].

#### Contributors

- [@watiss]
- [@adamgayoso]
- [@martinkim0]
- [@marianogabitto]

## Version 0.18

### New in 0.18.0 (2022-10-12)

#### Major Changes

- Add latent mode support in {class}`~scvi.model.SCVI` [#1672]. This allows for loading a model
    using latent representations only (i.e. without the full counts). Not only does this speed up
    inference by using the cached latent distribution parameters (thus skipping the encoding step),
    but this also helps in scenarios where the full counts are not available but cached latent
    parameters are. We provide utility functions and methods to dynamically convert a model to
    latent mode.
- Added {class}`~scvi.external.SCAR` as an external model for ambient RNA removal [#1683].

#### Minor changes

- Faster inference in PyTorch with `torch.inference_mode` [#1695].
- Upgrade to Lightning 1.6 [#1719].
- Update CI workflow to separate static code checking from pytest [#1710].
- Add Python 3.10 to CI workflow [#1711].
- Add {meth}`~scvi.data.AnnDataManager.register_new_fields` [#1689].
- Use sphinxcontrib-bibtex for references [#1731].
- {meth}`~scvi.model.base.VAEMixin.get_latent_representation`: more explicit and better docstring
    [#1732].
- Replace custom attrdict with {class}`~ml_collections` implementation [#1696].

#### Breaking changes

- Add weight support to {class}`~scvi.model.MULTIVI` [#1697]. Old models can't be loaded anymore.

#### Bug Fixes

- Fix links for breast cancer and mouse datasets [#1709].
- fix quick start notebooks not showing [#1733].

#### Contributors

- [@watiss]
- [@adamgayoso]
- [@martinkim0]
- [@ricomnl]
- [@marianogabitto]

## Version 0.17

### New in 0.17.4 (2021-09-20)

#### Changes

- Support for PyTorch Lightning 1.7 [#1622].
- Allow `flax` to use any mutable states used by a model generically with
    {class}`~scvi.module.base.TrainStateWithState` [#1665], [#1700].
- Update publication links in `README` [#1667].
- Docs now include floating window cross references with `hoverxref`, external links with
    `linkcode`, and `grid` [#1678].

#### Bug Fixes

- Fix `get_likelihood_parameters()` failure when `gene_likelihood != "zinb"` in
    {class}`~scvi.model.base.RNASeqMixin` [#1618].
- Fix exception logic when not using the observed library size in {class}`~scvi.module.VAE`
    initialization [#1660].
- Replace instances of `super().__init__()` with an argument in `super()`, causing `autoreload`
    extension to throw errors [#1671].
- Change cell2location tutorial causing docs build to fail [#1674].
- Replace instances of `max_epochs` as `int`s for new PyTorch Lightning [#1686].
- Catch case when `torch.backends.mps` is not implemented [#1692].
- Fix Poisson sampling in {meth}`~scvi.module.VAE.sample` [#1702].

#### Contributors

- [@adamgayoso]
- [@watiss]
- [@mkarikom]
- [@tommycelsius]
- [@ricomnl]

### New in 0.17.3 (2022-08-26)

#### Changes

- Pin sphinx_gallery to fix tutorial cards on docs [#1657]
- Use latest tutorials in release [#1657]

#### Contributors

- [@watiss]
- [@adamgayoso]

### New in 0.17.2 (2022-08-26)

#### Changes

- Move `training` argument in {class}`~scvi.module.JaxVAE` constructor to a keyword argument into
    the call method. This simplifies the {class}`~scvi.module.base.JaxModuleWrapper` logic and
    avoids the reinstantiation of {class}`~scvi.module.JaxVAE` during evaluation [#1580].
- Add a static method on the BaseModelClass to return the AnnDataManger's full registry [#1617].
- Clarify docstrings for continuous and categorical covariate keys [#1637].
- Remove poetry lock, use newer build system [#1645].

#### Bug Fixes

- Fix CellAssign to accept extra categorical covariates [#1629].
- Fix an issue where `max_epochs` is never determined heuristically for totalvi, instead it would
    always default to 400 [#1639].

#### Breaking Changes

- Fix an issue where `max_epochs` is never determined heuristically for totalvi, instead it would
    always default to 400 [#1639].

#### Contributors

- [@watiss]
- [@RK900]
- [@adamgayoso]
- [@jjhong922]

### New in 0.17.1 (2022-07-14)

Make sure notebooks are up to date for real this time :).

#### Contributors

- [@jjhong922]
- [@adamgayoso]

### New in 0.17.0 (2022-07-14)

#### Major Changes

- Experimental MuData support for {class}`~scvi.model.TOTALVI` via the method
    {meth}`~scvi.model.TOTALVI.setup_mudata`. For several of the existing `AnnDataField` classes,
    there is now a MuData counterpart with an additional `mod_key` argument used to indicate the
    modality where the data lives (e.g. {class}`~scvi.data.fields.LayerField` to
    {class}`~scvi.data.fields.MuDataLayerField`). These modified classes are simply wrapped
    versions of the original `AnnDataField` code via the new
    {class}`scvi.data.fields.MuDataWrapper` method [#1474].

- Modification of the {meth}`~scvi.module.VAE.generative` method's outputs to return prior and
    likelihood properties as {class}`~torch.distributions.distribution.Distribution` objects.
    Concerned modules are {class}`~scvi.module.AmortizedLDAPyroModule`, {class}`AutoZIVAE`,
    {class}`~scvi.module.MULTIVAE`, {class}`~scvi.module.PEAKVAE`, {class}`~scvi.module.TOTALVAE`,
    {class}`~scvi.module.SCANVAE`, {class}`~scvi.module.VAE`, and {class}`~scvi.module.VAEC`. This
    allows facilitating the manipulation of these distributions for model training and inference
    [#1356].

- Major changes to Jax support for scvi-tools models to generalize beyond
    {class}`~scvi.model.JaxSCVI`. Support for Jax remains experimental and is subject to breaking
    changes:

    - Consistent module interface for Flax modules (Jax-backed) via
        {class}`~scvi.module.base.JaxModuleWrapper`, such that they are compatible with the
        existing {class}`~scvi.model.base.BaseModelClass` [#1506].
    - {class}`~scvi.train.JaxTrainingPlan` now leverages Pytorch Lightning to factor out
        Jax-specific training loop implementation [#1506].
    - Enable basic device management in Jax-backed modules [#1585].

#### Minor changes

- Add {meth}`~scvi.module.base.PyroBaseModuleClass.on_load` callback which is called on
    {meth}`~scvi.model.base.BaseModuleClass.load` prior to loading the module state dict [#1542].
- Refactor metrics code and use {class}`~torchmetrics.MetricCollection` to update metrics in bulk
    [#1529].
- Add `max_kl_weight` and `min_kl_weight` to {class}`~scvi.train.TrainingPlan` [#1595].
- Add a warning to {class}`~scvi.model.base.UnsupervisedTrainingMixin` that is raised if
    `max_kl_weight` is not reached during training [#1595].

#### Breaking changes

- Any methods relying on the output of `inference` and `generative` from existing scvi-tools models
    (e.g. {class}`~scvi.model.SCVI`, {class}`~scvi.model.SCANVI`) will need to be modified to
    accept `torch.Distribution` objects rather than tensors for each parameter (e.g. `px_m`,
    `px_v`) [#1356].
- The signature of {meth}`~scvi.train.TrainingPlan.compute_and_log_metrics` has changed to support
    the use of {class}`~torchmetrics.MetricCollection`. The typical modification required will look
    like changing `self.compute_and_log_metrics(scvi_loss, self.elbo_train)` to
    `self.compute_and_log_metrics(scvi_loss, self.train_metrics, "train")`. The same is necessary
    for validation metrics except with `self.val_metrics` and the mode `"validation"` [#1529].

#### Bug Fixes

- Fix issue with {meth}`~scvi.model.SCVI.get_normalized_expression` with multiple samples and
    additional continuous covariates. This bug originated from {meth}`~scvi.module.VAE.generative`
    failing to match the dimensions of the continuous covariates with the input when `n_samples>1`
    in {meth}`~scvi.module.VAE.inference` in multiple module classes [#1548].
- Add support for padding layers in {meth}`~scvi.model.SCVI.prepare_query_anndata` which is
    necessary to run {meth}`~scvi.model.SCVI.load_query_data` for a model setup with a layer
    instead of X [#1575].

#### Contributors

- [@jjhong922]
- [@adamgayoso]
- [@PierreBoyeau]
- [@RK900]
- [@FlorianBarkmann]

## Version 0.16

### New in 0.16.4 (2022-06-14)

Note: When applying any model using the {class}`~scvi.train.AdversarialTrainingPlan` (e.g.
{class}`~scvi.model.TOTALVI`, {class}`~scvi.model.MULTIVI`), you should make sure to use v0.16.4
instead of v0.16.3 or v0.16.2. This release fixes a critical bug in the training plan.

#### Changes

#### Breaking changes

#### Bug Fixes

- Fix critical issue in {class}`~scvi.train.AdversarialTrainingPlan` where `kl_weight` was
    overwritten to 0 at each step ([#1566]). Users should avoid using v0.16.2 and v0.16.3 which
    both include this bug.

#### Contributors

- [@jjhong922]
- [@adamgayoso]

### New in 0.16.3 (2022-06-04)

#### Changes

- Removes sphinx max version and removes jinja dependency ([#1555]).

#### Breaking changes

#### Bug Fixes

- Upper bounds protobuf due to pytorch lightning incompatibilities ([#1556]). Note that [#1556]
    has unique changes as PyTorch Lightning >=1.6.4 adds the upper bound in their requirements.

#### Contributors

- [@jjhong922]
- [@adamgayoso]

### New in 0.16.2 (2022-05-10)

#### Changes

#### Breaking changes

#### Bug Fixes

- Raise appropriate error when `backup_url` is not provided and file is missing on
    {meth}`~scvi.model.base.BaseModelClass.load` ([#1527]).
- Pipe `loss_kwargs` properly in {class}`~scvi.train.AdversarialTrainingPlan`, and fix incorrectly
    piped kwargs in {class}`~scvi.model.TOTALVI` and {class}`~scvi.model.MULTIVI` ([#1532]).

#### Contributors

- [@jjhong922]
- [@adamgayoso]

### New in 0.16.1 (2022-04-22)

#### Changes

- Update scArches Pancreas tutorial, DestVI tutorial ([#1520]).

#### Breaking changes

- {class}`~scvi.dataloaders.SemiSupervisedDataLoader` and
    {class}`~scvi.dataloaders.SemiSupervisedDataSplitter` no longer take `unlabeled_category` as an
    initial argument. Instead, the `unlabeled_category` is fetched from the labels state registry,
    assuming that the {class}`~scvi.data.AnnDataManager` object is registered with a
    {class}`~scvi.data.fields.LabelsWithUnlabeledObsField` ([#1515]).

#### Bug Fixes

- Bug fixed in {class}`~scvi.model.SCANVI` where `self._labeled_indices` was being improperly set
    ([#1515]).
- Fix issue where {class}`~scvi.model.SCANVI.load_query_data` would not properly add an obs column
    with the unlabeled category when the `labels_key` was not present in the query data.
- Disable extension of categories for labels in {class}`~scvi.model.SCANVI.load_query_data`
    ([#1519]).
- Fix an issue with {meth}`~scvi.model.SCANVI.prepare_query_data` to ensure it does nothing when
    genes are completely matched ([#1520]).

#### Contributors

- [@jjhong922]
- [@adamgayoso]

### New in 0.16.0 (2022-04-12)

This release features a refactor of {class}`~scvi.model.DestVI` ([#1457]):

1. Bug fix in cell type amortization, which leads to on par performance of cell type amortization
    `V_encoder` with free parameter for cell type proportions `V`.
1. Bug fix in library size in {class}`~scvi.model.CondSCVI`, that lead to downstream dependency
    between sum over cell type proportions `v_ind` and library size `library` in
    {class}`~scvi.model.DestVI`.
1. `neg_log_likelihood_prior` is not computed anymore on random subset of single cells but cell
    type specific subclustering using cluster variance `var_vprior`, cluster mean `mean_vprior` and
    cluster mixture proportion `mp_vprior` for computation. This leads to more stable results and
    faster computation time. Setting `vamp_prior_p` in {func}`~scvi.model.DestVI.from_rna_model` to
    the expected resolution is critical in this algorithm.
1. The new default is to also use dropout `dropout` during the decoder of
    {class}`~scvi.model.CondSCVI` and subsequently `dropout_decoder` in
    {class}`~scvi.model.DestVI`, we found this to be beneficial after bug fixes listed above.
1. We changed the weighting of the loss on the variances of beta and the prior of eta.

:::{note}
Due to bug fixes listed above this version of {class}`~scvi.model.DestVI` is not backwards
compatible. Despite instability in training in the outdated version, we were able to reproduce
results generated with this code. We therefore do not strictly encourage to rerun old experiments.
:::

We published a new tutorial. This new tutorial incorporates a new utility package
[destvi_utils](https://github.com/YosefLab/destvi_utils) that generates exploratory plots of the
results of {class}`~scvi.model.DestVI`. We refer to the manual of this package for further
documentation.

#### Changes

- Docs changes (installation [#1498], {class}`~scvi.model.DestVI` user guide [#1501] and [#1508],
    dark mode code cells [#1499]).
- Add `backup_url` to the {meth}`~scvi.model.base.BaseModelClass.load` method of each model class,
    enabling automatic downloading of model save file ([#1505]).

#### Breaking changes

- Support for loading legacy loading is removed from {meth}`~scvi.model.base.BaseModelClass.load`.
    Utility to convert old files to the new file as been added
    {meth}`~scvi.model.base.BaseModelClass.convert_legacy_save` ([#1505]).
- Breaking changes to {class}`~scvi.model.DestVI` as specified above ([#1457]).

#### Bug Fixes

- {meth}`~scvi.model.base.RNASeqMixin.get_likelihood_parameters` fix for `n_samples > 1` and
    `dispersion="gene_cell"` [#1504].
- Fix backwards compatibility for legacy TOTALVI models [#1502].

#### Contributors

- [@cane11]
- [@jjhong922]
- [@adamgayoso]
- [@romain-lopez]

## Version 0.15

### New in 0.15.5 (2022-04-06)

#### Changes

- Add common types file [#1467].
- New default is to not pin memory during training when using a GPU. This is much better for shared
    GPU environments without any performance regression [#1473].

#### Bug fixes

- Fix LDA user guide bugs [#1479].
- Fix unnecessary warnings, double logging [#1475].

#### Contributors

- [@jjhong922]
- [@adamgayoso]

### New in 0.15.4 (2022-03-28)

#### Changes

- Add peakVI publication reference [#1463].
- Update notebooks with new install functionality for Colab [#1466].
- Simplify changing the training plan for pyro [#1470].
- Optionally scale ELBO by a scalar in {class}`~scvi.train.PyroTrainingPlan` [#1469].

#### Bug fixes

#### Contributors

- [@jjhong922]
- [@adamgayoso]
- [@vitkl]

### New in 0.15.3 (2022-03-24)

#### Changes

#### Bug fixes

- Raise `NotImplementedError` when `categorical_covariate_keys` are used with
    {meth}`scvi.model.SCANVI.load_query_data`. ([#1458]).
- Fix behavior when `continuous_covariate_keys` are used with {meth}`scvi.model.SCANVI.classify`.
    ([#1458]).
- Unlabeled category values are automatically populated when
    {meth}`scvi.model.SCANVI.load_query_data` run on `adata_target` missing labels column.
    ([#1458]).
- Fix dataframe rendering in dark mode docs ([#1448])
- Fix variance constraint in {class}`~scvi.model.AmortizedLDA` that set an artifical bound on
    latent topic variance ([#1445]).
- Fix {meth}`scvi.model.base.ArchesMixin.prepare_query_data` to work cross device (e.g., model
    trained on cuda but method used on cpu; see [#1451]).

#### Contributors

- [@jjhong922]
- [@adamgayoso]

### New in 0.15.2 (2022-03-15)

#### Changes

- Remove setuptools pinned requirement due to new PyTorch 1.11 fix ([#1436]).
- Switch to myst-parsed markdown for docs ([#1435]).
- Add `prepare_query_data(adata, reference_model)` to {class}`~scvi.model.base.ArchesMixin` to
    enable query data cleaning prior to reference mapping ([#1441]).
- Add Human Lung Cell Atlas tutorial ([#1442]).

#### Bug fixes

- Errors when arbitrary kwargs are passed into `setup_anndata()` ([#1439]).
- Fix {class}`scvi.external.SOLO` to use `train_size=0.9` by default, which enables early stopping
    to work properly ([#1438]).
- Fix scArches version warning ([#1431]).
- Fix backwards compat for {class}`~scvi.model.SCANVI` loading ([#1441]).

#### Contributors

- [@jjhong922]
- [@adamgayoso]
- [@grst]

### New in 0.15.1 (2022-03-11)

#### Changes

- Remove `labels_key` from {class}`~scvi.model.MULTIVI` as it is not used in the model ([#1393]).
- Use scvi-tools mean/inv_disp parameterization of negative binomial for
    {class}`~scvi.model.JaxSCVI` likelihood ([#1386]).
- Use `setup` for Flax-based modules ([#1403]).
- Reimplement {class}`~scvi.module.JaxVAE` using inference/generative paradigm with
    {class}`~scvi.module.base.JaxBaseModuleClass` ([#1406]).
- Use multiple particles optionally in {class}`~scvi.model.JaxSCVI` ([#1385]).
- {class}`~scvi.external.SOLO` no longer warns about count data ([#1411]).
- Class docs are now one page on docs site ([#1415]).
- Copied AnnData objects are assigned a new uuid and transfer is attempted ([#1416]).

#### Bug fixes

- Fix an issue with using gene lists and proteins lists as well as `transform_batch` for
    {class}`~scvi.model.TOTALVI` ([#1413]).
- Error gracefully when NaNs present in {class}`~scvi.data.fields.CategoricalJointObsmField`
    ([#1417]).

#### Contributors

- [@jjhong922]
- [@adamgayoso]

### New in 0.15.0 (2022-02-28)

In this release, we have completely refactored the logic behind our data handling strategy (i.e.
`setup_anndata`) to allow for:

1. Readable data handling for existing models.
1. Modular code for easy addition of custom data fields to incorporate into models.
1. Avoidance of unexpected edge cases when more than one model is instantiated in one session.

**Important Note:** This change will not break pipelines for model users (with the exception of a
small change to {class}`~scvi.model.SCANVI`). However, there are several breaking changes for model
developers. The data handling tutorial goes over these changes in detail.

This refactor is centered around the new {class}`~scvi.data.AnnDataManager` class which
orchestrates any data processing necessary for scvi-tools and stores necessary information, rather
than adding additional fields to the AnnData input.

:::{figure} docs/\_static/img/anndata_manager_schematic.svg
:align: center
:alt: Schematic of data handling strategy with AnnDataManager
:class: img-fluid

Schematic of data handling strategy with {class}`~scvi.data.AnnDataManager`
:::

We also have an exciting new experimental Jax-based scVI implementation via
{class}`~scvi.model.JaxSCVI`. While this implementation has limited functionality, we have found it
to be substantially faster than the PyTorch-based implementation. For example, on a 10-core Intel
CPU, Jax on only a CPU can be as fast as PyTorch with a GPU (RTX3090). We will be planning further
Jax integrations in the next releases.

#### Changes

- Major refactor to data handling strategy with the introduction of
    {class}`~scvi.data.AnnDataManager` ([#1237]).
- Prevent clobbering between models using the same AnnData object with model instance specific
    {class}`~scvi.data.AnnDataManager` mappings ([#1342]).
- Add `size_factor_key` to {class}`~scvi.model.SCVI`, {class}`~scvi.model.MULTIVI`,
    {class}`~scvi.model.SCANVI`, and {class}`~scvi.model.TOTALVI` ([#1334]).
- Add references to the scvi-tools journal publication to the README ([#1338], [#1339]).
- Addition of {func}`scvi.model.utils.mde` ([#1372]) for accelerated visualization of scvi-tools
    embeddings.
- Documentation and user guide fixes ([#1364], [#1361])
- Fix for {class}`~scvi.external.SOLO` when {class}`~scvi.model.SCVI` was setup with a `labels_key`
    ([#1354])
- Updates to tutorials ([#1369], [#1371])
- Furo docs theme ([#1290])
- Add {class}`scvi.model.JaxSCVI` and {class}`scvi.module.JaxVAE`, drop Numba dependency for
    checking if data is count data ([#1367]).

#### Breaking changes

- The keyword argument `run_setup_anndata` has been removed from built-in datasets since there is
    no longer a model-agnostic `setup_anndata` method ([#1237]).

- The function `scvi.model._metrics.clustering_scores` has been removed due to incompatbility with
    new data handling ([#1237]).

- {class}`~scvi.model.SCANVI` now takes `unlabeled_category` as an argument to
    {meth}`~scvi.model.SCANVI.setup_anndata` rather than on initialization ([#1237]).

- `setup_anndata` is now a class method on model classes and requires specific function calls to
    ensure proper {class}`~scvi.data.AnnDataManager` setup and model save/load. Any model
    inheriting from {class}`~scvi.model.base.BaseModelClass` will need to re-implement this method
    ([#1237]).

    - To adapt existing custom models to v0.15.0, one can references the guidelines below. For
        some examples of how this was done for the existing models in the codebase, please
        reference the following PRs: ([#1301], [#1302]).
    - `scvi._CONSTANTS` has been changed to `scvi.REGISTRY_KEYS`.
    - `setup_anndata()` functions are now class functions and follow a specific structure. Please
        refer to {meth}`~scvi.model.SCVI.setup_anndata` for an example.
    - `scvi.data.get_from_registry()` has been removed. This method can be replaced by
        {meth}`scvi.data.AnnDataManager.get_from_registry`.
    - The setup dict stored directly on the AnnData object, `adata["_scvi"]`, has been deprecated.
        Instead, this information now lives in {attr}`scvi.data.AnnDataManager.registry`.
    - The data registry can be accessed at {attr}`scvi.data.AnnDataManager.data_registry`.
    - Summary stats can be accessed at {attr}`scvi.data.AnnDataManager.summary_stats`.
    - Any field-specific information (e.g. `adata.obs["categorical_mappings"]`) now lives in
        field-specific state registries. These can be retrieved via the function
        {meth}`~scvi.data.AnnDataManager.get_state_registry`.
    - `register_tensor_from_anndata()` has been removed. To register tensors with no relevant
        `AnnDataField` subclass, create a new a new subclass of
        {class}`~scvi.data.fields.BaseAnnDataField` and add it to appropriate model's
        `setup_anndata()` function.

#### Contributors

- [@jjhong922]
- [@adamgayoso]
- [@watiss]

## Version 0.14

### New in 0.14.6 (2021-02-05)

Bug fixes, minor improvements of docs, code formatting.

#### Changes

- Update black formatting to stable release ([#1324])
- Refresh readme, move tasks image to docs ([#1311]).
- Add 0.14.5 release note to index ([#1296]).
- Add test to ensure extra {class}`~scvi.model.SCANVI` training of a pre-trained
    {class}`~scvi.model.SCVI` model does not change original model weights ([#1284]).
- Fix issue in {class}`~scvi.model.TOTALVI` protein background prior initialization to not include
    protein measurements that are known to be missing ([#1282]).
- Upper bound setuptools due to PyTorch import bug ([#1309]).

#### Contributors

- [@adamgayoso]
- [@watiss]
- [@jjhong922]

### New in 0.14.5 (2021-11-22)

Bug fixes, new tutorials.

#### Changes

- Fix `kl_weight` floor for Pytorch-based models ([#1269]).
- Add support for more Pyro guides ([#1267]).
- Update scArches, harmonization tutorials, add basic R tutorial, tabula muris label transfer
    tutorial ([#1274]).

#### Contributors

- [@adamgayoso]
- [@jjhong922]
- [@watiss]
- [@vitkl]

### New in 0.14.4 (2021-11-16)

Bug fixes, some tutorial improvements.

#### Changes

- `kl_weight` handling for Pyro-based models ([#1242]).
- Allow override of missing protein inference in {class}`~scvi.model.TOTALVI` ([#1251]). This
    allows to treat all 0s in a particular batch for one protein as biologically valid.
- Fix load documentation (e.g., {meth}`~scvi.model.SCVI.load`, {meth}`~scvi.model.TOTALVI.load`)
    ([#1253]).
- Fix model history on load with Pyro-based models ([#1255]).
- Model construction tutorial uses new static setup anndata ([#1257]).
- Add codebase overview figure to docs ([#1231]).

#### Contributors

- [@adamgayoso]
- [@jjhong922]
- [@watiss]

### New in 0.14.3 (2021-10-19)

Bug fix.

#### Changes

- Bug fix to {func}`~scvi.model.base.BaseModelClass` to retain tensors registered by
    `register_tensor_from_anndata` ([#1235]).
- Expose an instance of our `DocstringProcessor` to aid in documenting derived implementations of
    `setup_anndata` method ([#1235]).

#### Contributors

- [@adamgayoso]
- [@jjhong922]
- [@watiss]

### New in 0.14.2 (2021-10-18)

Bug fix and new tutorial.

#### Changes

- Bug fix in {class}`~scvi.external.RNAStereoscope` where loss was computed with mean for a
    minibatch instead of sum. This ensures reproducibility with the original implementation ([#1228]).
- New Cell2location contributed tutorial ([#1232]).

#### Contributors

- [@adamgayoso]
- [@jjhong922]
- [@vitkl]
- [@watiss]

### New in 0.14.1 (2021-10-11)

Minor hotfixes.

#### Changes

- Filter out mitochrondrial genes as a preprocessing step in the Amortized LDA tutorial ([#1213])
- Remove `verbose=True` argument from early stopping callback ([#1216])

#### Contributors

- [@adamgayoso]
- [@jjhong922]
- [@watiss]

### New in 0.14.0 (2021-10-07)

In this release, we have completely revamped the scvi-tools documentation website by creating a
new set of user guides that provide:

1. The math behind each method (in a succinct, online methods-like way)
1. The relationship between the math and the functions associated with each model
1. The relationship between math variables and code variables

Our previous User Guide guide has been renamed to Tutorials and contains all of our existing
tutorials (including tutorials for developers).

Another noteworthy addition in this release is the implementation of the (amortized) Latent
Dirichlet Allocation (aka LDA) model applied to single-cell gene expression data. We have also
prepared a tutorial that demonstrates how to use this model, using a PBMC 10K dataset from 10x
Genomics as an example application.

Lastly, in this release we have made a change to reduce user and developer confusion by making the
previously global `setup_anndata` method a static class-specific method instead. This provides more
clarity on which parameters are applicable for this call, for each model class. Below is a
before/after for the DESTVI and TOTALVI model classes:

:::{figure} docs/\_static/img/setup_anndata_before_after.svg
:align: center
:alt: setup_anndata before and after
:class: img-fluid

`setup_anndata` before and after
:::

#### Changes

- Added fixes to support PyTorch Lightning 1.4 ([#1103])
- Simplified data handling in R tutorials with sceasy and addressed bugs in package installation
    ([#1122]).
- Moved library size distribution computation to model init ([#1123])
- Updated Contribution docs to describe how we backport patches ([#1129])
- Implemented Latent Dirichlet Allocation as a PyroModule ([#1132])
- Made `setup_anndata` a static method on model classes rather than one global function ([#1150])
- Used Pytorch Lightning's `seed_everything` method to set seed ([#1151])
- Fixed a bug in {class}`~scvi.model.base.PyroSampleMixin` for posterior sampling ([#1158])
- Added CITE-Seq datasets ([#1182])
- Added user guides to our documentation ([#1127], [#1157], [#1180], [#1193], [#1183], [#1204])
- Early stopping now prints the reason for stopping when applicable ([#1208])

#### Breaking changes

- `setup_anndata` is now an abstract method on model classes. Any model inheriting from
    {class}`~scvi.model.base.BaseModelClass` will need to implement this method ([#1150])

#### Contributors

- [@adamgayoso]
- [@PierreBoyeau]
- [@talashuach]
- [@jjhong922]
- [@watiss]
- [@mjayasur]
- [@vitkl]
- [@galenxing]

## Version 0.13

### New in 0.13.0 (2021-08-23)

#### Changes

- Added {class}`~scvi.model.MULTIVI` ([#1115], [#1118]).
- Documentation CSS tweaks ([#1116]).

#### Breaking changes

None!

#### Contributors

- [@adamgayoso]
- [@talashuach]
- [@jjhong922]

## Version 0.12

### New in 0.12.2 (2021-08-11)

#### Changes

- Updated `OrderedDict` typing import to support all Python 3.7 versions ([#1114]).

#### Breaking changes

None!

#### Contributors

- [@adamgayoso]
- [@galenxing]
- [@jjhong922]

### New in 0.12.1 (2021-07-29)

#### Changes

- Update Pytorch Lightning version dependency to `>=1.3,<1.4` ([#1104]).

#### Breaking changes

None!

#### Contributors

- [@adamgayoso]
- [@galenxing]

### New in 0.12.0 (2021-07-15)

This release adds features for tighter integration with Pyro for model development, fixes for
{class}`~scvi.external.SOLO`, and other enhancements. Users of {class}`~scvi.external.SOLO` are
strongly encouraged to upgrade as previous bugs will affect performance.

#### Enchancements

- Add {class}`scvi.model.base.PyroSampleMixin` for easier posterior sampling with Pyro ([#1059]).
- Add {class}`scvi.model.base.PyroSviTrainMixin` for automated training of Pyro models ([#1059]).
- Ability to pass kwargs to {class}`~scvi.module.Classifier` when using
    {class}`~scvi.external.SOLO` ([#1078]).
- Ability to get doublet predictions for simulated doublets in {class}`~scvi.external.SOLO`
    ([#1076]).
- Add "comparison" column to differential expression results ([#1074]).
- Clarify {class}`~scvi.external.CellAssign` size factor usage. See class docstring.

#### Changes

- Update minimum Python version to `3.7.2` ([#1082]).
- Slight interface changes to {class}`~scvi.train.PyroTrainingPlan`. `"elbo_train"` and
    `"elbo_test"` are now the average over minibatches as ELBO should be on scale of full data and
    `optim_kwargs` can be set on initialization of training plan ([#1059], [#1101]).
- Use pandas read pickle function for pbmc dataset metadata loading ([#1099]).
- Adds `n_samples_overall` parameter to functions for denoised expression/accesibility/etc. This is
    used in during differential expression ([#1090]).
- Ignore configure optimizers warning when training Pyro-based models ([#1064]).

#### Bug fixes

- Fix scale of library size for simulated doublets and expression in {class}`~scvi.external.SOLO`
    when using observed library size to train original {class}`~scvi.model.SCVI` model ([#1078],
    [#1085]). Currently, library sizes in this case are not appropriately put on the log scale.
- Fix issue where anndata setup with a layer led to errors in {class}`~scvi.external.SOLO`
    ([#1098]).
- Fix `adata` parameter of {func}`scvi.external.SOLO.from_scvi_model`, which previously did nothing
    ([#1078]).
- Fix default `max_epochs` of {class}`~scvi.model.SCANVI` when initializing using pre-trained model
    of {class}`~scvi.model.SCVI` ([#1079]).
- Fix bug in `predict()` function of {class}`~scvi.model.SCANVI`, which only occurred for soft
    predictions ([#1100]).

#### Breaking changes

None!

#### Contributors

- [@vitkl]
- [@adamgayoso]
- [@galenxing]
- [@PierreBoyeau]
- [@Munfred]
- [@njbernstein]
- [@mjayasur]

## Version 0.11

### New in 0.11.0 (2021-05-23)

From the user perspective, this release features the new differential expression functionality (to
be described in a manuscript). For now, it is accessible from
{func}`~scvi.model.SCVI.differential_expression`. From the developer perspective, we made changes
with respect to {class}`scvi.dataloaders.DataSplitter` and surrounding the Pyro backend. Finally,
we also made changes to adapt our code to PyTorch Lightning version 1.3.

#### Changes

- Pass `n_labels` to {class}`~scvi.module.VAE` from {class}`~scvi.model.SCVI` ([#1055]).
- Require PyTorch lightning > 1.3, add relevant fixes ([#1054]).
- Add DestVI reference ([#1060]).
- Add PeakVI links to README ([#1046]).
- Automatic delta and eps computation in differential expression ([#1043]).
- Allow doublet ratio parameter to be changed for used in SOLO ([#1066]).

#### Bug fixes

- Fix an issue where `transform_batch` options in {class}`~scvi.model.TOTALVI` was accidentally
    altering the batch encoding in the encoder, which leads to poor results ([#1072]). This bug was
    introduced in version 0.9.0.

#### Breaking changes

These breaking changes do not affect the user API; though will impact model developers.

- Use PyTorch Lightning data modules for {class}`scvi.dataloaders.DataSplitter` ([#1061]). This
    induces a breaking change in the way the data splitter is used. It is no longer callable and
    now has a `setup` method. See {class}`~scvi.train.TrainRunner` and its source code, which is
    straightforward.
- No longer require training plans to be initialized with `n_obs_training` argument ([#1061]).
    `n_obs_training` is now a property that can be set before actual training to rescale the loss.
- Log Pyro loss as `train_elbo` and sum over steps ([#1071])

#### Contributors

- [@adamgayoso]
- [@romain-lopez]
- [@PierreBoyeau]
- [@talashuach]
- [@cataclysmus]
- [@njbernstein]

## Version 0.10

### New in 0.10.1 (2021-05-04)

#### Changes

- Includes new optional variance parameterization for the `Encoder` module ([#1037]).
- Provides new way to select subpopulations for DE using Pandas queries ([#1041]).
- Update reference to peakVI ([#1046]).
- Pin Pytorch Lightning version to \<1.3

#### Contributors

- [@adamgayoso]
- [@PierreBoyeau]
- [@talashuach]

### New in 0.10.0 (2021-04-20)

#### Changes

- PeakVI minor enhancements to differential accessibility and fix scArches support ([#1019])
- Add DestVI to the codebase ([#1011])
- Versioned tutorial links ([#1005])
- Remove old VAEC ([#1006])
- Use `.numpy()` to convert torch tensors to numpy ndarrays ([#1016])
- Support backed AnnData ([#1017]), just load anndata with `scvi.data.read_h5ad(path, backed='r+')`
- Solo interface enhancements ([#1009])
- Updated README ([#1028])
- Use Python warnings instead of logger warnings ([#1021])
- Change totalVI protein background default to `False` is fewer than 10 proteins used ([#1034])

#### Bug fixes

- Fix `SaveBestState` warning ([#1024])
- New default SCANVI max epochs if loaded with pretrained SCVI model ([#1025]), restores old
    `<v0.9` behavior.
- Fix marginal log likelihood computation, which was only being computed on final minibatch of a
    dataloader. This bug was introduced in the `0.9.X` versions ([#1033]).
- Fix bug where extra categoricals were not properly extended in `transfer_anndata_setup` ([#1030]).

#### Contributors

- [@adamgayoso]
- [@romain-lopez]
- [@talashuach]
- [@mjayasur]
- [@wukathy]
- [@PierreBoyeau]
- [@morris-frank]

## Version 0.9

### New in 0.9.1 (2021-03-20)

#### Changes

- Update Pyro module backend to better enfore usage of `model` and `guide`, automate passing of
    number of training examples to Pyro modules ([#990])
- Minimum Pyro version bumped ([#988])
- Improve docs clarity ([#989])
- Add glossary to developer user guide ([#999])
- Add num threads config option to `scvi.settings` ([#1001])
- Add CellAssign tutorial ([#1004])

#### Contributors

- [@adamgayoso]
- [@galenxing]
- [@mjayasur]
- [@wukathy]

### New in 0.9.0 (2021-03-03)

This release features our new software development kit for building new probabilistic models. Our
hope is that others will be able to develop new models by importing scvi-tools into their own
packages.

#### Important changes

From the user perspective, there are two package-wide API breaking changes and one
{class}`~scvi.model.SCANVI` specific breaking change enumerated below. From the method developer
perspective, the entire model backend has been revamped using PyTorch Lightning, and no old code
will be compatible with this and future versions. Also, we dropped support for Python 3.6.

##### Breaking change: The `train` method

- `n_epochs` is now `max_epochs` for consistency with PytorchLightning and to better relect the
    functionality of the parameter.
- `use_cuda` is now `use_gpu` for consistency with PytorchLightning.
- `frequency` is now `check_val_every_n_epoch` for consistency with PytorchLightning.
- `train_fun_kwargs` and `kwargs` throughout the `train()` methods in the codebase have been
    removed and various arguments have been reorganized into `plan_kwargs` and `trainer_kwargs`.
    Generally speaking, `plan_kwargs` deal with model optimization like kl warmup, while
    `trainer_kwargs` deal with the actual training loop like early stopping.

##### Breaking change: GPU handling

- `use_cuda` was removed from the init of each model and was not replaced by `use_gpu`. By default
    every model is intialized on CPU but can be moved to a device via `model.to_device()`. If a
    model is trained with `use_gpu=True` the model will remain on the GPU after training.
- When loading saved models, scvi-tools will always attempt to load the model on GPU unless
    otherwise specified.
- We now support specifying which GPU device to use if there are multiple available GPUs.

##### Breaking change: {class}`~scvi.model.SCANVI`

- {class}`~scvi.model.SCANVI` no longer pretrains an {class}`~scvi.model.SCVI` model by default.
    This functionality however is preserved via the new {func}`~scvi.model.SCANVI.from_scvi_model`
    method.
- `n_epochs_unsupervised` and `n_epochs_semisupervised` have been removed from `train`. It has been
    replaced with `max_epochs` for semisupervised training.
- `n_samples_per_label` is a new argument which will subsample the number of labelled training
    examples to train on per label each epoch.

#### New Model Implementations

- {class}`~scvi.model.PEAKVI` implementation ([#877], [#921])
- {class}`~scvi.external.SOLO` implementation ([#923], [#933])
- {class}`~scvi.external.CellAssign` implementation ([#940])
- {class}`~scvi.external.RNAStereoscope` and {class}`~scvi.external.SpatialStereoscope`
    implementation ([#889], [#959])
- Pyro integration via {class}`~scvi.module.base.PyroBaseModuleClass` ([#895] [#903], [#927],
    [#931])

#### Enhancements

- {class}`~scvi.model.SCANVI` bug fixes ([#879])
- {class}`~scvi.external.GIMVI` moved to external api ([#885])
- {class}`~scvi.model.TOTALVI`, {class}`~scvi.model.SCVI`, and {class}`~scvi.model.SCANVI` now
    support multiple covariates ([#886])
- Added callback for saving the best state of a model ([#887])
- Option to disable progress bar ([#905])
- load() documentation improvements ([#913])
- updated tutorials, guides, documentation ([#924], [#925], [#929], [#934], [#947], [#971])
- track is now public ([#938])
- {class}`~scvi.model.SCANVI` now logs classficiation loss ([#966])
- get_likelihood_parameter() bug ([#967])
- model.history are now pandas DataFrames ([#949])

#### Contributors

- [@adamgayoso]
- [@galenxing]
- [@romain-lopez]
- [@wukathy]
- [@giovp]
- [@njbernstein]
- [@saketkc]

## Version 0.8

### New in 0.8.1 (2020-12-23)

#### Enhancements

- `freeze_classifier` option in {func}`~scvi.model.SCANVI.load_query_data` for the case when
- `weight_decay` passed to {func}`~scvi.model.SCANVI.train` also passes to `ClassifierTrainer`

### New in 0.8.0 (2020-12-17)

#### Enhancements

##### Online updates of {class}`~scvi.model.SCVI`, {class}`~scvi.model.SCANVI`, and {class}`~scvi.model.TOTALVI` with the scArches method <!-- markdownlint-disable -->

It is now possible to iteratively update these models with new samples, without altering the model
for the "reference" population. Here we use the
[scArches method](https://github.com/theislab/scarches). For usage, please see the tutorial in the
user guide.

To enable scArches in our models, we added a few new options. The first is `encode_covariates`,
which is an `SCVI` option to encode the one-hotted batch covariate. We also allow users to exchange
batch norm in the encoder and decoder with layer norm, which can be though of as batch norm but per
cell. As the layer norm we use has no parameters, it's a bit faster than models with batch norm. We
don't find many differences between using batch norm or layer norm in our models, though we have
kept defaults the same in this case. To run scArches effectively, batch norm should be exhanged
with layer norm.

##### Empirical initialization of protein background parameters with totalVI

The learned prior parameters for the protein background were randomly initialized. Now, they can be
set with the `empirical_protein_background_prior` option in {class}`~scvi.model.TOTALVI`. This
option fits a two-component Gaussian mixture model per cell, separating those proteins that are
background for the cell and those that are foreground, and aggregates the learned mean and variance
of the smaller component across cells. This computation is done per batch, if the `batch_key` was
registered. We emphasize this is just for the initialization of a learned parameter in the model.

##### Use observed library size option

Many of our models like `SCVI`, `SCANVI`, and {class}`~scvi.model.TOTALVI` learn a latent library
size variable. The option `use_observed_lib_size` may now be passed on model initialization. We
have set this as `True` by default, as we see no regression in performance, and training is a bit
faster.

#### Important changes

- To facilitate these enhancements, saved {class}`~scvi.model.TOTALVI` models from previous
    versions will not load properly. This is due to an architecture change of the totalVI encoder,
    related to latent library size handling.
- The default latent distribtuion for {class}`~scvi.model.TOTALVI` is now `"normal"`.
- Autotune was removed from this release. We could not maintain the code given the new API changes
    and we will soon have alternative ways to tune hyperparameters.
- Protein names during `setup_anndata` are now stored in `adata.uns["_scvi"]["protein_names"]`,
    instead of `adata.uns["scvi_protein_names"]`.

#### Bug fixes

- Fixed an issue where the unlabeled category affected the SCANVI architecture prior distribution.
    Unfortunately, by fixing this bug, loading previously trained (\<v0.8.0)
    {class}`~scvi.model.SCANVI` models will fail.

## Version 0.7

### New in 0.7.1 (2020-10-20)

This small update provides access to our new Discourse forum from the documentation.

### New in 0.7.0 (2020-10-14)

scvi is now scvi-tools. Version 0.7 introduces many breaking changes. The best way to learn how to
use scvi-tools is with our documentation and tutorials.

- New high-level API and data loading, please see tutorials and examples for usage.
- `GeneExpressionDataset` and associated classes have been removed.
- Built-in datasets now return `AnnData` objects.
- `scvi-tools` now relies entirely on the [AnnData] format.
- `scvi.models` has been moved to `scvi.core.module`.
- `Posterior` classes have been reduced to wrappers on `DataLoaders`
- `scvi.inference` has been split to `scvi.core.data_loaders` for `AnnDataLoader` classes and
    `scvi.core.trainers` for trainer classes.
- Usage of classes like `Trainer` and `AnnDataLoader` now require the `AnnData` data object as
    input.

## Pre-Version 0.7

### scvi History

The scvi-tools package used to be scvi. This page commemorates all the hard work on the scvi
package by our numerous contributors.

#### Contributors

- [@romain]
- [@adam]
- [@eddie]
- [@jeff]
- [@pierre]
- [@max]
- [@yining]
- [@gabriel]
- [@achille]
- [@chenling]
- [@jules]
- [@david-kelley]
- [@william-yang]
- [@oscar]
- [@casey-greene]
- [@jamie-morton]
- [@valentine-svensson]
- [@stephen-flemming]
- [@michael-raevsky]
- [@james-webber]
- [@galen]
- [@francesco-brundu]
- [@primoz-godec]
- [@eduardo-beltrame]
- [@john-reid]
- [@han-yuan]
- [@gokcen-eraslan]

#### 0.6.7 (2020-8-05)

- downgrade anndata>=0.7 and scanpy>=1.4.6 [@galen]
- make loompy optional, raise sckmisc import error [@adam]
- fix PBMCDataset download bug [@galen]
- fix AnnDatasetFromAnnData \_X in adata.obs bug [@galen]

#### 0.6.6 (2020-7-08)

- add tqdm to within cluster DE genes [@adam]
- restore tqdm to use simple bar instead of ipywidget [@adam]
- move to numpydoc for doctstrings [@adam]
- update issues templates [@adam]
- Poisson variable gene selection [@valentine-svensson]
- BrainSmallDataset set defualt save_path_10X [@gokcen-eraslan]
- train_size must be float between 0.0 and 1.0 [@galen]
- bump dependency versions [@galen]
- remove reproducibility notebook [@galen]
- fix scanVI dataloading [@pierre]

#### 0.6.5 (2020-5-10)

- updates to totalVI posterior functions and notebooks [@adam]
- update seurat v3 HVG selection now using skmisc loess [@adam]

#### 0.6.4 (2020-4-14)

- add back Python 3.6 support [@adam]
- get_sample_scale() allows gene selection [@valentine-svensson]
- bug fix to the dataset to anndata method with how cell measurements are stored [@adam]
- fix requirements [@adam]

#### 0.6.3 (2020-4-01)

- bug in version for Louvian in setup.py [@adam]

#### 0.6.2 (2020-4-01)

- update highly variable gene selection to handle sparse matrices [@adam]
- update DE docstrings [@pierre]
- improve posterior save load to also handle subclasses [@pierre]
- Create NB and ZINB distributions with torch and refactor code accordingly [@pierre]
- typos in autozivae [@achille]
- bug in csc sparse matrices in anndata data loader [@adam]

#### 0.6.1 (2020-3-13)

- handles gene and cell attributes with the same name [@han-yuan]
- fixes anndata overwriting when loading [@adam], [@pierre]
- formatting in basic tutorial [@adam]

#### 0.6.0 (2020-2-28)

- updates on TotalVI and LDVAE [@adam]
- fix documentation, compatibility and diverse bugs [@adam], [@pierre] [@romain]
- fix for external module on scanpy [@galen]

#### 0.5.0 (2019-10-17)

- do not automatically upper case genes [@adam]
- AutoZI [@oscar]
- Made the intro tutorial more user friendly [@adam]
- Tests for LDVAE notebook [@adam]
- black codebase [@achille] [@gabriel] [@adam]
- fix compatibility issues with sklearn and numba [@romain]
- fix Anndata [@francesco-brundu]
- docstring, totalVI, totalVI notebook and CITE-seq data [@adam]
- fix type [@eduardo-beltrame]
- fixing installation guide [@jeff]
- improved error message for dispersion [@stephen-flemming]

#### 0.4.1 (2019-08-03)

- docstring [@achille]
- differential expression [@oscar] [@pierre]

#### 0.4.0 (2019-07-25)

- gimVI [@achille]
- synthetic correlated datasets, fixed bug in marginal log likelihood [@oscar]
- autotune, dataset enhancements [@gabriel]
- documentation [@jeff]
- more consistent posterior API, docstring, validation set [@adam]
- fix anndataset [@michael-raevsky]
- linearly decoded VAE [@valentine-svensson]
- support for scanpy, fixed bugs, dataset enhancements [@achille]
- fix filtering bug, synthetic correlated datasets, docstring, differential expression [@pierre]
- better docstring [@jamie-morton]
- classifier based on library size for doublet detection [@david-kelley]

#### 0.3.0 (2019-05-03)

- corrected notebook [@jules]
- added UMAP and updated harmonization code [@chenling] [@romain]
- support for batch indices in csvdataset [@primoz-godec]
- speeding up likelihood computations [@william-yang]
- better anndata interop [@casey-greene]
- early stopping based on classifier accuracy [@david-kelley]

#### 0.2.4 (2018-12-20)

- updated to torch v1 [@jules]
- added stress tests for harmonization [@chenling]
- fixed autograd breaking [@romain]
- make removal of empty cells more efficient [@john-reid]
- switch to os.path.join [@casey-greene]

#### 0.2.2 (2018-11-08)

- added baselines and datasets for sMFISH imputation [@jules]
- added harmonization content [@chenling]
- fixing bugs on DE [@romain]

#### 0.2.0 (2018-09-04)

- annotation notebook [@eddie]
- Memory footprint management [@jeff]
- updated early stopping [@max]
- docstring [@james-webber]

#### 0.1.6 (2018-08-08)

- MMD and adversarial inference wrapper [@eddie]
- Documentation [@jeff]
- smFISH data imputation [@max]

#### 0.1.5 (2018-07-24)

- Dataset additions [@eddie]
- Documentation [@yining]
- updated early stopping [@max]

#### 0.1.3 (2018-06-22)

- Notebook enhancement [@yining]
- Semi-supervision [@eddie]

#### 0.1.2 (2018-06-13)

- First release on PyPi
- Skeleton code & dependencies [@jeff]
- Unit tests [@max]
- PyTorch implementation of scVI [@eddie] [@max]
- Dataset preprocessing [@eddie] [@max] [@yining]

#### 0.1.0 (2017-09-05)

- First scVI TensorFlow version [@romain]

[#1001]: https://github.com/YosefLab/scvi-tools/pull/1001
[#1004]: https://github.com/YosefLab/scvi-tools/pull/1004
[#1005]: https://github.com/YosefLab/scvi-tools/pull/1005
[#1006]: https://github.com/YosefLab/scvi-tools/pull/1006
[#1009]: https://github.com/YosefLab/scvi-tools/pull/1009
[#1011]: https://github.com/YosefLab/scvi-tools/pull/1011
[#1016]: https://github.com/YosefLab/scvi-tools/pull/1016
[#1017]: https://github.com/YosefLab/scvi-tools/pull/1017
[#1019]: https://github.com/YosefLab/scvi-tools/pull/1019
[#1021]: https://github.com/YosefLab/scvi-tools/pull/1021
[#1024]: https://github.com/YosefLab/scvi-tools/pull/1025
[#1025]: https://github.com/YosefLab/scvi-tools/pull/1025
[#1028]: https://github.com/YosefLab/scvi-tools/pull/1028
[#1030]: https://github.com/YosefLab/scvi-tools/pull/1033
[#1033]: https://github.com/YosefLab/scvi-tools/pull/1033
[#1034]: https://github.com/YosefLab/scvi-tools/pull/1034
[#1037]: https://github.com/YosefLab/scvi-tools/pull/1037
[#1041]: https://github.com/YosefLab/scvi-tools/pull/1041
[#1043]: https://github.com/YosefLab/scvi-tools/pull/1043
[#1046]: https://github.com/YosefLab/scvi-tools/pull/1046
[#1054]: https://github.com/YosefLab/scvi-tools/pull/1054
[#1055]: https://github.com/YosefLab/scvi-tools/pull/1055
[#1059]: https://github.com/YosefLab/scvi-tools/pull/1059
[#1060]: https://github.com/YosefLab/scvi-tools/pull/1060
[#1061]: https://github.com/YosefLab/scvi-tools/pull/1061
[#1064]: https://github.com/YosefLab/scvi-tools/pull/1064
[#1066]: https://github.com/YosefLab/scvi-tools/pull/1066
[#1071]: https://github.com/YosefLab/scvi-tools/pull/1071
[#1072]: https://github.com/YosefLab/scvi-tools/pull/1072
[#1074]: https://github.com/YosefLab/scvi-tools/pull/1074
[#1076]: https://github.com/YosefLab/scvi-tools/pull/1076
[#1078]: https://github.com/YosefLab/scvi-tools/pull/1078
[#1079]: https://github.com/YosefLab/scvi-tools/pull/1079
[#1082]: https://github.com/YosefLab/scvi-tools/pull/1082
[#1085]: https://github.com/YosefLab/scvi-tools/pull/1085
[#1090]: https://github.com/YosefLab/scvi-tools/pull/1090
[#1098]: https://github.com/YosefLab/scvi-tools/pull/1098
[#1099]: https://github.com/YosefLab/scvi-tools/pull/1099
[#1100]: https://github.com/YosefLab/scvi-tools/pull/1100
[#1101]: https://github.com/YosefLab/scvi-tools/pull/1101
[#1103]: https://github.com/YosefLab/scvi-tools/pull/1103
[#1104]: https://github.com/YosefLab/scvi-tools/pull/1104
[#1114]: https://github.com/YosefLab/scvi-tools/pull/1114
[#1115]: https://github.com/YosefLab/scvi-tools/pull/1115
[#1116]: https://github.com/YosefLab/scvi-tools/pull/1116
[#1118]: https://github.com/YosefLab/scvi-tools/pull/1118
[#1122]: https://github.com/YosefLab/scvi-tools/pull/1122
[#1123]: https://github.com/YosefLab/scvi-tools/pull/1123
[#1127]: https://github.com/YosefLab/scvi-tools/pull/1127
[#1129]: https://github.com/YosefLab/scvi-tools/pull/1129
[#1132]: https://github.com/YosefLab/scvi-tools/pull/1132
[#1150]: https://github.com/YosefLab/scvi-tools/pull/1150
[#1151]: https://github.com/YosefLab/scvi-tools/pull/1151
[#1157]: https://github.com/YosefLab/scvi-tools/pull/1157
[#1158]: https://github.com/YosefLab/scvi-tools/pull/1158
[#1180]: https://github.com/YosefLab/scvi-tools/pull/1180
[#1182]: https://github.com/YosefLab/scvi-tools/pull/1182
[#1183]: https://github.com/YosefLab/scvi-tools/pull/1183
[#1193]: https://github.com/YosefLab/scvi-tools/pull/1193
[#1204]: https://github.com/YosefLab/scvi-tools/pull/1204
[#1208]: https://github.com/YosefLab/scvi-tools/pull/1208
[#1213]: https://github.com/YosefLab/scvi-tools/pull/1213
[#1216]: https://github.com/YosefLab/scvi-tools/pull/1216
[#1228]: https://github.com/YosefLab/scvi-tools/pull/1228
[#1231]: https://github.com/YosefLab/scvi-tools/pull/1231
[#1232]: https://github.com/YosefLab/scvi-tools/pull/1232
[#1235]: https://github.com/YosefLab/scvi-tools/pull/1235
[#1237]: https://github.com/YosefLab/scvi-tools/pull/1237
[#1242]: https://github.com/YosefLab/scvi-tools/pull/1242
[#1251]: https://github.com/YosefLab/scvi-tools/pull/1251
[#1253]: https://github.com/YosefLab/scvi-tools/pull/1253
[#1255]: https://github.com/YosefLab/scvi-tools/pull/1255
[#1257]: https://github.com/YosefLab/scvi-tools/pull/1257
[#1267]: https://github.com/YosefLab/scvi-tools/pull/1267
[#1269]: https://github.com/YosefLab/scvi-tools/pull/1269
[#1274]: https://github.com/YosefLab/scvi-tools/pull/1274
[#1282]: https://github.com/YosefLab/scvi-tools/pull/1282
[#1284]: https://github.com/YosefLab/scvi-tools/pull/1284
[#1290]: https://github.com/YosefLab/scvi-tools/pull/1290
[#1296]: https://github.com/YosefLab/scvi-tools/pull/1296
[#1301]: https://github.com/YosefLab/scvi-tools/pull/1301
[#1302]: https://github.com/YosefLab/scvi-tools/pull/1302
[#1309]: https://github.com/YosefLab/scvi-tools/pull/1309
[#1311]: https://github.com/YosefLab/scvi-tools/pull/1311
[#1324]: https://github.com/YosefLab/scvi-tools/pull/1324
[#1334]: https://github.com/YosefLab/scvi-tools/pull/1334
[#1338]: https://github.com/YosefLab/scvi-tools/pull/1338
[#1339]: https://github.com/YosefLab/scvi-tools/pull/1339
[#1342]: https://github.com/YosefLab/scvi-tools/pull/1342
[#1354]: https://github.com/YosefLab/scvi-tools/pull/1354
[#1356]: https://github.com/YosefLab/scvi-tools/pull/1356
[#1361]: https://github.com/YosefLab/scvi-tools/pull/1361
[#1364]: https://github.com/YosefLab/scvi-tools/pull/1364
[#1367]: https://github.com/YosefLab/scvi-tools/pull/1367
[#1369]: https://github.com/YosefLab/scvi-tools/pull/1369
[#1371]: https://github.com/YosefLab/scvi-tools/pull/1371
[#1372]: https://github.com/YosefLab/scvi-tools/pull/1372
[#1385]: https://github.com/YosefLab/scvi-tools/pull/1385
[#1386]: https://github.com/YosefLab/scvi-tools/pull/1386
[#1393]: https://github.com/YosefLab/scvi-tools/pull/1393
[#1403]: https://github.com/YosefLab/scvi-tools/pull/1403
[#1406]: https://github.com/YosefLab/scvi-tools/pull/1406
[#1411]: https://github.com/YosefLab/scvi-tools/pull/1411
[#1413]: https://github.com/YosefLab/scvi-tools/pull/1413
[#1415]: https://github.com/YosefLab/scvi-tools/pull/1415
[#1416]: https://github.com/YosefLab/scvi-tools/pull/1416
[#1417]: https://github.com/YosefLab/scvi-tools/pull/1417
[#1431]: https://github.com/YosefLab/scvi-tools/pull/1431
[#1435]: https://github.com/YosefLab/scvi-tools/pull/1435
[#1436]: https://github.com/YosefLab/scvi-tools/pull/1436
[#1438]: https://github.com/YosefLab/scvi-tools/pull/1438
[#1439]: https://github.com/YosefLab/scvi-tools/pull/1439
[#1441]: https://github.com/YosefLab/scvi-tools/pull/1441
[#1442]: https://github.com/YosefLab/scvi-tools/pull/1442
[#1445]: https://github.com/YosefLab/scvi-tools/pull/1445
[#1448]: https://github.com/YosefLab/scvi-tools/pull/1448
[#1451]: https://github.com/YosefLab/scvi-tools/pull/1451
[#1457]: https://github.com/YosefLab/scvi-tools/pull/1457
[#1458]: https://github.com/YosefLab/scvi-tools/pull/1458
[#1463]: https://github.com/YosefLab/scvi-tools/pull/1463
[#1466]: https://github.com/YosefLab/scvi-tools/pull/1466
[#1467]: https://github.com/YosefLab/scvi-tools/pull/1467
[#1469]: https://github.com/YosefLab/scvi-tools/pull/1469
[#1470]: https://github.com/YosefLab/scvi-tools/pull/1470
[#1473]: https://github.com/YosefLab/scvi-tools/pull/1473
[#1474]: https://github.com/YosefLab/scvi-tools/pull/1474
[#1475]: https://github.com/YosefLab/scvi-tools/pull/1475
[#1479]: https://github.com/YosefLab/scvi-tools/pull/1479
[#1498]: https://github.com/YosefLab/scvi-tools/pull/1498
[#1499]: https://github.com/YosefLab/scvi-tools/pull/1499
[#1501]: https://github.com/YosefLab/scvi-tools/pull/1501
[#1502]: https://github.com/YosefLab/scvi-tools/pull/1502
[#1504]: https://github.com/YosefLab/scvi-tools/pull/1504
[#1505]: https://github.com/YosefLab/scvi-tools/pull/1505
[#1506]: https://github.com/YosefLab/scvi-tools/pull/1506
[#1508]: https://github.com/YosefLab/scvi-tools/pull/1508
[#1515]: https://github.com/YosefLab/scvi-tools/pull/1515
[#1519]: https://github.com/YosefLab/scvi-tools/pull/1519
[#1520]: https://github.com/YosefLab/scvi-tools/pull/1520
[#1527]: https://github.com/YosefLab/scvi-tools/pull/1527
[#1529]: https://github.com/YosefLab/scvi-tools/pull/1529
[#1532]: https://github.com/YosefLab/scvi-tools/pull/1532
[#1542]: https://github.com/YosefLab/scvi-tools/pull/1542
[#1548]: https://github.com/YosefLab/scvi-tools/pull/1548
[#1555]: https://github.com/YosefLab/scvi-tools/pull/1555
[#1556]: https://github.com/YosefLab/scvi-tools/pull/1556
[#1566]: https://github.com/scverse/scvi-tools/issues/1566
[#1575]: https://github.com/YosefLab/scvi-tools/pull/1575
[#1580]: https://github.com/scverse/scvi-tools/pull/1580
[#1585]: https://github.com/YosefLab/scvi-tools/pull/1585
[#1595]: https://github.com/scverse/scvi-tools/pull/1595
[#1617]: https://github.com/scverse/scvi-tools/pull/1617
[#1618]: https://github.com/scverse/scvi-tools/pull/1618
[#1622]: https://github.com/scverse/scvi-tools/pull/1622
[#1629]: https://github.com/scverse/scvi-tools/pull/1629
[#1637]: https://github.com/scverse/scvi-tools/pull/1637
[#1639]: https://github.com/scverse/scvi-tools/pull/1639
[#1645]: https://github.com/scverse/scvi-tools/pull/1645
[#1657]: https://github.com/scverse/scvi-tools/pull/1657
[#1660]: https://github.com/scverse/scvi-tools/pull/1660
[#1665]: https://github.com/scverse/scvi-tools/pull/1665
[#1667]: https://github.com/scverse/scvi-tools/pull/1667
[#1671]: https://github.com/scverse/scvi-tools/pull/1671
[#1672]: https://github.com/YosefLab/scvi-tools/pull/1672
[#1674]: https://github.com/scverse/scvi-tools/pull/1674
[#1678]: https://github.com/scverse/scvi-tools/pull/1678
[#1683]: https://github.com/YosefLab/scvi-tools/pull/1683
[#1686]: https://github.com/scverse/scvi-tools/pull/1686
[#1689]: https://github.com/YosefLab/scvi-tools/pull/1689
[#1692]: https://github.com/scverse/scvi-tools/pull/1692
[#1695]: https://github.com/YosefLab/scvi-tools/pull/1695
[#1696]: https://github.com/YosefLab/scvi-tools/pull/1696
[#1697]: https://github.com/YosefLab/scvi-tools/pull/1697
[#1700]: https://github.com/scverse/scvi-tools/pull/1700
[#1702]: https://github.com/scverse/scvi-tools/pull/1702
[#1709]: https://github.com/YosefLab/scvi-tools/pull/1709
[#1710]: https://github.com/YosefLab/scvi-tools/pull/1710
[#1711]: https://github.com/YosefLab/scvi-tools/pull/1711
[#1719]: https://github.com/YosefLab/scvi-tools/pull/1719
[#1731]: https://github.com/YosefLab/scvi-tools/pull/1731
[#1732]: https://github.com/YosefLab/scvi-tools/pull/1732
[#1733]: https://github.com/YosefLab/scvi-tools/pull/1733
[#1737]: https://github.com/YosefLab/scvi-tools/pull/1737
[#1741]: https://github.com/YosefLab/scvi-tools/pull/1741
[#1743]: https://github.com/YosefLab/scvi-tools/pull/1743
[#1747]: https://github.com/YosefLab/scvi-tools/pull/1747
[#1749]: https://github.com/YosefLab/scvi-tools/pull/1749
[#1751]: https://github.com/YosefLab/scvi-tools/pull/1751
[#1773]: https://github.com/YosefLab/scvi-tools/pull/1773
[#877]: https://github.com/YosefLab/scvi-tools/pull/887
[#879]: https://github.com/YosefLab/scvi-tools/pull/879
[#885]: https://github.com/YosefLab/scvi-tools/pull/885
[#886]: https://github.com/YosefLab/scvi-tools/pull/886
[#887]: https://github.com/YosefLab/scvi-tools/pull/887
[#889]: https://github.com/YosefLab/scvi-tools/pull/889
[#895]: https://github.com/YosefLab/scvi-tools/pull/895
[#903]: https://github.com/YosefLab/scvi-tools/pull/903
[#905]: https://github.com/YosefLab/scvi-tools/pull/905
[#913]: https://github.com/YosefLab/scvi-tools/pull/913
[#921]: https://github.com/YosefLab/scvi-tools/pull/921
[#923]: https://github.com/YosefLab/scvi-tools/pull/923
[#924]: https://github.com/YosefLab/scvi-tools/pull/924
[#925]: https://github.com/YosefLab/scvi-tools/pull/925
[#927]: https://github.com/YosefLab/scvi-tools/pull/927
[#929]: https://github.com/YosefLab/scvi-tools/pull/929
[#931]: https://github.com/YosefLab/scvi-tools/pull/931
[#933]: https://github.com/YosefLab/scvi-tools/pull/933
[#934]: https://github.com/YosefLab/scvi-tools/pull/934
[#938]: https://github.com/YosefLab/scvi-tools/pull/938
[#940]: https://github.com/YosefLab/scvi-tools/pull/940
[#947]: https://github.com/YosefLab/scvi-tools/pull/947
[#949]: https://github.com/YosefLab/scvi-tools/pull/949
[#959]: https://github.com/YosefLab/scvi-tools/pull/959
[#966]: https://github.com/YosefLab/scvi-tools/pull/966
[#967]: https://github.com/YosefLab/scvi-tools/pull/967
[#971]: https://github.com/YosefLab/scvi-tools/pull/971
[#988]: https://github.com/YosefLab/scvi-tools/pull/988
[#989]: https://github.com/YosefLab/scvi-tools/pull/989
[#990]: https://github.com/YosefLab/scvi-tools/pull/990
[#999]: https://github.com/YosefLab/scvi-tools/pull/999
[@achille]: https://github.com/ANazaret
[@adam]: https://github.com/adamgayoso
[@adamgayoso]: https://github.com/adamgayoso
[@cane11]: https://github.com/cane11
[@casey-greene]: https://github.com/cgreene
[@cataclysmus]: https://github.com/cataclysmus
[@chenling]: https://github.com/chenlingantelope
[@david-kelley]: https://github.com/davek44
[@eddie]: https://github.com/Edouard360
[@eduardo-beltrame]: https://github.com/Munfred
[@florianbarkmann]: https://github.com/FlorianBarkmann
[@francesco-brundu]: https://github.com/fbrundu
[@gabriel]: https://github.com/gabmis
[@galen]: https://github.com/galenxing
[@galenxing]: https://github.com/galenxing
[@giovp]: https://github.com/giovp
[@gokcen-eraslan]: https://github.com/gokceneraslan
[@grst]: https://github.com/grst
[@han-yuan]: https://github.com/hy395
[@james-webber]: https://github.com/jamestwebber
[@jamie-morton]: https://github.com/mortonjt
[@jeff]: https://github.com/jeff-regier
[@jjhong922]: https://github.com/jjhong922
[@john-reid]: https://github.com/JohnReid
[@jules]: https://github.com/jules-samaran
[@marianogabitto]: https://github.com/marianogabitto
[@martinkim0]: https://github.com/martinkim0
[@max]: https://github.com/maxime1310
[@michael-raevsky]: https://github.com/raevskymichail
[@mjayasur]: https://github.com/mjayasur
[@mkarikom]: https://github.com/mkarikom
[@morris-frank]: https://github.com/morris-frank
[@munfred]: https://github.com/Munfred
[@njbernstein]: https://github.com/njbernstein
[@oscar]: https://github.com/oscarclivio
[@pierre]: https://github.com/PierreBoyeau
[@pierreboyeau]: https://github.com/PierreBoyeau
[@primoz-godec]: https://github.com/PrimozGodec
[@ricomnl]: https://github.com/ricomnl
[@rk900]: https://github.com/RK900
[@romain]: https://github.com/romain-lopez
[@romain-lopez]: https://github.com/romain-lopez
[@saketkc]: https://github.com/saketkc
[@stephen-flemming]: https://github.com/sjfleming
[@talashuach]: https://github.com/talashuach
[@tommycelsius]: https://github.com/tommycelsius
[@valentine-svensson]: https://github.com/vals
[@vitkl]: https://github.com/vitkl
[@watiss]: https://github.com/watiss
[@william-yang]: https://github.com/triyangle
[@wukathy]: https://github.com/wukathy
[@yining]: https://github.com/imyiningliu
[genomepy]: https://github.com/vanheeringen-lab/genomepy
[hatch]: https://hatch.pypa.io/latest/
[hugging face models]: https://huggingface.co/models
[keep a changelog]: https://keepachangelog.com/en/1.0.0/
[original scbasset model]: https://github.com/calico/scBasset
[poetry]: https://python-poetry.org/
[semantic versioning]: https://semver.org/spec/v2.0.0.html<|MERGE_RESOLUTION|>--- conflicted
+++ resolved
@@ -10,11 +10,8 @@
 
 #### Added
 
-<<<<<<< HEAD
 - Add Downstream Analysis functions multi GPU support, {pr}`3443`.
-=======
 - Add checkpointing with autotune, {pr}`3452`.
->>>>>>> d2c1cfed
 
 #### Fixed
 
