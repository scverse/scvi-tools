--- conflicted
+++ resolved
@@ -18,10 +18,7 @@
 - Add a backend parameter and making the class {class}`scvi.external.MRVI` a wrapper to the Jax or
     Torch implementations, {pr}`3498`.
 - Add lightning checkpointing to trainer fit, {pr}`3501`.
-<<<<<<< HEAD
-=======
 - Add MuData Minification option to {class}`~scvi.model.MULTIVI` {pr}`3039`.
->>>>>>> 56e53dee
 
 #### Fixed
 
