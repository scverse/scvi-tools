--- conflicted
+++ resolved
@@ -15,12 +15,9 @@
 - Add supervised module class {class}`scvi.module.base.SupervisedModuleClass`. {pr}`3237`.
 - Add get normalized function model property for any generative model {pr}`3238` and changed
     get_accessibility_estimates to get_normalized_accessibility, where needed.
-<<<<<<< HEAD
 - Add {class}`scvi.external.NICHEVI` for representation of cells and
     their environments in spatial transcriptomics {pr}`3172`.
-=======
 - Add Early stopping KL warmup steps. {pr}`3262`.
->>>>>>> 904567d4
 
 #### Fixed
 
