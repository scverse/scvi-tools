--- conflicted
+++ resolved
@@ -12,13 +12,10 @@
 
 - Add {class}`scvi.external.Decipher` for dimensionality reduction and interpretable
     representation learning in single-cell RNA sequencing data {pr}`3015`, {pr}`3091`.
-<<<<<<< HEAD
 - Add {meth}`~scvi.model.SCVI.get_normalized_expression` for models: PeakVI, PoissonVI, CondSCVI,
     AutoZI, CellAssign and GimVI. {pr}`3121`
-=======
 - Add {class}`scvi.external.RESOLVI` for bias correction in single-cell resolved spatial
     transcriptomics {pr}`3144`.
->>>>>>> abfcbfc0
 
 #### Fixed
 
