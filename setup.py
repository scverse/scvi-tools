#!/usr/bin/env python
# -*- coding: utf-8 -*-

from setuptools import setup, find_packages

with open("README.rst") as readme_file:
    readme = readme_file.read()

with open("HISTORY.rst") as history_file:
    history = history_file.read()

requirements = [
    "numpy>=1.16.4",
    "torch>=0.4.1",
    "matplotlib>=2.0",
    "scikit-learn>=0.18, <0.20.0",
    "scipy>=1.1",
    "h5py>=2.8",
    "pandas>=0.2",
    "loompy>=2.0",
    "tqdm >= 4",
    "anndata >= 0.6",
    "xlrd >= 1.0",
    "jupyter>=1.0.0",
    "nbconvert>=5.4.0",
    "nbformat>=4.4.0",
    "ipython>=7",
    "umap-learn>=0.3.7",
    "seaborn>=0.9.0",
    "hyperopt>=0.1.2",
]

setup_requirements = ["pytest-runner"]

test_requirements = ["pytest"]

<<<<<<< HEAD
extras_requirements = {"test": ["scanpy", "louvain"]}
=======
extras_requirements = {'test': ['scanpy', 'louvain', "leidenalg>=0.7.0", "python-igraph>=0.7.1", ]}
>>>>>>> 66cc63ea

author = (
    "Romain Lopez, "
    "Jeffrey Regier, "
    "Maxime Langevin, "
    "Edouard Mehlman, "
    "Yining Liu, "
    "Achille Nazaret, "
    "Gabriel Misrachi"
)

setup(
    author=author,
    author_email="romain_lopez@berkeley.edu",
    classifiers=[
        "Development Status :: 4 - Beta",
        "Intended Audience :: Science/Research",
        "License :: OSI Approved :: MIT License",
        "Natural Language :: English",
        "Programming Language :: Python :: 3.7",
        "Operating System :: MacOS :: MacOS X",
        "Operating System :: Microsoft :: Windows",
        "Operating System :: POSIX :: Linux",
        "Topic :: Scientific/Engineering :: Bio-Informatics",
    ],
    description="Single-cell Variational Inference",
    install_requires=requirements,
    license="MIT license",
    long_description=readme + "\n\n" + history,
    include_package_data=True,
    keywords="scvi",
    name="scvi",
    packages=find_packages(),
    setup_requires=setup_requirements,
    test_suite="tests",
    tests_require=test_requirements,
    extras_require=extras_requirements,
    url="https://github.com/YosefLab/scVI",
    version="0.3.0",
    zip_safe=False,
)<|MERGE_RESOLUTION|>--- conflicted
+++ resolved
@@ -34,11 +34,7 @@
 
 test_requirements = ["pytest"]
 
-<<<<<<< HEAD
-extras_requirements = {"test": ["scanpy", "louvain"]}
-=======
-extras_requirements = {'test': ['scanpy', 'louvain', "leidenalg>=0.7.0", "python-igraph>=0.7.1", ]}
->>>>>>> 66cc63ea
+extras_requirements = {"test": ["scanpy", "louvain", "leidenalg>=0.7.0", "python-igraph>=0.7.1", ]}
 
 author = (
     "Romain Lopez, "
