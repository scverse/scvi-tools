--- conflicted
+++ resolved
@@ -90,15 +90,8 @@
 hub = ["huggingface_hub", "igraph", "leidenalg", "dvc[s3]"]
 # scvi.data.add_dna_sequence
 regseq = ["biopython>=1.81", "genomepy"]
-<<<<<<< HEAD
-# for convinient files sharing
-file_sharing = ["pooch","gdown"]
-=======
-# scvi.criticism and read 10x
-scanpy = ["scanpy>=1.10", "scikit-misc"]
 # for files sharing or handling
 file_sharing = ["pooch","gdown","readfcs","fcswrite"]
->>>>>>> 9629fc88
 # for parallelization engine
 parallel = ["dask[array]>=2023.5.1,<2024.8.0", "zarr<3.0.0"]
 # for supervised models interpretability
