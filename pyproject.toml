--- conflicted
+++ resolved
@@ -68,12 +68,8 @@
 pytest = {version = ">=4.4", optional = true}
 python = ">=3.7,<4.0"
 python-igraph = {version = "*", optional = true}
-<<<<<<< HEAD
-pytorch-lightning = ">=1.7.0,<1.8"
+pytorch-lightning = ">=1.8.0,<1.9"
 ray = {extras = ["tune"], version = ">=2.1.0", optional = true}
-=======
-pytorch-lightning = ">=1.8.0,<1.9"
->>>>>>> b2784f76
 rich = ">=9.1.0"
 scanpy = {version = ">=1.6", optional = true}
 scikit-learn = ">=0.21.2"
