[build-system]
build-backend = "hatchling.build"
requires = ["hatchling"]

[project]
name = "scvi-tools"
version = "1.3.3"
description = "Deep probabilistic analysis of single-cell omics data."
readme = "README.md"
requires-python = ">=3.11"
license = {file = "LICENSE"}
authors = [
    {name = "The scvi-tools development team"},
]
maintainers = [
    {name = "The scvi-tools development team", email = "ori.kronfeld@weizmann.ac.il"},
]

urls.Documentation = "https://scvi-tools.org"
urls.Source = "https://github.com/scverse/scvi-tools"
urls.Home-page = "https://scvi-tools.org"
classifiers = [
  "Development Status :: 4 - Beta",
  "Intended Audience :: Science/Research",
  "Natural Language :: English",
  "Programming Language :: Python :: 3.11",
  "Programming Language :: Python :: 3.12",
  "Programming Language :: Python :: 3.13",
  "Operating System :: MacOS :: MacOS X",
  "Operating System :: Microsoft :: Windows",
  "Operating System :: POSIX :: Linux",
  "Topic :: Scientific/Engineering :: Bio-Informatics",
]
dependencies = [
    "anndata>=0.11",
    "docrep>=0.3.2",
    "flax",
    "jax",
    "jaxlib",
    "lightning>=2.0",
    "ml-collections>=0.1.1",
    "mudata>=0.1.2",
    "numba>=0.60.0",
    "numpy",
    "numpyro>=0.12.1",
    "pandas",
    "pyro-ppl>=1.6.0",
    "optax",
    "rich>=12.0.0",
    "scanpy[skmisc]>=1.10",
    "scikit-learn>=0.21.2",
    "scipy",
    "sparse>=0.14.0",
    "tensorboard>=2.0",
    "torch",
    "torchmetrics>=0.11.0",
    "tqdm",
    "xarray>=2023.2.0",
]

[project.optional-dependencies]
tests = ["pytest", "pytest-pretty", "coverage", "selenium", "scvi-tools[optional]"]
editing = ["jupyter", "pre-commit"]
dev = ["scvi-tools[editing,tests]"]
test = ["scvi-tools[tests]"]
cuda = ["torchvision", "torchaudio", "jax[cuda12]"]
metal = ["torchvision", "torchaudio", "jax-metal"]

docs = [
    "docutils>=0.8,!=0.18.*,!=0.19.*", # see https://github.com/scverse/cookiecutter-scverse/pull/205
    "sphinx>=4.1",
    "ipython",
    "sphinx-book-theme>=1.0.1",
    "sphinx_copybutton",
    "sphinx-design",
    "sphinxext-opengraph",
    "sphinx-hoverxref",
    "sphinxcontrib-bibtex>=1.0.0",
    "myst-parser",
    "myst-nb",
    "sphinx-autodoc-typehints",
]
docsbuild = ["scvi-tools[docs,autotune,hub]"]

# scvi.autotune
autotune = ["hyperopt>=0.2", "ray[tune]", "scib-metrics"]
# scvi.hub.HubModel.pull_from_s3
aws = ["boto3"]
# scvi.hub dependencies
hub = ["huggingface_hub", "igraph", "leidenalg", "dvc[s3]"]
# scvi.data.add_dna_sequence
regseq = ["biopython>=1.81", "genomepy"]
<<<<<<< HEAD
# scvi.criticism and read 10x
scanpy = ["scanpy>=1.10", "scikit-misc"]
=======
>>>>>>> 87e692d8
# for files sharing or handling
file_sharing = ["pooch","gdown","readfcs","fcswrite"]
# for parallelization engine
parallel = ["dask[array]>=2023.5.1,<2024.8.0", "zarr<3.0.0"]
# for supervised models interpretability
interpretability = ["captum", "shap"]
# for custom dataloders
dataloaders = ["lamindb[bionty]", "biomart", "cellxgene_lamin", "cellxgene-census", "tiledbsoma", "tiledb", "tiledbsoma_ml", "torchdata"]


optional = [
    "scvi-tools[autotune,aws,hub,file_sharing,regseq,parallel,interpretability]"
]
tutorials = [
    "cell2location",
    "dataloaders",
    "jupyter",
    "leidenalg",
    "muon",
    "seaborn",
    "matplotlib",
    "plotnine",
    "pynndescent",
    "igraph",
    "scrublet",
    "scvi-tools[optional]",
    "squidpy>=1.6.0",
]

all = ["scvi-tools[dev,docs,tutorials]"]

[tool.hatch.build.targets.wheel]
packages = ['src/scvi']

[tool.coverage.run]
source = ["scvi"]
omit = [
    "**/test_*.py",
]

[tool.pytest.ini_options]
testpaths = ["tests"]
xfail_strict = true
markers = [
    "internet: mark tests that requires internet access",
    "optional: mark optional tests, usually take more time",
    "private: mark tests that uses private keys, like HF",
    "multigpu: mark tests that are used to check multi GPU performance",
    "autotune: mark tests that are used to check ray autotune capabilities",
    "custom dataloaders: mark tests that are used to check different custom data loaders",
]

[tool.ruff]
src = ["src"]
line-length = 99
indent-width = 4
target-version = "py312"

# Exclude a variety of commonly ignored directories.
exclude = [
    ".bzr",
    ".direnv",
    ".eggs",
    ".git",
    ".git-rewrite",
    ".hg",
    ".mypy_cache",
    ".nox",
    ".pants.d",
    ".pytype",
    ".ruff_cache",
    ".svn",
    ".tox",
    ".venv",
    "__pypackages__",
    "_build",
    "buck-out",
    "build",
    "dist",
    "node_modules",
    "venv",
]

[tool.ruff.lint]
select = [
    "F",  # Errors detected by Pyflakes
    "E",  # Error detected by Pycodestyle
    "W",  # Warning detected by Pycodestyle
    "I",  # isort
    "D",  # pydocstyle
    "B",  # flake8-bugbear
    "TID",  # flake8-tidy-imports
    "C4",  # flake8-comprehensions
    "BLE",  # flake8-blind-except
    "UP",  # pyupgrade
    "RUF100",  # Report unused noqa directives
    "PT", # pytest style
    "NPY", # numpy formatting
    "TCH", # flake8-type-checking
    "FA", # flake8-future-annotations
]
ignore = [
    # allow I, O, l as variable names -> I is the identity matrix
    "E741",
    # Missing docstring in public package
    "D104",
    # Missing docstring in public module
    "D100",
    # Missing docstring in __init__
    "D107",
    # Errors from function calls in argument defaults. These are fine when the result is immutable.
    "B008",
    # first line should end with a period [Bug: doesn't work with single-line docstrings]
    "D400",
    # First line should be in imperative mood; try rephrasing
    "D401",
    # We want docstrings to start immediately after the opening triple quote
    "D213",
    # Raising ValueError is sufficient in tests.
    "PT011",
    # We support np.random functions.
    "NPY002"
]

[tool.ruff.lint.pydocstyle]
convention = "numpy"

[tool.ruff.lint.per-file-ignores]
"docs/*" = ["I", "BLE001"]
"tests/*" = ["D"]
"*/__init__.py" = ["F401"]
"src/scvi/__init__.py" = ["I"]

[tool.ruff.format]
docstring-code-format = true
# Like Black, use double quotes for strings.
quote-style = "double"

# Like Black, indent with spaces, rather than tabs.
indent-style = "space"

# Like Black, respect magic trailing commas.
skip-magic-trailing-comma = false

# Like Black, automatically detect the appropriate line ending.
line-ending = "auto"

[tool.jupytext]
formats = "ipynb,md"

[tool.ruff.lint.flake8-type-checking]
exempt-modules = []
strict = true<|MERGE_RESOLUTION|>--- conflicted
+++ resolved
@@ -90,11 +90,6 @@
 hub = ["huggingface_hub", "igraph", "leidenalg", "dvc[s3]"]
 # scvi.data.add_dna_sequence
 regseq = ["biopython>=1.81", "genomepy"]
-<<<<<<< HEAD
-# scvi.criticism and read 10x
-scanpy = ["scanpy>=1.10", "scikit-misc"]
-=======
->>>>>>> 87e692d8
 # for files sharing or handling
 file_sharing = ["pooch","gdown","readfcs","fcswrite"]
 # for parallelization engine
