[build-system]
build-backend = "hatchling.build"
requires = ["hatchling"]

[project]
name = "scvi-tools"
<<<<<<< HEAD
version = "1.3.1.post1"
=======
version = "1.3.2"
>>>>>>> 416c0bcc
description = "Deep probabilistic analysis of single-cell omics data."
readme = "README.md"
requires-python = ">=3.10"
license = {file = "LICENSE"}
authors = [
    {name = "The scvi-tools development team"},
]
maintainers = [
    {name = "The scvi-tools development team", email = "ori.kronfeld@weizmann.ac.il"},
]

urls.Documentation = "https://scvi-tools.org"
urls.Source = "https://github.com/scverse/scvi-tools"
urls.Home-page = "https://scvi-tools.org"
classifiers = [
  "Development Status :: 4 - Beta",
  "Intended Audience :: Science/Research",
  "Natural Language :: English",
  "Programming Language :: Python :: 3.10",
  "Programming Language :: Python :: 3.11",
  "Programming Language :: Python :: 3.12",
  "Operating System :: MacOS :: MacOS X",
  "Operating System :: Microsoft :: Windows",
  "Operating System :: POSIX :: Linux",
  "Topic :: Scientific/Engineering :: Bio-Informatics",
]
dependencies = [
    "anndata>=0.11",
    "docrep>=0.3.2",
    "flax",
    "jax",
    "jaxlib",
    "lightning>=2.0",
    "ml-collections>=0.1.1",
    "mudata>=0.1.2",
    "numba>=0.60.0",
    "numpy",
    "numpyro>=0.12.1",
    "pandas",
    "pyro-ppl>=1.6.0",
    "optax",
    "rich>=12.0.0",
    "scikit-learn>=0.21.2",
    "scipy",
    "sparse>=0.14.0",
    "tensorboard>=2.0",
    "torch",
    "torchmetrics>=0.11.0",
    "tqdm",
    "xarray>=2023.2.0",
]

[project.optional-dependencies]
tests = ["pytest", "pytest-pretty", "coverage", "scvi-tools[optional]"]
editing = ["jupyter", "pre-commit"]
dev = ["scvi-tools[editing,tests]"]
test = ["scvi-tools[tests]"]
cuda = ["torchvision", "torchaudio", "jax[cuda12]"]
metal = ["torchvision", "torchaudio", "jax-metal"]

docs = [
    "docutils>=0.8,!=0.18.*,!=0.19.*", # see https://github.com/scverse/cookiecutter-scverse/pull/205
    "sphinx>=4.1",
    "ipython",
    "sphinx-book-theme>=1.0.1",
    "sphinx_copybutton",
    "sphinx-design",
    "sphinxext-opengraph",
    "sphinx-hoverxref",
    "sphinxcontrib-bibtex>=1.0.0",
    "myst-parser",
    "myst-nb",
    "sphinx-autodoc-typehints",
]
docsbuild = ["scvi-tools[docs,autotune,hub]"]

# scvi.autotune
autotune = ["hyperopt>=0.2", "ray[tune]", "scib-metrics"]
# scvi.hub.HubModel.pull_from_s3
aws = ["boto3"]
# scvi.hub dependencies
hub = ["huggingface_hub", "igraph", "leidenalg", "dvc[s3]"]
# scvi.data.add_dna_sequence
regseq = ["biopython>=1.81", "genomepy"]
# scvi.criticism and read 10x
scanpy = ["scanpy>=1.10", "scikit-misc"]
# for convinient files sharing
file_sharing = ["pooch"]
# for parallelization engine
parallel = ["dask[array]>=2023.5.1,<2024.8.0", "zarr<3.0.0"]
# for supervised models interpretability
interpretability = ["captum", "shap"]
# for custom dataloders
dataloaders = ["lamindb[bionty]", "biomart", "cellxgene_lamin", "cellxgene-census", "tiledbsoma", "tiledb", "tiledbsoma_ml", "torchdata"]


optional = [
    "scvi-tools[autotune,aws,hub,file_sharing,regseq,scanpy,parallel,interpretability]"
]
tutorials = [
    "cell2location",
    "dataloaders",
    "jupyter",
    "leidenalg",
    "muon",
    "plotnine",
    "pynndescent",
    "igraph",
    "scrublet",
    "scvi-tools[optional]",
    "squidpy>=1.6.0",
]

all = ["scvi-tools[dev,docs,tutorials]"]

[tool.hatch.build.targets.wheel]
packages = ['src/scvi']

[tool.coverage.run]
source = ["scvi"]
omit = [
    "**/test_*.py",
]

[tool.pytest.ini_options]
testpaths = ["tests"]
xfail_strict = true
markers = [
    "internet: mark tests that requires internet access",
    "optional: mark optional tests, usually take more time",
    "private: mark tests that uses private keys, like HF",
    "multigpu: mark tests that are used to check multi GPU performance",
    "autotune: mark tests that are used to check ray autotune capabilities",
    "custom dataloaders: mark tests that are used to check different custom data loaders",
]

[tool.ruff]
src = ["src"]
line-length = 99
indent-width = 4
target-version = "py312"

# Exclude a variety of commonly ignored directories.
exclude = [
    ".bzr",
    ".direnv",
    ".eggs",
    ".git",
    ".git-rewrite",
    ".hg",
    ".mypy_cache",
    ".nox",
    ".pants.d",
    ".pytype",
    ".ruff_cache",
    ".svn",
    ".tox",
    ".venv",
    "__pypackages__",
    "_build",
    "buck-out",
    "build",
    "dist",
    "node_modules",
    "venv",
]

[tool.ruff.lint]
select = [
    "F",  # Errors detected by Pyflakes
    "E",  # Error detected by Pycodestyle
    "W",  # Warning detected by Pycodestyle
    "I",  # isort
    "D",  # pydocstyle
    "B",  # flake8-bugbear
    "TID",  # flake8-tidy-imports
    "C4",  # flake8-comprehensions
    "BLE",  # flake8-blind-except
    "UP",  # pyupgrade
    "RUF100",  # Report unused noqa directives
    "PT", # pytest style
    "NPY", # numpy formatting
    "TCH", # flake8-type-checking
    "FA", # flake8-future-annotations
]
ignore = [
    # allow I, O, l as variable names -> I is the identity matrix
    "E741",
    # Missing docstring in public package
    "D104",
    # Missing docstring in public module
    "D100",
    # Missing docstring in __init__
    "D107",
    # Errors from function calls in argument defaults. These are fine when the result is immutable.
    "B008",
    # first line should end with a period [Bug: doesn't work with single-line docstrings]
    "D400",
    # First line should be in imperative mood; try rephrasing
    "D401",
    # We want docstrings to start immediately after the opening triple quote
    "D213",
    # Raising ValueError is sufficient in tests.
    "PT011",
    # We support np.random functions.
    "NPY002"
]

[tool.ruff.lint.pydocstyle]
convention = "numpy"

[tool.ruff.lint.per-file-ignores]
"docs/*" = ["I", "BLE001"]
"tests/*" = ["D"]
"*/__init__.py" = ["F401"]
"src/scvi/__init__.py" = ["I"]

[tool.ruff.format]
docstring-code-format = true
# Like Black, use double quotes for strings.
quote-style = "double"

# Like Black, indent with spaces, rather than tabs.
indent-style = "space"

# Like Black, respect magic trailing commas.
skip-magic-trailing-comma = false

# Like Black, automatically detect the appropriate line ending.
line-ending = "auto"

[tool.jupytext]
formats = "ipynb,md"

[tool.ruff.lint.flake8-type-checking]
exempt-modules = []
strict = true<|MERGE_RESOLUTION|>--- conflicted
+++ resolved
@@ -4,11 +4,7 @@
 
 [project]
 name = "scvi-tools"
-<<<<<<< HEAD
-version = "1.3.1.post1"
-=======
 version = "1.3.2"
->>>>>>> 416c0bcc
 description = "Deep probabilistic analysis of single-cell omics data."
 readme = "README.md"
 requires-python = ">=3.10"
