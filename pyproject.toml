[build-system]
build-backend = "hatchling.build"
requires = ["hatchling"]


[project]
name = "scvi-tools"
version = "1.0.2"
description = "Deep probabilistic analysis of single-cell omics data."
readme = "README.md"
requires-python = ">=3.9"
license = {file = "LICENSE"}
authors = [
    {name = "The scvi-tools development team"},
]
maintainers = [
    {name = "The scvi-tools development team", email = "adamgayoso@berkeley.edu"},
]
urls.Documentation = "https://scvi-tools.org"
urls.Source = "https://github.com/scverse/scvi-tools"
urls.Home-page = "https://scvi-tools.org"
classifiers = [
  "Development Status :: 4 - Beta",
  "Intended Audience :: Science/Research",
  "Natural Language :: English",
  "Programming Language :: Python :: 3.9",
  "Programming Language :: Python :: 3.10",
  "Programming Language :: Python :: 3.11",
  "Operating System :: MacOS :: MacOS X",
  "Operating System :: Microsoft :: Windows",
  "Operating System :: POSIX :: Linux",
  "Topic :: Scientific/Engineering :: Bio-Informatics",
]
dependencies = [
    "anndata>=0.7.5",
<<<<<<< HEAD
    "chex",
=======
    "chex<=0.1.8",  # see https://github.com/scverse/scvi-tools/pull/2187
>>>>>>> 28a8c5de
    "docrep>=0.3.2",
    "flax",
    "jax>=0.4.4",
    "jaxlib>=0.4.3",
    "optax",
    "numpy>=1.21.0",
    "pandas>=1.0",
    "scipy",
    "scikit-learn>=0.21.2",
    "rich>=12.0.0",
    "h5py>=2.9.0",
    "torch>=1.8.0",
    "lightning>=2.0,<2.1",
    "torchmetrics>=0.11.0",
    "pyro-ppl>=1.6.0",
    "tqdm>=4.56.0",
    "scikit-learn>=0.21.2",
    "numpyro>=0.12.1",
    "ml-collections>=0.1.1",
    "mudata>=0.1.2",
    "sparse>=0.14.0",
    "xarray>=2023.2.0",
]


[project.optional-dependencies]
tests = [
    "pytest",
    "pytest-cov",
    "scvi-tools[optional]"
]  # dependencies for running the test suite
editing = [
    "black",
    "flake8",
    "jupyter",
    "nbformat",
    "nbconvert",
    "pre-commit",
    "ruff",
]  # dependencies for editing and committing code
dev = ["scvi-tools[editing,tests]"]  # dependencies for dev work

docs = [
    "docutils>=0.8,!=0.18.*,!=0.19.*", # see https://github.com/scverse/cookiecutter-scverse/pull/205
    "sphinx>=4.1",
    "ipython",
    "sphinx-book-theme>=1.0.1",
    "sphinx_copybutton",
    "sphinx-design",
    "sphinxext-opengraph",
    "sphinx-hoverxref",
    "sphinxcontrib-bibtex>=1.0.0",
    "myst-parser",
    "myst-nb",
    "sphinx-autodoc-typehints",
]  # basic docs dependencies
docsbuild = ["scvi-tools[docs,optional]"]  # docs build dependencies

autotune = [
    "hyperopt>=0.2",
    "ray[tune]>=2.5.0",
    "ipython",
    "scib-metrics>=0.3",
]  # scvi.autotune
census = ["cellxgene-census"]  # scvi.data.cellxgene
hub = ["huggingface_hub"]  # scvi.hub dependencies
pymde = ["pymde"]  # scvi.model.utils.mde dependencies
regseq = ["biopython>=1.81", "genomepy"]  # scvi.data.add_dna_sequence
loompy = ["loompy>=3.0.6"]  # read loom
scanpy = ["scanpy>=1.6"]  # scvi.criticism and read 10x
optional = [
    "scvi-tools[autotune,census,hub,loompy,pymde,regseq,scanpy]"
]  # all optional user functionality

tutorials = [
    "leidenalg",
    "pynndescent",
    "igraph",
    "scikit-misc",
    "scvi-tools[optional]",
]  # dependencies for all tutorials

all = ["scvi-tools[dev,docs,tutorials]"]  # all dependencies

[tool.hatch.build.targets.wheel]
packages = ['scvi']

[tool.coverage.run]
source = ["scvi"]
omit = [
    "**/test_*.py",
]

[tool.pytest.ini_options]
testpaths = ["tests"]
xfail_strict = true


[tool.black]
include = '\.pyi?$'
exclude = '''
(
  /(
      \.eggs
    | \.git
    | \.hg
    | \.mypy_cache
    | \.tox
    | \.venv
    | _build
    | buck-out
    | build
    | dist
  )/
)
'''

[tool.ruff]
src = ["."]
line-length = 119
target-version = "py38"
select = [
    "F",  # Errors detected by Pyflakes
    "E",  # Error detected by Pycodestyle
    "W",  # Warning detected by Pycodestyle
    "I",  # isort
    "D",  # pydocstyle
    "B",  # flake8-bugbear
    "TID",  # flake8-tidy-imports
    "C4",  # flake8-comprehensions
    "BLE",  # flake8-blind-except
    "UP",  # pyupgrade
    "RUF100",  # Report unused noqa directives
]
ignore = [
    # line too long -> we accept long comment lines; black gets rid of long code lines
    "E501",
    # Do not assign a lambda expression, use a def -> lambda expression assignments are convenient
    "E731",
    # allow I, O, l as variable names -> I is the identity matrix
    "E741",
    # Missing docstring in public package
    "D104",
    # Missing docstring in public module
    "D100",
    # Missing docstring in __init__
    "D107",
    # Errors from function calls in argument defaults. These are fine when the result is immutable.
    "B008",
    # __magic__ methods are are often self-explanatory, allow missing docstrings
    "D105",
    # first line should end with a period [Bug: doesn't work with single-line docstrings]
    "D400",
    # First line should be in imperative mood; try rephrasing
    "D401",
    ## Disable one in each pair of mutually incompatible rules
    # We don’t want a blank line before a class docstring
    "D203",
    # We want docstrings to start immediately after the opening triple quote
    "D213",
    # Missing argument description in the docstring TODO: enable
    "D417",
]

[tool.ruff.pydocstyle]
convention = "numpy"

[tool.ruff.per-file-ignores]
"docs/*" = ["I", "BLE001"]
"tests/*" = ["D"]
"*/__init__.py" = ["F401"]
"scvi/__init__.py" = ["I"]

[tool.jupytext]
formats = "ipynb,md"<|MERGE_RESOLUTION|>--- conflicted
+++ resolved
@@ -33,11 +33,7 @@
 ]
 dependencies = [
     "anndata>=0.7.5",
-<<<<<<< HEAD
     "chex",
-=======
-    "chex<=0.1.8",  # see https://github.com/scverse/scvi-tools/pull/2187
->>>>>>> 28a8c5de
     "docrep>=0.3.2",
     "flax",
     "jax>=0.4.4",
