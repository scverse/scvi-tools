--- conflicted
+++ resolved
@@ -138,11 +138,7 @@
 src = ["src"]
 line-length = 99
 indent-width = 4
-<<<<<<< HEAD
-target-version = "py310"
-=======
 target-version = "py312"
->>>>>>> a557cf9c
 
 # Exclude a variety of commonly ignored directories.
 exclude = [
