--- conflicted
+++ resolved
@@ -34,12 +34,6 @@
 dependencies = [
     "anndata>=0.11",
     "docrep>=0.3.2",
-<<<<<<< HEAD
-=======
-    "flax",
-    "jax",
-    "jaxlib",
->>>>>>> e2926f39
     "lightning>=2.0",
     "ml-collections>=0.1.1",
     "mudata>=0.1.2",
@@ -88,15 +82,10 @@
 hub = ["huggingface_hub", "igraph", "leidenalg", "dvc[s3]", "boto3"]
 # scvi.data.add_dna_sequence
 regseq = ["biopython>=1.81", "genomepy"]
-<<<<<<< HEAD
+# for files sharing or handling
+file_sharing = ["pooch","gdown","readfcs","fcswrite"]
 # scvi.criticism and read 10x
 criticism = ["xarray>=2023.2.0"]
-# for convenient files sharing
-file_sharing = ["pooch","gdown"]
-=======
-# for files sharing or handling
-file_sharing = ["pooch","gdown","readfcs","fcswrite"]
->>>>>>> e2926f39
 # for parallelization engine
 parallel = ["dask[array]>=2023.5.1,<2024.8.0", "zarr<3.0.0"]
 # for supervised models interpretability
@@ -107,11 +96,7 @@
 jax = ["jax", "jaxlib", "optax", "numpyro>=0.12.1", "flax", "xarray>=2023.2.0"]
 
 optional = [
-<<<<<<< HEAD
     "scvi-tools[autotune,hub,jax,file_sharing,regseq,criticism,parallel,interpretability]"
-=======
-    "scvi-tools[autotune,aws,hub,file_sharing,regseq,parallel,interpretability]"
->>>>>>> e2926f39
 ]
 tutorials = [
     "biomart",
