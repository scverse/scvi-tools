[build-system]
build-backend = "hatchling.build"
requires = ["hatchling"]

[project]
name = "scvi-tools"
version = "1.4.0.post1"
description = "Deep probabilistic analysis of single-cell omics data."
readme = "README.md"
requires-python = ">=3.11"
license = {file = "LICENSE"}
authors = [
    {name = "The scvi-tools development team"},
]
maintainers = [
    {name = "The scvi-tools development team", email = "ori.kronfeld@weizmann.ac.il"},
]

urls.Documentation = "https://scvi-tools.org"
urls.Source = "https://github.com/scverse/scvi-tools"
urls.Home-page = "https://scvi-tools.org"
classifiers = [
  "Development Status :: 4 - Beta",
  "Intended Audience :: Science/Research",
  "Natural Language :: English",
  "Programming Language :: Python :: 3",
  "Programming Language :: Python :: 3.11",
  "Programming Language :: Python :: 3.12",
  "Programming Language :: Python :: 3.13",
  "Operating System :: MacOS :: MacOS X",
  "Operating System :: Microsoft :: Windows",
  "Operating System :: POSIX :: Linux",
  "Topic :: Scientific/Engineering :: Bio-Informatics",
]
dependencies = [
    "anndata>=0.11",
    "docrep>=0.3.2",
    "lightning>=2.0",
    "ml-collections",
    "mudata",
    "numba>=0.60.0",
    "numpy",
    "pandas",
    "pyro-ppl",
    "rich",
    "scanpy[skmisc]>=1.10",
    "scikit-learn",
    "scipy",
    "sparse>=0.14.0",
    "tensorboard",
    "torch",
    "torchmetrics",
    "tqdm",
    "xarray",
]

[project.optional-dependencies]
tests = ["pytest", "pytest-pretty", "coverage", "scvi-tools[optional]"]
editing = ["jupyter", "pre-commit"]
dev = ["scvi-tools[editing,tests]"]
test = ["scvi-tools[tests]"]
cuda = ["torchvision", "torchaudio", "jax[cuda12]"]
metal = ["torchvision", "torchaudio", "jax-metal"]

docs = [
    "docutils>=0.8,!=0.18.*,!=0.19.*", # see https://github.com/scverse/cookiecutter-scverse/pull/205
    "sphinx",
    "ipython",
    "sphinx-book-theme>=1.0.1",
    "sphinx_copybutton",
    "sphinx-design",
    "sphinxext-opengraph",
    "sphinx-hoverxref",
    "sphinxcontrib-bibtex",
    "myst-parser",
    "myst-nb",
    "sphinx-autodoc-typehints",
]
docsbuild = ["scvi-tools[docs,autotune,hub,jax]"]

# scvi.autotune
autotune = ["hyperopt>=0.2", "ray[tune]", "scib-metrics", "muon"]
# scvi.hub dependencies
hub = ["huggingface_hub", "igraph", "leidenalg", "dvc[s3]", "boto3"]
# scvi.data.add_dna_sequence
regseq = ["biopython>=1.81", "genomepy"]
# for files sharing or handling
file_sharing = ["pooch","gdown","readfcs","fcswrite"]
# for parallelization engine
parallel = ["dask[array]", "zarr<3.0.0"]
# for supervised models interpretability
interpretability = ["captum", "shap"]
# for jax support
jax = ["jax", "jaxlib", "optax", "numpyro", "flax"]
# for custom dataloders
<<<<<<< HEAD
dataloaders = ["lamindb[bionty]", "biomart", "cellxgene_lamin", "cellxgene-census", "tiledbsoma", "tiledb", "tiledbsoma_ml", "torchdata"]
# for diagvi
diagvi = ["torch_geometric", "geomloss", "muon"]


optional = [
    "scvi-tools[autotune,aws,hub,file_sharing,regseq,scanpy,parallel,interpretability,diagvi]"
=======
dataloaders = ["lamindb>=1.12.1", "cellxgene-census", "tiledbsoma", "tiledbsoma_ml", "torchdata"]

optional = [
    "scvi-tools[autotune,hub,jax,file_sharing,regseq,parallel,interpretability]"
>>>>>>> 7a226a35
]
tutorials = [
    "biomart",
    "cell2location",
    "dataloaders",
    "jupyter",
    "leidenalg",
    "seaborn",
    "matplotlib",
    "plotnine",
    "pynndescent",
    "igraph",
    "scrublet",
    "scvi-tools[optional]",
    "squidpy>=1.6.0",
    "umap-learn>=0.5.0",
]

all = ["scvi-tools[dev,docs,tutorials]"]

[tool.hatch.build.targets.wheel]
packages = ['src/scvi']

[tool.coverage.run]
source = ["scvi"]
omit = [
    "**/test_*.py",
]

[tool.pytest.ini_options]
testpaths = ["tests"]
xfail_strict = true
markers = [
    "internet: mark tests that requires internet access",
    "optional: mark optional tests, usually take more time",
    "private: mark tests that uses private keys, like HF",
    "multigpu: mark tests that are used to check multi GPU performance",
    "autotune: mark tests that are used to check ray autotune capabilities",
    "custom dataloaders: mark tests that are used to check different custom data loaders",
]

[tool.ruff]
src = ["src"]
line-length = 99
indent-width = 4
target-version = "py312"

# Exclude a variety of commonly ignored directories.
exclude = [
    ".bzr",
    ".direnv",
    ".eggs",
    ".git",
    ".git-rewrite",
    ".hg",
    ".mypy_cache",
    ".nox",
    ".pants.d",
    ".pytype",
    ".ruff_cache",
    ".svn",
    ".tox",
    ".venv",
    "__pypackages__",
    "_build",
    "buck-out",
    "build",
    "dist",
    "node_modules",
    "venv",
]

[tool.ruff.lint]
select = [
    "F",  # Errors detected by Pyflakes
    "E",  # Error detected by Pycodestyle
    "W",  # Warning detected by Pycodestyle
    "I",  # isort
    "D",  # pydocstyle
    "B",  # flake8-bugbear
    "TID",  # flake8-tidy-imports
    "C4",  # flake8-comprehensions
    "BLE",  # flake8-blind-except
    "UP",  # pyupgrade
    "RUF100",  # Report unused noqa directives
    "PT", # pytest style
    "NPY", # numpy formatting
    "TCH", # flake8-type-checking
    "FA", # flake8-future-annotations
]
ignore = [
    # allow I, O, l as variable names -> I is the identity matrix
    "E741",
    # Missing docstring in public package
    "D104",
    # Missing docstring in public module
    "D100",
    # Missing docstring in __init__
    "D107",
    # Errors from function calls in argument defaults. These are fine when the result is immutable.
    "B008",
    # first line should end with a period [Bug: doesn't work with single-line docstrings]
    "D400",
    # First line should be in imperative mood; try rephrasing
    "D401",
    # We want docstrings to start immediately after the opening triple quote
    "D213",
    # Raising ValueError is sufficient in tests.
    "PT011",
    # We support np.random functions.
    "NPY002"
]

[tool.ruff.lint.pydocstyle]
convention = "numpy"

[tool.ruff.lint.per-file-ignores]
"docs/*" = ["I", "BLE001"]
"tests/*" = ["D"]
"*/__init__.py" = ["F401"]
"src/scvi/__init__.py" = ["I"]

[tool.ruff.format]
docstring-code-format = true
# Like Black, use double quotes for strings.
quote-style = "double"

# Like Black, indent with spaces, rather than tabs.
indent-style = "space"

# Like Black, respect magic trailing commas.
skip-magic-trailing-comma = false

# Like Black, automatically detect the appropriate line ending.
line-ending = "auto"

[tool.jupytext]
formats = "ipynb,md"

[tool.ruff.lint.flake8-type-checking]
exempt-modules = []
strict = true<|MERGE_RESOLUTION|>--- conflicted
+++ resolved
@@ -93,20 +93,10 @@
 # for jax support
 jax = ["jax", "jaxlib", "optax", "numpyro", "flax"]
 # for custom dataloders
-<<<<<<< HEAD
-dataloaders = ["lamindb[bionty]", "biomart", "cellxgene_lamin", "cellxgene-census", "tiledbsoma", "tiledb", "tiledbsoma_ml", "torchdata"]
-# for diagvi
-diagvi = ["torch_geometric", "geomloss", "muon"]
-
-
-optional = [
-    "scvi-tools[autotune,aws,hub,file_sharing,regseq,scanpy,parallel,interpretability,diagvi]"
-=======
 dataloaders = ["lamindb>=1.12.1", "cellxgene-census", "tiledbsoma", "tiledbsoma_ml", "torchdata"]
 
 optional = [
     "scvi-tools[autotune,hub,jax,file_sharing,regseq,parallel,interpretability]"
->>>>>>> 7a226a35
 ]
 tutorials = [
     "biomart",
