--- conflicted
+++ resolved
@@ -40,17 +40,9 @@
     "mudata",
     "numba>=0.60.0",
     "numpy",
-<<<<<<< HEAD
-    "pandas",
-    "pyro-ppl>=1.6.0",
-    "rich>=12.0.0",
-=======
-    "numpyro",
     "pandas",
     "pyro-ppl",
-    "optax",
     "rich",
->>>>>>> e74eecae
     "scanpy[skmisc]>=1.10",
     "scikit-learn",
     "scipy",
@@ -59,11 +51,7 @@
     "torch",
     "torchmetrics",
     "tqdm",
-<<<<<<< HEAD
-    "xarray>=2023.2.0"
-=======
     "xarray",
->>>>>>> e74eecae
 ]
 
 [project.optional-dependencies]
@@ -102,16 +90,10 @@
 parallel = ["dask[array]", "zarr<3.0.0"]
 # for supervised models interpretability
 interpretability = ["captum", "shap"]
-<<<<<<< HEAD
-# for custom dataloaders
-dataloaders = ["lamindb[bionty]", "cellxgene-census", "tiledbsoma", "tiledb", "tiledbsoma_ml", "torchdata"]
 # for jax support
-jax = ["jax", "jaxlib", "optax", "numpyro>=0.12.1", "flax"]
-=======
+jax = ["jax", "jaxlib", "optax", "numpyro", "flax"]
 # for custom dataloders
 dataloaders = ["lamindb", "cellxgene-census", "tiledbsoma", "tiledbsoma_ml", "torchdata"]
-
->>>>>>> e74eecae
 
 optional = [
     "scvi-tools[autotune,hub,jax,file_sharing,regseq,parallel,interpretability]"
