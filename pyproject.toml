--- conflicted
+++ resolved
@@ -35,12 +35,6 @@
 dependencies = [
     "anndata>=0.11",
     "docrep>=0.3.2",
-<<<<<<< HEAD
-=======
-    "flax",
-    "jax<0.7.0",
-    "jaxlib<0.7.0",
->>>>>>> 74fe118b
     "lightning>=2.0",
     "ml-collections>=0.1.1",
     "mudata>=0.1.2",
@@ -102,7 +96,7 @@
 # for custom dataloaders
 dataloaders = ["lamindb[bionty]", "biomart", "cellxgene_lamin", "cellxgene-census", "tiledbsoma", "tiledb", "tiledbsoma_ml", "torchdata"]
 # for jax support
-jax = ["jax", "jaxlib", "optax", "numpyro>=0.12.1", "flax"]
+jax = ["jax<0.7.0", "jaxlib<0.7.0", "optax", "numpyro>=0.12.1", "flax"]
 
 optional = [
     "scvi-tools[autotune,aws,hub,jax,file_sharing,regseq,scanpy,parallel,interpretability]"
