--- conflicted
+++ resolved
@@ -1,6 +1,3 @@
-<<<<<<< HEAD
-minimum_pre_commit_version: 2.9.2
-=======
 fail_fast: false
 default_language_version:
     python: python3
@@ -8,7 +5,6 @@
     - commit
     - push
 minimum_pre_commit_version: 2.16.0
->>>>>>> 8b5c2aaa
 repos:
     - repo: https://github.com/psf/black
       rev: 22.12.0
