--- conflicted
+++ resolved
@@ -41,11 +41,7 @@
           )$
 
   - repo: https://github.com/astral-sh/ruff-pre-commit
-<<<<<<< HEAD
-    rev: v0.6.5
-=======
     rev: v0.6.7
->>>>>>> a557cf9c
     hooks:
       - id: ruff
         args: [--fix, --exit-non-zero-on-fix]
