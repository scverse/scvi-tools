--- conflicted
+++ resolved
@@ -5,13 +5,10 @@
 from typing import TYPE_CHECKING
 
 import numpy as np
-import pandas as pd
 import torch
 
 from scvi import REGISTRY_KEYS, settings
-from scvi.data import AnnDataManager
-from scvi.data._utils import _get_adata_minify_type
-from scvi.data.fields import CategoricalObsField, LabelsWithUnlabeledObsField, LayerField
+from scvi.data import AnnDataManager, fields
 from scvi.model.base import (
     BaseModelClass,
     RNASeqMixin,
@@ -29,7 +26,9 @@
 
 
 class CondSCVI(RNASeqMixin, VAEMixin, UnsupervisedTrainingMixin, BaseModelClass):
-    """Conditional version of single-cell Variational Inference, used for multi-resolution deconvolution of spatial transcriptomics data :cite:p:`Lopez22`.
+    """Conditional version of single-cell Variational Inference.
+
+    Used for multi-resolution deconvolution of spatial transcriptomics data :cite:p:`Lopez22`.
 
     Parameters
     ----------
@@ -65,9 +64,6 @@
     """
 
     _module_cls = VAEC
-    _LATENT_QZM = "_condscvi_latent_qzm"
-    _LATENT_QZV = "_condscvi_latent_qzv"
-    _OBSERVED_LIB_SIZE = "_condscvi_observed_lib_size"
 
     def __init__(
         self,
@@ -81,14 +77,6 @@
     ):
         super().__init__(adata)
 
-        n_batch = self.summary_stats.n_batch
-        n_labels = self.summary_stats.n_labels
-        n_vars = self.summary_stats.n_vars
-        if "n_fine_labels" in self.summary_stats:
-            self.n_fine_labels = self.summary_stats.n_fine_labels
-        else:
-            self.n_fine_labels = None
-        self._set_indices_and_labels(adata)
         if weight_obs:
             ct_counts = np.unique(
                 self.get_from_registry(adata, REGISTRY_KEYS.LABELS_KEY),
@@ -101,10 +89,9 @@
             module_kwargs.update({"ct_weight": ct_weight})
 
         self.module = self._module_cls(
-            n_input=n_vars,
-            n_batch=n_batch,
-            n_labels=n_labels,
-            n_fine_labels=self.n_fine_labels,
+            n_input=self.summary_stats.n_vars,
+            n_batch=getattr(self.summary_stats, "n_batch", 0),
+            n_labels=self.summary_stats.n_labels,
             n_hidden=n_hidden,
             n_latent=n_latent,
             n_layers=n_layers,
@@ -139,209 +126,89 @@
             (n_labels, p, D) array
         var_vprior
             (n_labels, p, D) array
-        weights_vprior
-            (n_labels, p) array
         """
         from sklearn.cluster import KMeans
 
         if self.is_trained_ is False:
             warnings.warn(
-                "Trying to query inferred values from an untrained model. Please train the model first.",
+                "Trying to query inferred values from an untrained model. Please train "
+                "the model first.",
                 UserWarning,
                 stacklevel=settings.warnings_stacklevel,
             )
 
         adata = self._validate_anndata(adata)
 
-        if self.module.prior == "mog":
-            results = {
-                "mean_vprior": self.module.prior_means,
-                "var_vprior": torch.exp(self.module.prior_log_std) ** 2,
-                "weights_vprior": torch.nn.functional.softmax(self.module.prior_logits, dim=-1),
-            }
-        else:
-            # Extracting latent representation of adata including variances.
-            mean_vprior = np.zeros((self.summary_stats.n_labels, p, self.module.n_latent))
-            var_vprior = np.ones((self.summary_stats.n_labels, p, self.module.n_latent))
-            mp_vprior = np.zeros((self.summary_stats.n_labels, p))
-
-            labels_state_registry = self.adata_manager.get_state_registry(REGISTRY_KEYS.LABELS_KEY)
-            key = labels_state_registry.original_key
-            mapping = labels_state_registry.categorical_mapping
-
-            mean_cat, var_cat = self.get_latent_representation(adata, return_dist=True)
-
-            for ct in range(self.summary_stats["n_labels"]):
-                local_indices = np.where(adata.obs[key] == mapping[ct])[0]
-                n_local_indices = len(local_indices)
-                if "overclustering_vamp" not in adata.obs.columns:
-                    if p < n_local_indices and p > 0:
-                        overclustering_vamp = KMeans(n_clusters=p, n_init=30).fit_predict(
-                            mean_cat[local_indices]
-                        )
-                    else:
-                        # Every cell is its own cluster
-                        overclustering_vamp = np.arange(n_local_indices)
+        # Extracting latent representation of adata including variances.
+        mean_vprior = np.zeros((self.summary_stats.n_labels, p, self.module.n_latent))
+        var_vprior = np.ones((self.summary_stats.n_labels, p, self.module.n_latent))
+        mp_vprior = np.zeros((self.summary_stats.n_labels, p))
+
+        labels_state_registry = self.adata_manager.get_state_registry(REGISTRY_KEYS.LABELS_KEY)
+        key = labels_state_registry.original_key
+        mapping = labels_state_registry.categorical_mapping
+
+        scdl = self._make_data_loader(adata=adata, batch_size=p)
+
+        mean = []
+        var = []
+        for tensors in scdl:
+            x = tensors[REGISTRY_KEYS.X_KEY]
+            y = tensors[REGISTRY_KEYS.LABELS_KEY]
+            batch_index = tensors.get(REGISTRY_KEYS.BATCH_KEY, None)
+            out = self.module.inference(x, y, batch_index=batch_index)
+            mean_, var_ = out["qz"].loc, (out["qz"].scale ** 2)
+            mean += [mean_.cpu()]
+            var += [var_.cpu()]
+
+        mean_cat, var_cat = torch.cat(mean).numpy(), torch.cat(var).numpy()
+
+        for ct in range(self.summary_stats["n_labels"]):
+            local_indices = np.where(adata.obs[key] == mapping[ct])[0]
+            n_local_indices = len(local_indices)
+            if "overclustering_vamp" not in adata.obs.columns:
+                if p < n_local_indices and p > 0:
+                    overclustering_vamp = KMeans(n_clusters=p, n_init=30).fit_predict(
+                        mean_cat[local_indices]
+                    )
                 else:
-                    overclustering_vamp = adata[local_indices, :].obs["overclustering_vamp"]
-
-                keys, counts = np.unique(overclustering_vamp, return_counts=True)
-
-                n_labels_overclustering = len(keys)
-                if n_labels_overclustering > p:
-                    error_mess = """
-                        Given cell type specific clustering contains more clusters than vamp_prior_p.
-                        Increase value of vamp_prior_p to largest number of cell type specific clusters."""
-
-                    raise ValueError(error_mess)
-
-                var_cluster = np.ones(
-                    [
-                        n_labels_overclustering,
-                        self.module.n_latent,
-                    ]
+                    # Every cell is its own cluster
+                    overclustering_vamp = np.arange(n_local_indices)
+            else:
+                overclustering_vamp = adata[local_indices, :].obs["overclustering_vamp"]
+
+            keys, counts = np.unique(overclustering_vamp, return_counts=True)
+
+            n_labels_overclustering = len(keys)
+            if n_labels_overclustering > p:
+                error_mess = """
+                    Given cell type specific clustering contains more clusters than vamp_prior_p.
+                    Increase value of vamp_prior_p to largest number of cell type specific
+                    clusters."""
+
+                raise ValueError(error_mess)
+
+            var_cluster = np.ones(
+                [
+                    n_labels_overclustering,
+                    self.module.n_latent,
+                ]
+            )
+            mean_cluster = np.zeros_like(var_cluster)
+
+            for index, cluster in enumerate(keys):
+                indices_curr = local_indices[np.where(overclustering_vamp == cluster)[0]]
+                var_cluster[index, :] = np.mean(var_cat[indices_curr], axis=0) + np.var(
+                    mean_cat[indices_curr], axis=0
                 )
-                mean_cluster = np.zeros_like(var_cluster)
-
-                for index, cluster in enumerate(keys):
-                    indices_curr = local_indices[np.where(overclustering_vamp == cluster)[0]]
-                    var_cluster[index, :] = np.mean(var_cat[indices_curr], axis=0) + np.var(
-                        mean_cat[indices_curr], axis=0
-                    )
-                    mean_cluster[index, :] = np.mean(mean_cat[indices_curr], axis=0)
-
-                slicing = slice(n_labels_overclustering)
-                mean_vprior[ct, slicing, :] = mean_cluster
-                var_vprior[ct, slicing, :] = var_cluster
-                mp_vprior[ct, slicing] = counts / sum(counts)
-            results = {
-                "mean_vprior": mean_vprior,
-                "var_vprior": var_vprior,
-                "weights_vprior": mp_vprior,
-            }
-
-        return results
-
-    @torch.inference_mode()
-    def predict(
-        self,
-        adata: AnnData | None = None,
-        indices: list[int] | None = None,
-        soft: bool = False,
-        batch_size: int | None = None,
-        use_posterior_mean: bool = True,
-    ) -> np.ndarray | pd.DataFrame:
-        """Return cell label predictions.
-
-        Parameters
-        ----------
-        adata
-            AnnData object that has been registered via :meth:`~scvi.model.SCANVI.setup_anndata`.
-        indices
-            Return probabilities for each class label.
-        soft
-            If True, returns per class probabilities
-        batch_size
-            Minibatch size for data loading into model. Defaults to `scvi.settings.batch_size`.
-        use_posterior_mean
-            If ``True``, uses the mean of the posterior distribution to predict celltype
-            labels. Otherwise, uses a sample from the posterior distribution - this
-            means that the predictions will be stochastic.
-        """
-        adata = self._validate_anndata(adata)
-
-        if indices is None:
-            indices = np.arange(adata.n_obs)
-
-        scdl = self._make_data_loader(
-            adata=adata,
-            indices=indices,
-            batch_size=batch_size,
-        )
-        y_pred = []
-        for _, tensors in enumerate(scdl):
-            inference_input = self.module._get_inference_input(tensors)
-            qz = self.module.inference(**inference_input)["qz"]
-            if use_posterior_mean:
-                z = qz.loc
-            else:
-                z = qz.sample()
-            pred = self.module.classify(
-                z,
-                label_index=inference_input["y"],
-            )
-            if self.module.classifier.logits:
-                pred = torch.nn.functional.softmax(pred, dim=-1)
-            if not soft:
-                pred = pred.argmax(dim=1)
-            y_pred.append(pred.detach().cpu())
-
-        y_pred = torch.cat(y_pred).numpy()
-        if not soft:
-            predictions = []
-            for p in y_pred:
-                predictions.append(self._code_to_fine_label[p])
-
-            return np.array(predictions)
-        else:
-            n_labels = len(pred[0])
-            pred = pd.DataFrame(
-                y_pred,
-                columns=self._fine_label_mapping[:n_labels],
-                index=adata.obs_names[indices],
-            )
-            return pred
-
-    @torch.inference_mode()
-    def confusion_coarse_celltypes(
-        self,
-        adata: AnnData | None = None,
-        indices: Sequence[int] | None = None,
-        batch_size: int | None = None,
-    ) -> np.ndarray | pd.DataFrame:
-        """Return likelihood ratios of switching coarse cell-types to inform whether resolution is to granular.
-
-        Parameters
-        ----------
-        adata
-            AnnData object that has been registered via :meth:`~scvi.model.SCANVI.setup_anndata`.
-        indices
-            Return probabilities for each class label.
-        soft
-            If True, returns per class probabilities
-        batch_size
-            Minibatch size for data loading into model. Defaults to `scvi.settings.batch_size`.
-        use_posterior_mean
-            If ``True``, uses the mean of the posterior distribution to predict celltype
-            labels. Otherwise, uses a sample from the posterior distribution - this
-            means that the predictions will be stochastic.
-        """
-        adata = self._validate_anndata(adata)
-
-        if indices is None:
-            indices = np.arange(adata.n_obs)
-
-        scdl = self._make_data_loader(
-            adata=adata,
-            indices=indices,
-            batch_size=batch_size,
-        )
-        # Iterate once over the data and computes the reconstruction error
-        keys = list(self._label_mapping) + ["original"]
-        log_lkl = {key: [] for key in keys}
-        for tensors in scdl:
-            loss_kwargs = {"kl_weight": 1}
-            _, _, losses = self.module(tensors, loss_kwargs=loss_kwargs)
-            log_lkl["original"] += [losses.reconstruction_loss]
-            for i in range(self.module.n_labels):
-                tensors_ = tensors
-                tensors_["y"] = torch.full_like(tensors["y"], i)
-                _, _, losses = self.module(tensors_, loss_kwargs=loss_kwargs)
-                log_lkl[keys[i]] += [losses.reconstruction_loss]
-        for key in keys:
-            log_lkl[key] = torch.stack(log_lkl[key]).detach().numpy()
-
-        return log_lkl
+                mean_cluster[index, :] = np.mean(mean_cat[indices_curr], axis=0)
+
+            slicing = slice(n_labels_overclustering)
+            mean_vprior[ct, slicing, :] = mean_cluster
+            var_vprior[ct, slicing, :] = var_cluster
+            mp_vprior[ct, slicing] = counts / sum(counts)
+
+        return mean_vprior, var_vprior, mp_vprior
 
     @devices_dsp.dedent
     def train(
@@ -407,28 +274,14 @@
             **kwargs,
         )
 
-    def _set_indices_and_labels(self, adata: AnnData):
-        """Set indices for labeled and unlabeled cells."""
-        labels_state_registry = self.adata_manager.get_state_registry(REGISTRY_KEYS.LABELS_KEY)
-        self.original_label_key = labels_state_registry.original_key
-        self._label_mapping = labels_state_registry.categorical_mapping
-        self._code_to_label = dict(enumerate(self._label_mapping))
-        if self.n_fine_labels is not None:
-            fine_labels_state_registry = self.adata_manager.get_state_registry("fine_labels")
-            self.original_fine_label_key = fine_labels_state_registry.original_key
-            self._fine_label_mapping = fine_labels_state_registry.categorical_mapping
-            self._code_to_fine_label = dict(enumerate(self._fine_label_mapping))
-
     @classmethod
     @setup_anndata_dsp.dedent
     def setup_anndata(
         cls,
         adata: AnnData,
+        labels_key: str | None = None,
+        layer: str | None = None,
         batch_key: str | None = None,
-        labels_key: str | None = None,
-        fine_labels_key: str | None = None,
-        layer: str | None = None,
-        unlabeled_category: str = "unlabeled",
         **kwargs,
     ):
         """%(summary)s.
@@ -436,36 +289,16 @@
         Parameters
         ----------
         %(param_adata)s
-        %(param_batch_key)s
         %(param_labels_key)s
-        fine_labels_key
-            Key in `adata.obs` where fine-grained labels are stored.
-        %(unlabeled_category)ss
         %(param_layer)s
         %(param_batch_key)s
         """
         setup_method_args = cls._get_setup_method_args(**locals())
         anndata_fields = [
-<<<<<<< HEAD
-            LayerField(REGISTRY_KEYS.X_KEY, layer, is_count_data=True),
-            CategoricalObsField(REGISTRY_KEYS.BATCH_KEY, batch_key),
-            CategoricalObsField(REGISTRY_KEYS.LABELS_KEY, labels_key),
-        ]
-        if fine_labels_key is not None:
-            anndata_fields.append(
-                LabelsWithUnlabeledObsField("fine_labels", fine_labels_key, unlabeled_category),
-            )
-
-        # register new fields if the adata is minified
-        adata_minify_type = _get_adata_minify_type(adata)
-        if adata_minify_type is not None:
-            anndata_fields += cls._get_fields_for_adata_minification(cls, adata_minify_type)
-=======
             fields.LayerField(REGISTRY_KEYS.X_KEY, layer, is_count_data=True),
             fields.CategoricalObsField(REGISTRY_KEYS.LABELS_KEY, labels_key),
             fields.CategoricalObsField(REGISTRY_KEYS.BATCH_KEY, batch_key),
         ]
->>>>>>> 0cfa925d
         adata_manager = AnnDataManager(fields=anndata_fields, setup_method_args=setup_method_args)
         adata_manager.register_fields(adata, **kwargs)
         cls.register_manager(adata_manager)