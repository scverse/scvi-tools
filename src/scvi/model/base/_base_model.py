from __future__ import annotations

import inspect
import logging
import os
import sys
import warnings
from abc import ABCMeta, abstractmethod
from io import StringIO
from typing import TYPE_CHECKING
from uuid import uuid4

import numpy as np
import pyro
import rich
import torch
from anndata import AnnData
from mudata import MuData
from rich import box
from rich.console import Console

from scvi import REGISTRY_KEYS, settings
from scvi.data import AnnDataManager, fields
from scvi.data._compat import registry_from_setup_dict
from scvi.data._constants import (
    _ADATA_MINIFY_TYPE_UNS_KEY,
<<<<<<< HEAD
=======
    _FIELD_REGISTRIES_KEY,
>>>>>>> 0cfa925d
    _MODEL_NAME_KEY,
    _SCVI_UUID_KEY,
    _SCVI_VERSION_KEY,
    _SETUP_ARGS_KEY,
    _SETUP_METHOD_NAME,
<<<<<<< HEAD
    ADATA_MINIFY_TYPE,
)
from scvi.data._utils import _assign_adata_uuid, _check_if_view, _get_adata_minify_type
from scvi.data.fields import (
    BaseAnnDataField,
    NumericalObsField,
    ObsmField,
    StringUnsField,
)
=======
    _STATE_REGISTRY_KEY,
    ADATA_MINIFY_TYPE,
)
from scvi.data._utils import (
    _assign_adata_uuid,
    _check_if_view,
    _get_adata_minify_type,
)
>>>>>>> 0cfa925d
from scvi.dataloaders import AnnDataLoader
from scvi.model._utils import parse_device_args
from scvi.model.base._constants import SAVE_KEYS
from scvi.model.base._save_load import (
    _initialize_model,
    _load_legacy_saved_files,
    _load_saved_files,
    _validate_var_names,
)
from scvi.model.utils import get_minified_adata_scrna, get_minified_mudata
from scvi.utils import attrdict, setup_anndata_dsp
from scvi.utils._docstrings import devices_dsp

from . import _constants

if TYPE_CHECKING:
    from collections.abc import Sequence

    import pandas as pd
    from lightning import LightningDataModule

    from scvi._types import AnnOrMuData, MinifiedDataType

logger = logging.getLogger(__name__)


_UNTRAINED_WARNING_MESSAGE = (
    "Trying to query inferred values from an untrained model. Please train the model first."
)

_SETUP_INPUTS_EXCLUDED_PARAMS = {"adata", "mdata", "kwargs"}


class BaseModelMetaClass(ABCMeta):
    """Metaclass for :class:`~scvi.model.base.BaseModelClass`.

    Constructs model class-specific mappings for :class:`~scvi.data.AnnDataManager` instances.
    ``cls._setup_adata_manager_store`` maps from AnnData object UUIDs to
    :class:`~scvi.data.AnnDataManager` instances.

    This mapping is populated everytime ``cls.setup_anndata()`` is called.
    ``cls._per_isntance_manager_store`` maps from model instance UUIDs to AnnData UUID:
    :class:`~scvi.data.AnnDataManager` mappings.
    These :class:`~scvi.data.AnnDataManager` instances are tied to a single model instance and
    populated either
    during model initialization or after running ``self._validate_anndata()``.
    """

    @abstractmethod
    def __init__(cls, name, bases, dct):
        cls._setup_adata_manager_store: dict[
            str, type[AnnDataManager]
        ] = {}  # Maps adata id to AnnDataManager instances.
        cls._per_instance_manager_store: dict[
            str, dict[str, type[AnnDataManager]]
        ] = {}  # Maps model instance id to AnnDataManager mappings.
        super().__init__(name, bases, dct)


class BaseModelClass(metaclass=BaseModelMetaClass):
    """Abstract class for scvi-tools models.

    Notes
    -----
    See further usage examples in the following tutorials:

    1. :doc:`/tutorials/notebooks/dev/model_user_guide`
    """

    _OBSERVED_LIB_SIZE_KEY = "observed_lib_size"
    _data_loader_cls = AnnDataLoader

    def __init__(self, adata: AnnOrMuData | None = None, registry: object | None = None):
        # check if the given adata is minified and check if the model being created
        # supports minified-data mode (i.e. inherits from the abstract BaseMinifiedModeModelClass).
        # If not, raise an error to inform the user of the lack of minified-data functionality
        # for this model
        data_is_minified = adata is not None and _get_adata_minify_type(adata) is not None
        if data_is_minified and not issubclass(type(self), BaseMinifiedModeModelClass):
            raise NotImplementedError(
                f"The {type(self).__name__} model currently does not support minified data."
            )
        self.id = str(uuid4())  # Used for cls._manager_store keys.
        if adata is not None:
            self._adata = adata
            self._adata_manager = self._get_most_recent_anndata_manager(adata, required=True)
            self._register_manager_for_instance(self.adata_manager)
            # Suffix registry instance variable with _ to include it when saving the model.
            self.registry_ = self._adata_manager._registry
            self.summary_stats = AnnDataManager._get_summary_stats_from_registry(self.registry_)
        elif registry is not None:
            self._adata = None
            self._adata_manager = None
            # Suffix registry instance variable with _ to include it when saving the model.
            self.registry_ = registry
            self.summary_stats = AnnDataManager._get_summary_stats_from_registry(registry)
        elif (self.__class__.__name__ == "GIMVI") or (self.__class__.__name__ == "SCVI"):
            # note some models do accept empty registry/adata (e.g: gimvi)
            pass
        else:
            raise ValueError("adata or registry must be provided.")

        self._module_init_on_train = adata is None and registry is None
        self.is_trained_ = False
        self._model_summary_string = ""
        self.train_indices_ = None
        self.test_indices_ = None
        self.validation_indices_ = None
        self.history_ = None
        self.get_normalized_function_name_ = "get_normalized_expression"

    @property
    def adata(self) -> None | AnnOrMuData:
        """Data attached to model instance."""
        return self._adata

    @property
    def registry(self) -> dict:
        """Data attached to model instance."""
        return self.registry_

    def get_var_names(self, legacy_mudata_format=False) -> dict:
        """Variable names of input data."""
        from scvi.model.base._save_load import _get_var_names

        if self.adata:
            return _get_var_names(self.adata, legacy_mudata_format=legacy_mudata_format)
        else:
            return self.registry[_FIELD_REGISTRIES_KEY]["X"][_STATE_REGISTRY_KEY]["column_names"]

    @adata.setter
    def adata(self, adata: AnnOrMuData):
        if adata is None:
            raise ValueError("adata cannot be None.")
        self._validate_anndata(adata)
        self._adata = adata
        self._adata_manager = self.get_anndata_manager(adata, required=True)
        self.registry_ = self._adata_manager.registry
        self.summary_stats = self._adata_manager.summary_stats

    @property
    def adata_manager(self) -> AnnDataManager:
        """Manager instance associated with self.adata."""
        return self._adata_manager

    def to_device(self, device: str | int):
        """Move model to device.

        Parameters
        ----------
        device
            Device to move model to. Options: 'cpu' for CPU, integer GPU index (eg. 0),
            or 'cuda:X' where X is the GPU index (eg. 'cuda:0'). See torch.device for more info.

        Examples
        --------
        >>> adata = scvi.data.synthetic_iid()
        >>> model = scvi.model.SCVI(adata)
        >>> model.to_device("cpu")  # moves model to CPU
        >>> model.to_device("cuda:0")  # moves model to GPU 0
        >>> model.to_device(0)  # also moves model to GPU 0
        """
        my_device = torch.device(device)
        self.module.to(my_device)

    @property
    def device(self) -> str:
        """The current device that the module's params are on."""
        return self.module.device

    @staticmethod
    def _get_setup_method_args(**setup_locals) -> dict:
        """Returns a dictionary organizing the arguments used to call ``setup_anndata``.

        Must be called with ``**locals()`` at the start of the ``setup_anndata`` method
        to avoid the inclusion of any extraneous variables.
        """
        cls = setup_locals.pop("cls")
        method_name = None
        if "adata" in setup_locals:
            method_name = "setup_anndata"
        elif "mdata" in setup_locals:
            method_name = "setup_mudata"

        model_name = cls.__name__
        setup_args = {}
        for k, v in setup_locals.items():
            if k not in _SETUP_INPUTS_EXCLUDED_PARAMS:
                setup_args[k] = v
        return {
            _MODEL_NAME_KEY: model_name,
            _SETUP_METHOD_NAME: method_name,
            _SETUP_ARGS_KEY: setup_args,
        }

    @staticmethod
    def _create_modalities_attr_dict(
        modalities: dict[str, str], setup_method_args: dict
    ) -> attrdict:
        """Preprocesses a ``modalities`` dictionary to map modality names.

        Ensures each field key has a respective modality key, defaulting to ``None``.
        Raises a ``UserWarning`` if extraneous modality mappings are detected.

        Parameters
        ----------
        modalities
            Dictionary mapping ``setup_mudata()`` argument name to modality name.
        setup_method_args
            Output of  ``_get_setup_method_args()``.
        """
        setup_args = setup_method_args[_SETUP_ARGS_KEY]
        filtered_modalities = {
            arg_name: modalities.get(arg_name, None) for arg_name in setup_args.keys()
        }
        extra_modalities = set(modalities) - set(filtered_modalities)
        if len(extra_modalities) > 0:
            raise ValueError(f"Extraneous modality mapping(s) detected: {extra_modalities}")
        return attrdict(filtered_modalities)

    @classmethod
    def register_manager(cls, adata_manager: AnnDataManager):
        """Registers an :class:`~scvi.data.AnnDataManager` instance with this model class.

        Stores the :class:`~scvi.data.AnnDataManager` reference in a class-specific manager store.
        Intended for use in the ``setup_anndata()`` class method followed up by retrieval of the
        :class:`~scvi.data.AnnDataManager` via the ``_get_most_recent_anndata_manager()`` method in
        the model init method.

        Notes
        -----
        Subsequent calls to this method with an :class:`~scvi.data.AnnDataManager` instance
        referring to the same underlying AnnData object will overwrite the reference to previous
        :class:`~scvi.data.AnnDataManager`.
        """
        adata_id = adata_manager.adata_uuid
        cls._setup_adata_manager_store[adata_id] = adata_manager

    def _register_manager_for_instance(self, adata_manager: AnnDataManager):
        """Registers an :class:`~scvi.data.AnnDataManager` instance with this model instance.

        Creates a model-instance specific mapping in ``cls._per_instance_manager_store`` for this
        :class:`~scvi.data.AnnDataManager` instance.
        """
        if self.id not in self._per_instance_manager_store:
            self._per_instance_manager_store[self.id] = {}

        adata_id = adata_manager.adata_uuid
        instance_manager_store = self._per_instance_manager_store[self.id]
        instance_manager_store[adata_id] = adata_manager

    def data_registry(self, registry_key: str) -> np.ndarray | pd.DataFrame:
        """Returns the object in AnnData associated with the key in the data registry.

        Parameters
        ----------
        registry_key
            key of object to get from ``self.data_registry``

        Returns
        -------
        The requested data.
        """
        if not self.adata:
            raise ValueError("self.adata is None. Please register AnnData object to access data.")
        else:
            return self._adata_manager.get_from_registry(registry_key)

    def deregister_manager(self, adata: AnnData | None = None):
        """Deregisters the :class:`~scvi.data.AnnDataManager` instance associated with `adata`.

        If `adata` is `None`, deregisters all :class:`~scvi.data.AnnDataManager` instances
        in both the class and instance-specific manager stores, except for the one associated
        with this model instance.
        """
        cls_manager_store = self._setup_adata_manager_store
        instance_manager_store = self._per_instance_manager_store[self.id]

        if adata is None:
            instance_managers_to_clear = list(instance_manager_store.keys())
            cls_managers_to_clear = list(cls_manager_store.keys())
        else:
            adata_manager = self._get_most_recent_anndata_manager(adata, required=True)
            cls_managers_to_clear = [adata_manager.adata_uuid]
            instance_managers_to_clear = [adata_manager.adata_uuid]

        for adata_id in cls_managers_to_clear:
            # don't clear the current manager by default
            is_current_adata = adata is None and adata_id == self.adata_manager.adata_uuid
            if is_current_adata or adata_id not in cls_manager_store:
                continue
            del cls_manager_store[adata_id]

        for adata_id in instance_managers_to_clear:
            # don't clear the current manager by default
            is_current_adata = adata is None and adata_id == self.adata_manager.adata_uuid
            if is_current_adata or adata_id not in instance_manager_store:
                continue
            del instance_manager_store[adata_id]

    @classmethod
    def _get_most_recent_anndata_manager(
        cls, adata: AnnOrMuData, required: bool = False
    ) -> AnnDataManager | None:
        """Retrieves the :class:`~scvi.data.AnnDataManager` for a given AnnData object.

        Checks for the most recent :class:`~scvi.data.AnnDataManager` created for the given AnnData
        object via ``setup_anndata()`` on model initialization. Unlike
        :meth:`scvi.model.base.BaseModelClass.get_anndata_manager`, this method is not model
        instance specific and can be called before a model is fully initialized.

        Parameters
        ----------
        adata
            AnnData object to find manager instance for.
        required
            If True, errors on missing manager. Otherwise, returns None when manager is missing.
        """
        if _SCVI_UUID_KEY not in adata.uns:
            if required:
                raise ValueError(
                    f"Please set up your AnnData with {cls.__name__}.setup_anndata first."
                )
            return None

        adata_id = adata.uns[_SCVI_UUID_KEY]

        if adata_id not in cls._setup_adata_manager_store:
            if required:
                raise ValueError(
                    f"Please set up your AnnData with {cls.__name__}.setup_anndata first. "
                    "It appears the AnnData object has been setup with a different model."
                )
            return None

        adata_manager = cls._setup_adata_manager_store[adata_id]
        if adata_manager.adata is not adata:
            raise ValueError(
                "The provided AnnData object does not match the AnnData object "
                "previously provided for setup. Did you make a copy?"
            )

        return adata_manager

    def get_anndata_manager(
        self, adata: AnnOrMuData, required: bool = False
    ) -> AnnDataManager | None:
        """Retrieves the :class:`~scvi.data.AnnDataManager` for a given AnnData object.

        Requires ``self.id`` has been set. Checks for an :class:`~scvi.data.AnnDataManager`
        specific to this model instance.

        Parameters
        ----------
        adata
            AnnData object to find manager instance for.
        required
            If True, errors on missing manager. Otherwise, returns None when manager is missing.
        """
        cls = self.__class__
        if not adata:
            return None

        if _SCVI_UUID_KEY not in adata.uns:
            if required:
                raise ValueError(
                    f"Please set up your AnnData with {cls.__name__}.setup_anndata'"
                    "or {cls.__name__}.setup_mudata first."
                )
            return None

        adata_id = adata.uns[_SCVI_UUID_KEY]
        if self.id not in cls._per_instance_manager_store:
            if required:
                raise AssertionError(
                    "Unable to find instance specific manager store. "
                    "The model has likely not been initialized with an AnnData object."
                )
            return None
        elif adata_id not in cls._per_instance_manager_store[self.id]:
            if required:
                raise AssertionError(
                    "Please call ``self._validate_anndata`` on this AnnData or MuData object."
                )
            return None

        adata_manager = cls._per_instance_manager_store[self.id][adata_id]
        if adata_manager.adata is not adata:
            logger.info("AnnData object appears to be a copy. Attempting to transfer setup.")
            _assign_adata_uuid(adata, overwrite=True)
            adata_manager = self.adata_manager.transfer_fields(adata)
            self._register_manager_for_instance(adata_manager)

        return adata_manager

    def get_from_registry(
        self,
        adata: AnnOrMuData,
        registry_key: str,
    ) -> np.ndarray:
        """Returns the object in AnnData associated with the key in the data registry.

        AnnData object should be registered with the model prior to calling this function
        via the ``self._validate_anndata`` method.

        Parameters
        ----------
        registry_key
            key of object to get from data registry.
        adata
            AnnData to pull data from.

        Returns
        -------
        The requested data as a NumPy array.
        """
        adata_manager = self.get_anndata_manager(adata)
        if adata_manager is None:
            raise AssertionError(
                "AnnData not registered with model. Call `self._validate_anndata` "
                "prior to calling this function."
            )
        return adata_manager.get_from_registry(registry_key)

    def _make_data_loader(
        self,
        adata: AnnOrMuData,
        indices: Sequence[int] | None = None,
        batch_size: int | None = None,
        shuffle: bool = False,
        data_loader_class=None,
        **data_loader_kwargs,
    ):
        """Create a AnnDataLoader object for data iteration.

        Parameters
        ----------
        adata
            AnnData object with equivalent structure to initial AnnData.
        indices
            Indices of cells in adata to use. If `None`, all cells are used.
        batch_size
            Minibatch size for data loading into model. Defaults to `scvi.settings.batch_size`.
        shuffle
            Whether observations are shuffled each iteration though
        data_loader_class
            Class to use for data loader
        data_loader_kwargs
            Kwargs to the class-specific data loader class
        """
        adata_manager = self.get_anndata_manager(adata)
        if adata_manager is None:
            raise AssertionError(
                "AnnDataManager not found. Call `self._validate_anndata` prior to calling this "
                "function."
            )

        adata = adata_manager.adata

        if batch_size is None:
            batch_size = settings.batch_size
        if indices is None:
            indices = np.arange(adata.n_obs)
        if data_loader_class is None:
            data_loader_class = self._data_loader_cls

        if "num_workers" not in data_loader_kwargs:
            data_loader_kwargs.update({"num_workers": settings.dl_num_workers})
        if "persistent_workers" not in data_loader_kwargs:
            data_loader_kwargs.update({"persistent_workers": settings.dl_persistent_workers})

        dl = data_loader_class(
            adata_manager,
            shuffle=shuffle,
            indices=indices,
            batch_size=batch_size,
            **data_loader_kwargs,
        )
        return dl

    def _validate_anndata(
        self, adata: AnnOrMuData | None = None, copy_if_view: bool = True
    ) -> AnnData:
        """Validate anndata has been properly registered, transfer if necessary."""
        if adata is None:
            adata = self.adata

        _check_if_view(adata, copy_if_view=copy_if_view)

        adata_manager = self.get_anndata_manager(adata)
        if adata_manager is None:
            logger.info(
                "Input AnnData not setup with scvi-tools. "
                + "attempting to transfer AnnData setup"
            )
            self._register_manager_for_instance(self.adata_manager.transfer_fields(adata))
        else:
            # Case where correct AnnDataManager is found, replay registration as necessary.
            adata_manager.validate()

        return adata

    def transfer_fields(self, adata: AnnOrMuData, **kwargs) -> AnnData:
        """Transfer fields from a model to an AnnData object."""
        if self.adata:
            return self.adata_manager.transfer_fields(adata, **kwargs)
        else:
            raise ValueError("Model need to be initialized with AnnData to transfer fields.")

    def _check_if_trained(self, warn: bool = True, message: str = _UNTRAINED_WARNING_MESSAGE):
        """Check if the model is trained.

        If not trained and `warn` is True, raise a warning, else raise a RuntimeError.
        """
        if not self.is_trained_:
            if warn:
                warnings.warn(message, UserWarning, stacklevel=settings.warnings_stacklevel)
            else:
                raise RuntimeError(message)

    def minify_adata(
        self,
        minified_data_type: MinifiedDataType = ADATA_MINIFY_TYPE.LATENT_POSTERIOR,
        use_latent_qzm_key: str = "X_latent_qzm",
        use_latent_qzv_key: str = "X_latent_qzv",
    ):
        """Minifies the model's adata.

        Minifies the adata, and registers new anndata fields: latent qzm, latent qzv, adata uns
        containing minified-adata type, and library size.
        This also sets the appropriate property on the module to indicate that the adata is minified.

        Parameters
        ----------
        minified_data_type
            How to minify the data. Currently only supports `latent_posterior_parameters` and `add_posterior_parameters`,.
            If minified_data_type == `latent_posterior_parameters`:

            * the original count data is removed (`adata.X`, adata.raw, and any layers)
            * the parameters of the latent representation of the original data is stored
            * everything else is left untouched
            If minified_data_type == `add_posterior_parameters`:

            * the original count data is kept (`adata.X`, adata.raw, and any layers)
            * the parameters of the latent representation of the original data is stored
            * everything else is left untouched
        use_latent_qzm_key
            Key to use in `adata.obsm` where the latent qzm params are stored
        use_latent_qzv_key
            Key to use in `adata.obsm` where the latent qzv params are stored

        Notes
        -----
        The modification is not done inplace -- instead the model is assigned a new (minified)
        version of the adata.
        """
        # TODO(adamgayoso): Add support for a scenario where we want to cache the latent posterior
        if not ADATA_MINIFY_TYPE.__contains__(minified_data_type):
            raise NotImplementedError(f"Unknown MinifiedDataType: {minified_data_type}")

        if minified_data_type == ADATA_MINIFY_TYPE.ADD_POSTERIOR_PARAMETERS:
            keep_count_data = True
        elif minified_data_type == ADATA_MINIFY_TYPE.LATENT_POSTERIOR:
            keep_count_data = False

        if not getattr(self.module, "use_observed_lib_size", True):
            raise ValueError(
                "Cannot minify the data if `use_observed_lib_size` is False"
            )

        minified_adata = get_minified_adata_scrna(
            self.adata, minified_data_type, keep_count_data=keep_count_data
        )
        minified_adata.obsm[self._LATENT_QZM] = self.adata.obsm[use_latent_qzm_key]
        minified_adata.obsm[self._LATENT_QZV] = self.adata.obsm[use_latent_qzv_key]
        counts = self.adata_manager.get_from_registry(REGISTRY_KEYS.X_KEY)
        minified_adata.obs[self._OBSERVED_LIB_SIZE] = np.squeeze(
            np.asarray(counts.sum(axis=1))
        )
        self._update_adata_and_manager_post_minification(
            minified_adata, minified_data_type
        )
        self.module.minified_data_type = minified_data_type

    def _get_fields_for_adata_minification(
        self,
        minified_data_type: MinifiedDataType,
    ) -> list[BaseAnnDataField]:
        """Return the anndata fields required for adata minification of the given minified_data_type."""
        assert self._LATENT_QZM, NotImplementedError(
            "Minified mode is not defined for model."
        )
        if ADATA_MINIFY_TYPE.__contains__(minified_data_type):
            fields = [
                ObsmField(
                    REGISTRY_KEYS.LATENT_QZM_KEY,
                    self._LATENT_QZM,
                ),
                ObsmField(
                    REGISTRY_KEYS.LATENT_QZV_KEY,
                    self._LATENT_QZV,
                ),
                NumericalObsField(
                    REGISTRY_KEYS.OBSERVED_LIB_SIZE,
                    self._OBSERVED_LIB_SIZE,
                ),
            ]
        else:
            raise NotImplementedError(f"Unknown MinifiedDataType: {minified_data_type}")
        fields.append(
            StringUnsField(
                REGISTRY_KEYS.MINIFY_TYPE_KEY,
                _ADATA_MINIFY_TYPE_UNS_KEY,
            ),
        )
        return fields

    @property
    def is_trained(self) -> bool:
        """Whether the model has been trained."""
        return self.is_trained_

    @property
    def test_indices(self) -> np.ndarray:
        """Observations that are in test set."""
        return self.test_indices_

    @property
    def train_indices(self) -> np.ndarray:
        """Observations that are in train set."""
        return self.train_indices_

    @property
    def validation_indices(self) -> np.ndarray:
        """Observations that are in validation set."""
        return self.validation_indices_

    @train_indices.setter
    def train_indices(self, value):
        self.train_indices_ = value

    @test_indices.setter
    def test_indices(self, value):
        self.test_indices_ = value

    @validation_indices.setter
    def validation_indices(self, value):
        self.validation_indices_ = value

    @is_trained.setter
    def is_trained(self, value):
        self.is_trained_ = value

    @property
    def history(self):
        """Returns computed metrics during training."""
        return self.history_

    def _get_user_attributes(self):
        """Returns all the self attributes defined in a model class, e.g., `self.is_trained_`."""
        attributes = inspect.getmembers(self, lambda a: not (inspect.isroutine(a)))
        attributes = [a for a in attributes if not (a[0].startswith("__") and a[0].endswith("__"))]
        attributes = [a for a in attributes if not a[0].startswith("_abc_")]
        return attributes

    def _get_init_params(self, locals):
        """Returns the model init signature with associated passed in values.

        Ignores the initial AnnData or Registry.
        """
        init = self.__init__
        sig = inspect.signature(init)
        parameters = sig.parameters.values()

        init_params = [p.name for p in parameters]
        all_params = {p: locals[p] for p in locals if p in init_params}
        all_params = {
            k: v
            for (k, v) in all_params.items()
            if not isinstance(v, AnnData)
            and not isinstance(v, MuData)
            and k not in ("adata", "registry")
        }
        # not very efficient but is explicit
        # separates variable params (**kwargs) from non variable params into two dicts
        non_var_params = [p.name for p in parameters if p.kind != p.VAR_KEYWORD]
        non_var_params = {k: v for (k, v) in all_params.items() if k in non_var_params}
        var_params = [p.name for p in parameters if p.kind == p.VAR_KEYWORD]
        var_params = {k: v for (k, v) in all_params.items() if k in var_params}

        user_params = {"kwargs": var_params, "non_kwargs": non_var_params}

        return user_params

    @abstractmethod
    def train(self):
        """Trains the model."""

    def save(
        self,
        dir_path: str,
        prefix: str | None = None,
        overwrite: bool = False,
        save_anndata: bool = False,
        save_kwargs: dict | None = None,
        legacy_mudata_format: bool = False,
        datamodule: LightningDataModule | None = None,
        **anndata_write_kwargs,
    ):
        """Save the state of the model.

        Neither the trainer optimizer state nor the trainer history are saved.
        Model files are not expected to be reproducibly saved and loaded across versions
        until we reach version 1.0.

        Parameters
        ----------
        dir_path
            Path to a directory.
        prefix
            Prefix to prepend to saved file names.
        overwrite
            Overwrite existing data or not. If `False` and directory
            already exists at `dir_path`, error will be raised.
        save_anndata
            If True, also saves the anndata
        save_kwargs
            Keyword arguments passed into :func:`~torch.save`.
        legacy_mudata_format
            If ``True``, saves the model ``var_names`` in the legacy format if the model was
            trained with a :class:`~mudata.MuData` object. The legacy format is a flat array with
            variable names across all modalities concatenated, while the new format is a dictionary
            with keys corresponding to the modality names and values corresponding to the variable
            names for each modality.
        datamodule
            ``EXPERIMENTAL`` A :class:`~lightning.pytorch.core.LightningDataModule` instance to use
            for training in place of the default :class:`~scvi.dataloaders.DataSplitter`. Can only
            be passed in if the model was not initialized with :class:`~anndata.AnnData`.
        anndata_write_kwargs
            Kwargs for :meth:`~anndata.AnnData.write`
        """
        if not os.path.exists(dir_path) or overwrite:
            os.makedirs(dir_path, exist_ok=overwrite)
        else:
            raise ValueError(
                f"{dir_path} already exists. Please provide another directory for saving."
            )

        file_name_prefix = prefix or ""
        save_kwargs = save_kwargs or {}

        if save_anndata:
            file_suffix = ""
            if isinstance(self.adata, AnnData):
                file_suffix = SAVE_KEYS.ADATA_FNAME
            elif isinstance(self.adata, MuData):
                file_suffix = SAVE_KEYS.MDATA_FNAME
            self.adata.write(
                os.path.join(dir_path, f"{file_name_prefix}{file_suffix}"),
                **anndata_write_kwargs,
            )

        model_save_path = os.path.join(dir_path, f"{file_name_prefix}{SAVE_KEYS.MODEL_FNAME}")

        # save the model state dict and the trainer state dict only
        model_state_dict = self.module.state_dict()
        model_state_dict["pyro_param_store"] = pyro.get_param_store().get_state()

        var_names = self.get_var_names(legacy_mudata_format=legacy_mudata_format)

        # get all the user attributes
        user_attributes = self._get_user_attributes()
        # only save the public attributes with _ at the very end
        user_attributes = {a[0]: a[1] for a in user_attributes if a[0][-1] == "_"}

        method_name = self.registry.get(_SETUP_METHOD_NAME, "setup_anndata")
        if method_name == "setup_datamodule":
            user_attributes.update(
                {
                    "n_batch": datamodule.n_batch,
                    "n_extra_categorical_covs": datamodule.registry["field_registries"][
                        "extra_categorical_covs"
                    ]["summary_stats"]["n_extra_categorical_covs"],
                    "n_extra_continuous_covs": datamodule.registry["field_registries"][
                        "extra_continuous_covs"
                    ]["summary_stats"]["n_extra_continuous_covs"],
                    "n_labels": datamodule.n_labels,
                    "n_vars": datamodule.n_vars,
                    "batch_labels": datamodule.batch_labels,
                    "label_keys": datamodule.label_keys,
                }
            )
            if "datamodule" in user_attributes["init_params_"]["non_kwargs"]:
                user_attributes["init_params_"]["non_kwargs"]["datamodule"] = type(
                    user_attributes["init_params_"]["non_kwargs"]["datamodule"]
                ).__name__

        torch.save(
            {
                SAVE_KEYS.MODEL_STATE_DICT_KEY: model_state_dict,
                SAVE_KEYS.VAR_NAMES_KEY: var_names,
                SAVE_KEYS.ATTR_DICT_KEY: user_attributes,
            },
            model_save_path,
            **save_kwargs,
        )

    @classmethod
    @devices_dsp.dedent
    def load(
        cls,
        dir_path: str,
        adata: AnnOrMuData | None = None,
        accelerator: str = "auto",
        device: int | str = "auto",
        prefix: str | None = None,
        backup_url: str | None = None,
        datamodule: LightningDataModule | None = None,
    ):
        """Instantiate a model from the saved output.

        Parameters
        ----------
        dir_path
            Path to saved outputs.
        adata
            AnnData organized in the same way as data used to train model.
            It is not necessary to run setup_anndata,
            as AnnData is validated against the saved `scvi` setup dictionary.
            If None, will check for and load anndata saved with the model.
            If False, will load the model without AnnData.
        %(param_accelerator)s
        %(param_device)s
        prefix
            Prefix of saved file names.
        backup_url
            URL to retrieve saved outputs from if not present on disk.
        datamodule
            ``EXPERIMENTAL`` A :class:`~lightning.pytorch.core.LightningDataModule` instance to use
            for training in place of the default :class:`~scvi.dataloaders.DataSplitter`. Can only
            be passed in if the model was not initialized with :class:`~anndata.AnnData`.

        Returns
        -------
        Model with loaded state dictionaries.

        Examples
        --------
        >>> model = ModelClass.load(save_path, adata)
        >>> model.get_....
        """
        load_adata = adata is None
        _, _, device = parse_device_args(
            accelerator=accelerator,
            devices=device,
            return_device="torch",
            validate_single_device=True,
        )

        (
            attr_dict,
            var_names,
            model_state_dict,
            new_adata,
        ) = _load_saved_files(
            dir_path,
            load_adata,
            map_location=device,
            prefix=prefix,
            backup_url=backup_url,
        )
        adata = new_adata if new_adata is not None else adata

        registry = attr_dict.pop("registry_")
        if _MODEL_NAME_KEY in registry and registry[_MODEL_NAME_KEY] != cls.__name__:
            raise ValueError("It appears you are loading a model from a different class.")

        # Calling ``setup_anndata`` method with the original arguments passed into
        # the saved model. This enables simple backwards compatibility in the case of
        # newly introduced fields or parameters.
        if adata:
            if _SETUP_ARGS_KEY not in registry:
                raise ValueError(
                    "Saved model does not contain original setup inputs. "
                    "Cannot load the original setup."
                )
            _validate_var_names(adata, var_names)
            method_name = registry.get(_SETUP_METHOD_NAME, "setup_anndata")
            if method_name != "setup_datamodule":
                getattr(cls, method_name)(
                    adata, source_registry=registry, **registry[_SETUP_ARGS_KEY]
                )

        model = _initialize_model(cls, adata, registry, attr_dict, datamodule)
        pyro_param_store = model_state_dict.pop("pyro_param_store", None)

        method_name = registry.get(_SETUP_METHOD_NAME, "setup_anndata")
        if method_name == "setup_datamodule":
            attr_dict["n_input"] = attr_dict["n_vars"]
            module_exp_params = inspect.signature(model._module_cls).parameters.keys()
            common_keys1 = list(attr_dict.keys() & module_exp_params)
            common_keys2 = model.init_params_["non_kwargs"].keys() & module_exp_params
            common_items1 = {key: attr_dict[key] for key in common_keys1}
            common_items2 = {key: model.init_params_["non_kwargs"][key] for key in common_keys2}
            module = model._module_cls(**common_items1, **common_items2)
            model.module = module
        else:
            model.module.on_load(model, pyro_param_store=pyro_param_store)
        model.module.load_state_dict(model_state_dict)

        model.to_device(device)

        model.module.eval()
        if adata:
            model._validate_anndata(adata)
        return model

    @classmethod
    def convert_legacy_save(
        cls,
        dir_path: str,
        output_dir_path: str,
        overwrite: bool = False,
        prefix: str | None = None,
        **save_kwargs,
    ) -> None:
        """Converts a legacy saved model (<v0.15.0) to the updated save format.

        Parameters
        ----------
        dir_path
            Path to directory where legacy model is saved.
        output_dir_path
            Path to save converted save files.
        overwrite
            Overwrite existing data or not. If ``False`` and directory
            already exists at ``output_dir_path``, error will be raised.
        prefix
            Prefix of saved file names.
        **save_kwargs
            Keyword arguments passed into :func:`~torch.save`.
        """
        if not os.path.exists(output_dir_path) or overwrite:
            os.makedirs(output_dir_path, exist_ok=overwrite)
        else:
            raise ValueError(
                f"{output_dir_path} already exists. Please provide an unexisting directory for "
                "saving."
            )

        file_name_prefix = prefix or ""
        model_state_dict, var_names, attr_dict, _ = _load_legacy_saved_files(
            dir_path, file_name_prefix, load_adata=False
        )

        if "scvi_setup_dict_" in attr_dict:
            scvi_setup_dict = attr_dict.pop("scvi_setup_dict_")
            unlabeled_category_key = "unlabeled_category_"
            unlabeled_category = attr_dict.get(unlabeled_category_key, None)
            attr_dict["registry_"] = registry_from_setup_dict(
                cls,
                scvi_setup_dict,
                unlabeled_category=unlabeled_category,
            )

        model_save_path = os.path.join(output_dir_path, f"{file_name_prefix}model.pt")
        torch.save(
            {
                SAVE_KEYS.MODEL_STATE_DICT_KEY: model_state_dict,
                SAVE_KEYS.VAR_NAMES_KEY: var_names,
                SAVE_KEYS.ATTR_DICT_KEY: attr_dict,
            },
            model_save_path,
            **save_kwargs,
        )

    @property
    def summary_string(self):
        """Summary string of the model."""
        summary_string = self._model_summary_string
        summary_string += "\nTraining status: {}".format(
            "Trained" if self.is_trained_ else "Not Trained"
        )
        return summary_string

    @property
    def get_normalized_function_name(self) -> str:
        """What the get normalized functions name is"""
        return self.get_normalized_function_name_

    @get_normalized_function_name.setter
    def get_normalized_function_name(self, value):
        self.get_normalized_function_name_ = value

    def __repr__(self):
        rich.print(self.summary_string)
        return ""

    @classmethod
    @abstractmethod
    @setup_anndata_dsp.dedent
    def setup_anndata(
        cls,
        adata: AnnData,
        *args,
        **kwargs,
    ):
        """%(summary)s.

        Each model class deriving from this class provides parameters to this method
        according to its needs. To operate correctly with the model initialization,
        the implementation must call :meth:`~scvi.model.base.BaseModelClass.register_manager`
        on a model-specific instance of :class:`~scvi.data.AnnDataManager`.
        """

    @staticmethod
    def view_setup_args(dir_path: str, prefix: str | None = None) -> None:
        """Print args used to setup a saved model.

        Parameters
        ----------
        dir_path
            Path to saved outputs.
        prefix
            Prefix of saved file names.
        """
        registry = BaseModelClass.load_registry(dir_path, prefix)
        AnnDataManager.view_setup_method_args(registry)

    @staticmethod
    def load_registry(dir_path: str, prefix: str | None = None) -> dict:
        """Return the full registry saved with the model.

        Parameters
        ----------
        dir_path
            Path to saved outputs.
        prefix
            Prefix of saved file names.

        Returns
        -------
        The full registry saved with the model
        """
        attr_dict = _load_saved_files(dir_path, False, prefix=prefix)[0]

        # Legacy support for old setup dict format.
        if "scvi_setup_dict_" in attr_dict:
            raise NotImplementedError(
                "Viewing setup args for pre v0.15.0 models is unsupported. "
                "Update your save files with ``convert_legacy_save`` first."
            )

        return attr_dict.pop("registry_")

    def view_anndata_setup(
        self, adata: AnnOrMuData | None = None, hide_state_registries: bool = False
    ) -> None:
        """Print summary of the setup for the initial AnnData or a given AnnData object.

        Parameters
        ----------
        adata
            AnnData object setup with ``setup_anndata`` or
            :meth:`~scvi.data.AnnDataManager.transfer_fields`.
        hide_state_registries
            If True, prints a shortened summary without details of each state registry.
        """
        if adata is None:
            adata = self.adata
        try:
            adata_manager = self.get_anndata_manager(adata, required=True)
        except ValueError as err:
            raise ValueError(
                f"Given AnnData not setup with {self.__class__.__name__}. "
                "Cannot view setup summary."
            ) from err
        adata_manager.view_registry(hide_state_registries=hide_state_registries)

    def view_setup_method_args(self) -> None:
        """Prints setup kwargs used to produce a given registry.

        Parameters
        ----------
        registry
            Registry produced by an AnnDataManager.
        """
        model_name = self.registry_[_MODEL_NAME_KEY]
        setup_args = self.registry_[_SETUP_ARGS_KEY]
        if model_name is not None and setup_args is not None:
            rich.print(f"Setup via `{model_name}.setup_anndata` with arguments:")
            rich.pretty.pprint(setup_args)
            rich.print()

    def view_registry(self, hide_state_registries: bool = False) -> None:
        """Prints summary of the registry.

        Parameters
        ----------
        hide_state_registries
            If True, prints a shortened summary without details of each state registry.
        """
        version = self.registry_[_SCVI_VERSION_KEY]
        rich.print(f"Anndata setup with scvi-tools version {version}.")
        rich.print()
        self.view_setup_method_args(self._registry)

        in_colab = "google.colab" in sys.modules
        force_jupyter = None if not in_colab else True
        console = rich.console.Console(force_jupyter=force_jupyter)

        ss = AnnDataManager._get_summary_stats_from_registry(self._registry)
        dr = self._get_data_registry_from_registry(self._registry)
        console.print(self._view_summary_stats(ss))
        console.print(self._view_data_registry(dr))

        if not hide_state_registries:
            for field in self.fields:
                state_registry = self.get_state_registry(field.registry_key)
                t = field.view_state_registry(state_registry)
                if t is not None:
                    console.print(t)

    def get_state_registry(self, registry_key: str) -> attrdict:
        """Returns the state registry for the AnnDataField registered with this instance."""
        return attrdict(self.registry_[_FIELD_REGISTRIES_KEY][registry_key][_STATE_REGISTRY_KEY])

    def get_setup_arg(self, setup_arg: str) -> attrdict:
        """Returns the string provided to setup of a specific setup_arg."""
        return self.registry_[_SETUP_ARGS_KEY][setup_arg]

    @staticmethod
    def _view_summary_stats(
        summary_stats: attrdict, as_markdown: bool = False
    ) -> rich.table.Table | str:
        """Prints summary stats."""
        if not as_markdown:
            t = rich.table.Table(title="Summary Statistics")
        else:
            t = rich.table.Table(box=box.MARKDOWN)

        t.add_column(
            "Summary Stat Key",
            justify="center",
            style="dodger_blue1",
            no_wrap=True,
            overflow="fold",
        )
        t.add_column(
            "Value",
            justify="center",
            style="dark_violet",
            no_wrap=True,
            overflow="fold",
        )
        for stat_key, count in summary_stats.items():
            t.add_row(stat_key, str(count))

        if as_markdown:
            console = Console(file=StringIO(), force_jupyter=False)
            console.print(t)
            return console.file.getvalue().strip()

        return t

    @staticmethod
    def _view_data_registry(
        data_registry: attrdict, as_markdown: bool = False
    ) -> rich.table.Table | str:
        """Prints data registry."""
        if not as_markdown:
            t = rich.table.Table(title="Data Registry")
        else:
            t = rich.table.Table(box=box.MARKDOWN)

        t.add_column(
            "Registry Key",
            justify="center",
            style="dodger_blue1",
            no_wrap=True,
            overflow="fold",
        )
        t.add_column(
            "scvi-tools Location",
            justify="center",
            style="dark_violet",
            no_wrap=True,
            overflow="fold",
        )

        for registry_key, data_loc in data_registry.items():
            mod_key = getattr(data_loc, _constants._DR_MOD_KEY, None)
            attr_name = data_loc.attr_name
            attr_key = data_loc.attr_key
            scvi_data_str = "adata"
            if mod_key is not None:
                scvi_data_str += f".mod['{mod_key}']"
            if attr_key is None:
                scvi_data_str += f".{attr_name}"
            else:
                scvi_data_str += f".{attr_name}['{attr_key}']"
            t.add_row(registry_key, scvi_data_str)

        if as_markdown:
            console = Console(file=StringIO(), force_jupyter=False)
            console.print(t)
            return console.file.getvalue().strip()

        return t

    def update_setup_method_args(self, setup_method_args: dict):
        """Update setup method args.

        Parameters
        ----------
        setup_method_args
            This is a bit of a misnomer, this is a dict representing kwargs
            of the setup method that will be used to update the existing values
            in the registry of this instance.
        """
        self._registry[_SETUP_ARGS_KEY].update(setup_method_args)

    def get_normalized_expression(self, *args, **kwargs):
        msg = f"get_normalized_expression is not implemented for {self.__class__.__name__}."
        raise NotImplementedError(msg)


class BaseMinifiedModeModelClass(BaseModelClass):
    """Abstract base class for scvi-tools models that can handle minified data."""

    @property
    def minified_data_type(self) -> MinifiedDataType | None:
        """The type of minified data associated with this model, if applicable."""
        if self.adata_manager:
            return (
                self.adata_manager.get_from_registry(REGISTRY_KEYS.MINIFY_TYPE_KEY)
                if REGISTRY_KEYS.MINIFY_TYPE_KEY in self.adata_manager.data_registry
                else None
            )
        else:
            return None

    def minify_adata(
        self,
        minified_data_type: MinifiedDataType = ADATA_MINIFY_TYPE.LATENT_POSTERIOR,
        use_latent_qzm_key: str = "X_latent_qzm",
        use_latent_qzv_key: str = "X_latent_qzv",
    ) -> None:
        """Minify the model's :attr:`~scvi.model.base.BaseModelClass.adata`.

        Minifies the :class:`~anndata.AnnData` object associated with the model according to the
        method specified by ``minified_data_type`` and registers the new fields with the model's
        :class:`~scvi.data.AnnDataManager`. This also sets the ``minified_data_type`` attribute
        of the underlying :class:`~scvi.module.base.BaseModuleClass` instance.

        Parameters
        ----------
        minified_data_type
            Method for minifying the data. One of the following:

            - ``"latent_posterior_parameters"``: Store the latent posterior mean and variance in
                :attr:`~anndata.AnnData.obsm` using the keys ``use_latent_qzm_key`` and
                ``use_latent_qzv_key``.
            - ``"latent_posterior_parameters_with_counts"``: Store the latent posterior mean and
                variance in :attr:`~anndata.AnnData.obsm` using the keys ``use_latent_qzm_key`` and
                ``use_latent_qzv_key``, and the raw count data in :attr:`~anndata.AnnData.X`.
        use_latent_qzm_key
            Key to use for storing the latent posterior mean in :attr:`~anndata.AnnData.obsm` when
            ``minified_data_type`` is ``"latent_posterior"``.
        use_latent_qzv_key
            Key to use for storing the latent posterior variance in :attr:`~anndata.AnnData.obsm`
            when ``minified_data_type`` is ``"latent_posterior"``.

        Notes
        -----
        The modification is not done inplace -- instead the model is assigned a new (minified)
        version of the :class:`~anndata.AnnData`.
        """
        if minified_data_type not in ADATA_MINIFY_TYPE:
            raise NotImplementedError(
                f"Minification method {minified_data_type} is not supported."
            )
        elif not getattr(self.module, "use_observed_lib_size", True):
            raise ValueError(
                "Minification is not supported for models that do not use observed library size."
            )

        keep_count_data = minified_data_type == ADATA_MINIFY_TYPE.LATENT_POSTERIOR_WITH_COUNTS
        mini_adata = get_minified_adata_scrna(
            adata_manager=self.adata_manager,
            keep_count_data=keep_count_data,
        )
        del mini_adata.uns[_SCVI_UUID_KEY]
        mini_adata.uns[_ADATA_MINIFY_TYPE_UNS_KEY] = minified_data_type
        mini_adata.obsm[self._LATENT_QZM_KEY] = self.adata.obsm[use_latent_qzm_key]
        mini_adata.obsm[self._LATENT_QZV_KEY] = self.adata.obsm[use_latent_qzv_key]
        mini_adata.obs[self._OBSERVED_LIB_SIZE_KEY] = np.squeeze(
            np.asarray(self.adata_manager.get_from_registry(REGISTRY_KEYS.X_KEY).sum(axis=-1))
        )
        self._update_adata_and_manager_post_minification(
            mini_adata,
            minified_data_type,
        )
        self.module.minified_data_type = minified_data_type

    @classmethod
    def _get_fields_for_adata_minification(
        cls,
        minified_data_type: MinifiedDataType,
    ):
        """Return the fields required for minification of the given type."""
        if minified_data_type not in ADATA_MINIFY_TYPE:
            raise NotImplementedError(
                f"Minification method {minified_data_type} is not supported."
            )

        mini_fields = [
            fields.ObsmField(REGISTRY_KEYS.LATENT_QZM_KEY, cls._LATENT_QZM_KEY),
            fields.ObsmField(REGISTRY_KEYS.LATENT_QZV_KEY, cls._LATENT_QZV_KEY),
            fields.NumericalObsField(REGISTRY_KEYS.OBSERVED_LIB_SIZE, cls._OBSERVED_LIB_SIZE_KEY),
            fields.StringUnsField(REGISTRY_KEYS.MINIFY_TYPE_KEY, _ADATA_MINIFY_TYPE_UNS_KEY),
        ]

        return mini_fields

    def _update_adata_and_manager_post_minification(
        self,
        minified_adata: AnnOrMuData,
        minified_data_type: MinifiedDataType,
    ):
        """Update the :class:`~anndata.AnnData` and :class:`~scvi.data.AnnDataManager` in-place.

        Parameters
        ----------
        minified_adata
            Minified version of :attr:`~scvi.model.base.BaseModelClass.adata`.
        minified_data_type
            Method used for minifying the data.
        keep_count_data
            If ``True``, the full count matrix is kept in the minified
            :attr:`~scvi.model.base.BaseModelClass.adata`.
        """
        self._validate_anndata(minified_adata)
        new_adata_manager = self.get_anndata_manager(minified_adata, required=True)
        new_adata_manager.register_new_fields(
            self._get_fields_for_adata_minification(minified_data_type)
        )
        self.adata = minified_adata

    @property
    def summary_string(self):
        """Summary string of the model."""
        summary_string = super().summary_string
        summary_string += "\nModel's adata is minified?: {}".format(
            hasattr(self, "minified_data_type") and self.minified_data_type is not None
        )
        return summary_string


class BaseMudataMinifiedModeModelClass(BaseModelClass):
    """Abstract base class for scvi-tools models that can handle minified data."""

    @property
    def minified_data_type(self) -> MinifiedDataType | None:
        """The type of minified data associated with this model, if applicable."""
        return (
            self.adata_manager.get_from_registry(REGISTRY_KEYS.MINIFY_TYPE_KEY)
            if REGISTRY_KEYS.MINIFY_TYPE_KEY in self.adata_manager.data_registry
            else None
        )

    def minify_mudata(
        self,
        minified_data_type: MinifiedDataType = ADATA_MINIFY_TYPE.LATENT_POSTERIOR,
        use_latent_qzm_key: str = "X_latent_qzm",
        use_latent_qzv_key: str = "X_latent_qzv",
    ) -> None:
        """Minify the model's :attr:`~scvi.model.base.BaseModelClass.adata`.

        Minifies the :class:`~mudata.MuData` object associated with the model according to the
        method specified by ``minified_data_type`` and registers the new fields with the model's
        :class:`~scvi.data.AnnDataManager`. This also sets the ``minified_data_type`` attribute
        of the underlying :class:`~scvi.module.base.BaseModuleClass` instance.

        Parameters
        ----------
        minified_data_type
            Method for minifying the data. One of the following:

            - ``"latent_posterior_parameters"``: Store the latent posterior mean and variance in
                :attr:`~mudata.MuData.obsm` using the keys ``use_latent_qzm_key`` and
                ``use_latent_qzv_key``.
            - ``"latent_posterior_parameters_with_counts"``: Store the latent posterior mean and
                variance in :attr:`~mudata.MuData.obsm` using the keys ``use_latent_qzm_key`` and
                ``use_latent_qzv_key``, and the raw count data in :attr:`~mudata.MuData.X`.
        use_latent_qzm_key
            Key to use for storing the latent posterior mean in :attr:`~mudata.MuData.obsm` when
            ``minified_data_type`` is ``"latent_posterior"``.
        use_latent_qzv_key
            Key to use for storing the latent posterior variance in :attr:`~mudata.MuData.obsm`
            when ``minified_data_type`` is ``"latent_posterior"``.

        Notes
        -----
        The modification is not done inplace -- instead the model is assigned a new (minified)
        version of the :class:`~mudata.MuData`.
        """
        if self.adata_manager._registry["setup_method_name"] != "setup_mudata":
            raise ValueError(
                f"MuData must be registered with {self.__name__}.setup_mudata to use this method."
            )
        if minified_data_type not in ADATA_MINIFY_TYPE:
            raise NotImplementedError(
                f"Minification method {minified_data_type} is not supported."
            )
        elif not getattr(self.module, "use_observed_lib_size", True):
            raise ValueError(
                "Minification is not supported for models that do not use observed library size."
            )

        keep_count_data = minified_data_type == ADATA_MINIFY_TYPE.LATENT_POSTERIOR_WITH_COUNTS
        mini_adata = get_minified_mudata(
            adata_manager=self.adata_manager,
            keep_count_data=keep_count_data,
        )
        del mini_adata.uns[_SCVI_UUID_KEY]
        mini_adata.uns[_ADATA_MINIFY_TYPE_UNS_KEY] = minified_data_type
        mini_adata.obsm[self._LATENT_QZM_KEY] = self.adata.obsm[use_latent_qzm_key]
        mini_adata.obsm[self._LATENT_QZV_KEY] = self.adata.obsm[use_latent_qzv_key]
        mini_adata.obs[self._OBSERVED_LIB_SIZE_KEY] = np.squeeze(
            np.asarray(self.adata_manager.get_from_registry(REGISTRY_KEYS.X_KEY).sum(axis=-1))
        )
        self._update_mudata_and_manager_post_minification(
            mini_adata,
            minified_data_type,
        )
        self.module.minified_data_type = minified_data_type

    @classmethod
    def _get_fields_for_mudata_minification(
        cls,
        minified_data_type: MinifiedDataType,
    ):
        """Return the fields required for minification of the given type."""
        if minified_data_type not in ADATA_MINIFY_TYPE:
            raise NotImplementedError(
                f"Minification method {minified_data_type} is not supported."
            )

        mini_fields = [
            fields.ObsmField(REGISTRY_KEYS.LATENT_QZM_KEY, cls._LATENT_QZM_KEY),
            fields.ObsmField(REGISTRY_KEYS.LATENT_QZV_KEY, cls._LATENT_QZV_KEY),
            fields.NumericalObsField(REGISTRY_KEYS.OBSERVED_LIB_SIZE, cls._OBSERVED_LIB_SIZE_KEY),
            fields.StringUnsField(REGISTRY_KEYS.MINIFY_TYPE_KEY, _ADATA_MINIFY_TYPE_UNS_KEY),
        ]

        return mini_fields

    def _update_mudata_and_manager_post_minification(
        self, minified_adata: AnnOrMuData, minified_data_type: MinifiedDataType
    ):
        """Update the mudata and manager inplace after creating a minified adata."""
        # Register this new adata with the model, creating a new manager in the cache
        self._validate_anndata(minified_adata)
        new_adata_manager = self.get_anndata_manager(minified_adata, required=True)
        # This inplace edits the manager
        new_adata_manager.register_new_fields(
            self._get_fields_for_mudata_minification(minified_data_type),
        )
        new_adata_manager.registry["setup_method_name"] = "setup_mudata"
        # We set the adata attribute of the model as this will update self.registry_
        # and self.adata_manager with the new adata manager
        self.adata = minified_adata

    @property
    def summary_string(self):
        """Summary string of the model."""
        summary_string = super().summary_string
        summary_string += "\nModel's adata is minified?: {}".format(
            hasattr(self, "minified_data_type") and self.minified_data_type is not None
        )
        return summary_string<|MERGE_RESOLUTION|>--- conflicted
+++ resolved
@@ -24,26 +24,12 @@
 from scvi.data._compat import registry_from_setup_dict
 from scvi.data._constants import (
     _ADATA_MINIFY_TYPE_UNS_KEY,
-<<<<<<< HEAD
-=======
     _FIELD_REGISTRIES_KEY,
->>>>>>> 0cfa925d
     _MODEL_NAME_KEY,
     _SCVI_UUID_KEY,
     _SCVI_VERSION_KEY,
     _SETUP_ARGS_KEY,
     _SETUP_METHOD_NAME,
-<<<<<<< HEAD
-    ADATA_MINIFY_TYPE,
-)
-from scvi.data._utils import _assign_adata_uuid, _check_if_view, _get_adata_minify_type
-from scvi.data.fields import (
-    BaseAnnDataField,
-    NumericalObsField,
-    ObsmField,
-    StringUnsField,
-)
-=======
     _STATE_REGISTRY_KEY,
     ADATA_MINIFY_TYPE,
 )
@@ -52,7 +38,6 @@
     _check_if_view,
     _get_adata_minify_type,
 )
->>>>>>> 0cfa925d
 from scvi.dataloaders import AnnDataLoader
 from scvi.model._utils import parse_device_args
 from scvi.model.base._constants import SAVE_KEYS
@@ -572,103 +557,6 @@
                 warnings.warn(message, UserWarning, stacklevel=settings.warnings_stacklevel)
             else:
                 raise RuntimeError(message)
-
-    def minify_adata(
-        self,
-        minified_data_type: MinifiedDataType = ADATA_MINIFY_TYPE.LATENT_POSTERIOR,
-        use_latent_qzm_key: str = "X_latent_qzm",
-        use_latent_qzv_key: str = "X_latent_qzv",
-    ):
-        """Minifies the model's adata.
-
-        Minifies the adata, and registers new anndata fields: latent qzm, latent qzv, adata uns
-        containing minified-adata type, and library size.
-        This also sets the appropriate property on the module to indicate that the adata is minified.
-
-        Parameters
-        ----------
-        minified_data_type
-            How to minify the data. Currently only supports `latent_posterior_parameters` and `add_posterior_parameters`,.
-            If minified_data_type == `latent_posterior_parameters`:
-
-            * the original count data is removed (`adata.X`, adata.raw, and any layers)
-            * the parameters of the latent representation of the original data is stored
-            * everything else is left untouched
-            If minified_data_type == `add_posterior_parameters`:
-
-            * the original count data is kept (`adata.X`, adata.raw, and any layers)
-            * the parameters of the latent representation of the original data is stored
-            * everything else is left untouched
-        use_latent_qzm_key
-            Key to use in `adata.obsm` where the latent qzm params are stored
-        use_latent_qzv_key
-            Key to use in `adata.obsm` where the latent qzv params are stored
-
-        Notes
-        -----
-        The modification is not done inplace -- instead the model is assigned a new (minified)
-        version of the adata.
-        """
-        # TODO(adamgayoso): Add support for a scenario where we want to cache the latent posterior
-        if not ADATA_MINIFY_TYPE.__contains__(minified_data_type):
-            raise NotImplementedError(f"Unknown MinifiedDataType: {minified_data_type}")
-
-        if minified_data_type == ADATA_MINIFY_TYPE.ADD_POSTERIOR_PARAMETERS:
-            keep_count_data = True
-        elif minified_data_type == ADATA_MINIFY_TYPE.LATENT_POSTERIOR:
-            keep_count_data = False
-
-        if not getattr(self.module, "use_observed_lib_size", True):
-            raise ValueError(
-                "Cannot minify the data if `use_observed_lib_size` is False"
-            )
-
-        minified_adata = get_minified_adata_scrna(
-            self.adata, minified_data_type, keep_count_data=keep_count_data
-        )
-        minified_adata.obsm[self._LATENT_QZM] = self.adata.obsm[use_latent_qzm_key]
-        minified_adata.obsm[self._LATENT_QZV] = self.adata.obsm[use_latent_qzv_key]
-        counts = self.adata_manager.get_from_registry(REGISTRY_KEYS.X_KEY)
-        minified_adata.obs[self._OBSERVED_LIB_SIZE] = np.squeeze(
-            np.asarray(counts.sum(axis=1))
-        )
-        self._update_adata_and_manager_post_minification(
-            minified_adata, minified_data_type
-        )
-        self.module.minified_data_type = minified_data_type
-
-    def _get_fields_for_adata_minification(
-        self,
-        minified_data_type: MinifiedDataType,
-    ) -> list[BaseAnnDataField]:
-        """Return the anndata fields required for adata minification of the given minified_data_type."""
-        assert self._LATENT_QZM, NotImplementedError(
-            "Minified mode is not defined for model."
-        )
-        if ADATA_MINIFY_TYPE.__contains__(minified_data_type):
-            fields = [
-                ObsmField(
-                    REGISTRY_KEYS.LATENT_QZM_KEY,
-                    self._LATENT_QZM,
-                ),
-                ObsmField(
-                    REGISTRY_KEYS.LATENT_QZV_KEY,
-                    self._LATENT_QZV,
-                ),
-                NumericalObsField(
-                    REGISTRY_KEYS.OBSERVED_LIB_SIZE,
-                    self._OBSERVED_LIB_SIZE,
-                ),
-            ]
-        else:
-            raise NotImplementedError(f"Unknown MinifiedDataType: {minified_data_type}")
-        fields.append(
-            StringUnsField(
-                REGISTRY_KEYS.MINIFY_TYPE_KEY,
-                _ADATA_MINIFY_TYPE_UNS_KEY,
-            ),
-        )
-        return fields
 
     @property
     def is_trained(self) -> bool:
