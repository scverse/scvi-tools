from __future__ import annotations

import inspect
import logging
import os
import sys
import warnings
from abc import ABCMeta, abstractmethod
from datetime import datetime
from io import StringIO
from typing import TYPE_CHECKING
from uuid import uuid4

import numpy as np
import pyro
import rich.table
import torch
from anndata import AnnData
from mudata import MuData
from rich import box
from rich.console import Console

from scvi import REGISTRY_KEYS, settings
from scvi.data import AnnDataManager, fields
from scvi.data._compat import registry_from_setup_dict
from scvi.data._constants import (
    _ADATA_MINIFY_TYPE_UNS_KEY,
    _FIELD_REGISTRIES_KEY,
    _MODEL_NAME_KEY,
    _SCVI_UUID_KEY,
    _SCVI_VERSION_KEY,
    _SETUP_ARGS_KEY,
    _SETUP_METHOD_NAME,
    _STATE_REGISTRY_KEY,
    ADATA_MINIFY_TYPE,
)
from scvi.data._utils import (
    _assign_adata_uuid,
    _check_if_view,
    _get_adata_minify_type,
)
from scvi.dataloaders import AnnDataLoader
from scvi.model._utils import parse_device_args
from scvi.model.base._constants import SAVE_KEYS
from scvi.model.base._save_load import (
    _initialize_model,
    _load_legacy_saved_files,
    _load_saved_files,
    _validate_var_names,
)
from scvi.model.utils import get_minified_adata_scrna, get_minified_mudata
from scvi.utils import attrdict, setup_anndata_dsp
from scvi.utils._docstrings import devices_dsp

from . import _constants

if TYPE_CHECKING:
    from collections.abc import Sequence

    import pandas as pd
    from lightning import LightningDataModule

    from scvi._types import AnnOrMuData, MinifiedDataType

logger = logging.getLogger(__name__)


_UNTRAINED_WARNING_MESSAGE = (
    "Trying to query inferred values from an untrained model. Please train the model first."
)

_SETUP_INPUTS_EXCLUDED_PARAMS = {"adata", "mdata", "kwargs"}


class BaseModelMetaClass(ABCMeta):
    """Metaclass for :class:`~scvi.model.base.BaseModelClass`.

    Constructs model class-specific mappings for :class:`~scvi.data.AnnDataManager` instances.
    ``cls._setup_adata_manager_store`` maps from AnnData object UUIDs to
    :class:`~scvi.data.AnnDataManager` instances.

    This mapping is populated everytime ``cls.setup_anndata()`` is called.
    ``cls._per_instance_manager_store`` maps from model instance UUIDs to AnnData UUID:
    :class:`~scvi.data.AnnDataManager` mappings.
    These :class:`~scvi.data.AnnDataManager` instances are tied to a single model instance and
    populated either
    during model initialization or after running ``self._validate_anndata()``.
    """

    @abstractmethod
    def __init__(cls, name, bases, dct):
        cls._setup_adata_manager_store: dict[
            str, type[AnnDataManager]
        ] = {}  # Maps adata id to AnnDataManager instances.
        cls._per_instance_manager_store: dict[
            str, dict[str, type[AnnDataManager]]
        ] = {}  # Maps model instance id to AnnDataManager mappings.
        super().__init__(name, bases, dct)


class BaseModelClass(metaclass=BaseModelMetaClass):
    """Abstract class for scvi-tools models.

    Notes
    -----
    See further usage examples in the following tutorials:

    1. :doc:`/tutorials/notebooks/dev/model_user_guide`
    """

    _OBSERVED_LIB_SIZE_KEY = "observed_lib_size"
    _data_loader_cls = AnnDataLoader

    def __init__(self, adata: AnnOrMuData | None = None, registry: object | None = None):
        # check if the given adata is minified and check if the model being created supports
        # minified-data mode (i.e., inherits from the abstract BaseMinifiedModeModelClass).
        # If not, raise an error to inform the user of the lack of minified-data functionality
        # for this model
        data_is_minified = adata is not None and _get_adata_minify_type(adata) is not None
        if data_is_minified and not issubclass(type(self), BaseMinifiedModeModelClass):
            raise NotImplementedError(
                f"The {type(self).__name__} model currently does not support minified data."
            )
        self.id = str(uuid4())  # Used for cls._manager_store keys.
        if adata is not None:
            self._adata = adata
            self._adata_manager = self._get_most_recent_anndata_manager(adata, required=True)
            self._register_manager_for_instance(self.adata_manager)
            # Suffix a registry instance variable with _ to include it when saving the model.
            self.registry_ = self._adata_manager._registry
            self.summary_stats = AnnDataManager._get_summary_stats_from_registry(self.registry_)
        elif registry is not None:
            self._adata = None
            self._adata_manager = None
            # Suffix a registry instance variable with _ to include it when saving the model.
            self.registry_ = registry
            self.summary_stats = AnnDataManager._get_summary_stats_from_registry(registry)
<<<<<<< HEAD
        elif (
            (self.__class__.__name__ == "GIMVI")
            or (self.__class__.__name__ == "SCVI")
            or (self.__class__.__name__ == "DIAGVI")
        ):
            # note some models do accept empty registry/adata (e.g: gimvi)
=======
        elif (self.__class__.__name__ == "GIMVI") or (self.__class__.__name__ == "SCVI"):
            # note some models do accept empty registry/adata (e.g.: gimvi)
>>>>>>> 3e275ffe
            pass
        else:
            raise ValueError("adata or registry must be provided.")

        self._module_init_on_train = adata is None and registry is None
        self.is_trained_ = False
        self._model_summary_string = ""
        self.train_indices_ = None
        self.test_indices_ = None
        self.validation_indices_ = None
        self.history_ = None
        self.get_normalized_function_name_ = "get_normalized_expression"
        self.run_name_ = f"run_{datetime.now().strftime('%Y-%m-%d_%H-%M-%S')}"
        self.run_id_ = ""

    @property
    def adata(self) -> None | AnnOrMuData:
        """Data attached to model instance."""
        return self._adata

    @property
    def registry(self) -> dict:
        """Data attached to model instance."""
        return self.registry_

    def get_var_names(self, legacy_mudata_format=False) -> dict:
        """Variable names of input data."""
        from scvi.model.base._save_load import _get_var_names

        if self.adata:
            return _get_var_names(self.adata, legacy_mudata_format=legacy_mudata_format)
        else:
            return self.registry[_FIELD_REGISTRIES_KEY]["X"][_STATE_REGISTRY_KEY]["column_names"]

    @adata.setter
    def adata(self, adata: AnnOrMuData):
        if adata is None:
            raise ValueError("adata cannot be None.")
        self._validate_anndata(adata)
        self._adata = adata
        self._adata_manager = self.get_anndata_manager(adata, required=True)
        self.registry_ = self._adata_manager.registry
        self.summary_stats = self._adata_manager.summary_stats

    @property
    def adata_manager(self) -> AnnDataManager:
        """Manager instance associated with self.adata."""
        return self._adata_manager

    def to_device(self, device: str | int):
        """Move the model to the device.

        Parameters
        ----------
        device
            Device to move model to. Options: 'cpu' for CPU, integer GPU index (e.g., 0),
            or 'cuda:X' where X is the GPU index (e.g. 'cuda:0'). See torch.device for more info.

        Examples
        --------
        >>> adata = scvi.data.synthetic_iid()
        >>> model = scvi.model.SCVI(adata)
        >>> model.to_device("cpu")  # moves model to CPU
        >>> model.to_device("cuda:0")  # moves model to GPU 0
        >>> model.to_device(0)  # also moves model to GPU 0
        """
        my_device = torch.device(device)
        self.module.to(my_device)

    @property
    def device(self) -> str:
        """The current device that the module's params are on."""
        return self.module.device

    @staticmethod
    def _get_setup_method_args(**setup_locals) -> dict:
        """Returns a dictionary organizing the arguments used to call ``setup_anndata``.

        Must be called with ``**locals()`` at the start of the ``setup_anndata`` method
        to avoid the inclusion of any extraneous variables.
        """
        cls = setup_locals.pop("cls")
        method_name = None
        if "adata" in setup_locals:
            method_name = "setup_anndata"
        elif "mdata" in setup_locals:
            method_name = "setup_mudata"

        model_name = cls.__name__
        setup_args = {}
        for k, v in setup_locals.items():
            if k not in _SETUP_INPUTS_EXCLUDED_PARAMS:
                setup_args[k] = v
        return {
            _MODEL_NAME_KEY: model_name,
            _SETUP_METHOD_NAME: method_name,
            _SETUP_ARGS_KEY: setup_args,
        }

    @staticmethod
    def _create_modalities_attr_dict(
        modalities: dict[str, str], setup_method_args: dict
    ) -> attrdict:
        """Preprocesses a ``modalities`` dictionary to map modality names.

        Ensures each field key has a respective modality key, defaulting to ``None``.
        Raises a ``UserWarning`` if extraneous modality mappings are detected.

        Parameters
        ----------
        modalities
            Dictionary mapping ``setup_mudata()`` argument name to modality name.
        setup_method_args
            Output of ``_get_setup_method_args()``.
        """
        setup_args = setup_method_args[_SETUP_ARGS_KEY]
        filtered_modalities = {
            arg_name: modalities.get(arg_name, None) for arg_name in setup_args.keys()
        }
        extra_modalities = set(modalities) - set(filtered_modalities)
        if len(extra_modalities) > 0:
            raise ValueError(f"Extraneous modality mapping(s) detected: {extra_modalities}")
        return attrdict(filtered_modalities)

    @classmethod
    def register_manager(cls, adata_manager: AnnDataManager):
        """Registers an :class:`~scvi.data.AnnDataManager` instance with this model class.

        Stores the :class:`~scvi.data.AnnDataManager` reference in a class-specific manager store.
        Intended for use in the ``setup_anndata()`` class method followed up by retrieval of the
        :class:`~scvi.data.AnnDataManager` via the ``_get_most_recent_anndata_manager()`` method in
        the model init method.

        Notes
        -----
        Subsequent calls to this method with an :class:`~scvi.data.AnnDataManager` instance
        referring to the same underlying AnnData object will overwrite the reference to previous
        :class:`~scvi.data.AnnDataManager`.
        """
        adata_id = adata_manager.adata_uuid
        cls._setup_adata_manager_store[adata_id] = adata_manager

    def _register_manager_for_instance(self, adata_manager: AnnDataManager):
        """Registers an :class:`~scvi.data.AnnDataManager` instance with this model instance.

        Creates a model-instance specific mapping in ``cls._per_instance_manager_store`` for this
        :class:`~scvi.data.AnnDataManager` instance.
        """
        if self.id not in self._per_instance_manager_store:
            self._per_instance_manager_store[self.id] = {}

        adata_id = adata_manager.adata_uuid
        instance_manager_store = self._per_instance_manager_store[self.id]
        instance_manager_store[adata_id] = adata_manager

    def data_registry(self, registry_key: str) -> np.ndarray | pd.DataFrame:
        """Returns the object in AnnData associated with the key in the data registry.

        Parameters
        ----------
        registry_key
            key of an object to get from ``self.data_registry``

        Returns
        -------
        The requested data.
        """
        if not self.adata:
            raise ValueError("self.adata is None. Please register AnnData object to access data.")
        else:
            return self._adata_manager.get_from_registry(registry_key)

    def deregister_manager(self, adata: AnnData | None = None):
        """Deregisters the :class:`~scvi.data.AnnDataManager` instance associated with `adata`.

        If `adata` is `None`, deregisters all :class:`~scvi.data.AnnDataManager` instances
        in both the class and instance-specific manager stores, except for the one associated
        with this model instance.
        """
        cls_manager_store = self._setup_adata_manager_store
        instance_manager_store = self._per_instance_manager_store[self.id]

        if adata is None:
            instance_managers_to_clear = list(instance_manager_store.keys())
            cls_managers_to_clear = list(cls_manager_store.keys())
        else:
            adata_manager = self._get_most_recent_anndata_manager(adata, required=True)
            cls_managers_to_clear = [adata_manager.adata_uuid]
            instance_managers_to_clear = [adata_manager.adata_uuid]

        for adata_id in cls_managers_to_clear:
            # don't clear the current manager by default
            is_current_adata = adata is None and adata_id == self.adata_manager.adata_uuid
            if is_current_adata or adata_id not in cls_manager_store:
                continue
            del cls_manager_store[adata_id]

        for adata_id in instance_managers_to_clear:
            # don't clear the current manager by default
            is_current_adata = adata is None and adata_id == self.adata_manager.adata_uuid
            if is_current_adata or adata_id not in instance_manager_store:
                continue
            del instance_manager_store[adata_id]

    @classmethod
    def _get_most_recent_anndata_manager(
        cls, adata: AnnOrMuData, required: bool = False
    ) -> AnnDataManager | None:
        """Retrieves the :class:`~scvi.data.AnnDataManager` for a given AnnData object.

        Checks for the most recent :class:`~scvi.data.AnnDataManager` created for the given AnnData
        object via ``setup_anndata()`` on model initialization. Unlike
        :meth:`scvi.model.base.BaseModelClass.get_anndata_manager`, this method is not model
        instance specific and can be called before a model is fully initialized.

        Parameters
        ----------
        adata
            AnnData object to find a manager instance for.
        required
            If True, errors on missing manager. Otherwise, returns None when manager is missing.
        """
        if _SCVI_UUID_KEY not in adata.uns:
            if required:
                raise ValueError(
                    f"Please set up your AnnData with {cls.__name__}.setup_anndata first."
                )
            return None

        adata_id = adata.uns[_SCVI_UUID_KEY]

        if adata_id not in cls._setup_adata_manager_store:
            if required:
                raise ValueError(
                    f"Please set up your AnnData with {cls.__name__}.setup_anndata first. "
                    "It appears the AnnData object has been setup with a different model."
                )
            return None

        adata_manager = cls._setup_adata_manager_store[adata_id]
        if adata_manager.adata is not adata:
            raise ValueError(
                "The provided AnnData object does not match the AnnData object "
                "previously provided for setup. Did you make a copy?"
            )

        return adata_manager

    def get_anndata_manager(
        self, adata: AnnOrMuData, required: bool = False
    ) -> AnnDataManager | None:
        """Retrieves the :class:`~scvi.data.AnnDataManager` for a given AnnData object.

        Requires ``self.id`` has been set. Checks for an :class:`~scvi.data.AnnDataManager`
        specific to this model instance.

        Parameters
        ----------
        adata
            AnnData object to find a manager instance for.
        required
            If True, errors on missing manager. Otherwise, returns None when manager is missing.
        """
        cls = self.__class__
        if not adata:
            return None

        if _SCVI_UUID_KEY not in adata.uns:
            if required:
                raise ValueError(
                    f"Please set up your AnnData with {cls.__name__}.setup_anndata'"
                    "or {cls.__name__}.setup_mudata first."
                )
            return None

        adata_id = adata.uns[_SCVI_UUID_KEY]
        if self.id not in cls._per_instance_manager_store:
            if required:
                raise AssertionError(
                    "Unable to find instance specific manager store. "
                    "The model has likely not been initialized with an AnnData object."
                )
            return None
        elif adata_id not in cls._per_instance_manager_store[self.id]:
            if required:
                raise AssertionError(
                    "Please call ``self._validate_anndata`` on this AnnData or MuData object."
                )
            return None

        adata_manager = cls._per_instance_manager_store[self.id][adata_id]
        if adata_manager.adata is not adata:
            logger.info("AnnData object appears to be a copy. Attempting to transfer setup.")
            _assign_adata_uuid(adata, overwrite=True)
            adata_manager = self.adata_manager.transfer_fields(adata)
            self._register_manager_for_instance(adata_manager)

        return adata_manager

    def get_from_registry(
        self,
        adata: AnnOrMuData,
        registry_key: str,
    ) -> np.ndarray:
        """Returns the object in AnnData associated with the key in the data registry.

        AnnData object should be registered with the model prior to calling this function
        via the ``self._validate_anndata`` method.

        Parameters
        ----------
        registry_key
            key of object to get from the data registry.
        adata
            AnnData to pull data from.

        Returns
        -------
        The requested data as a NumPy array.
        """
        adata_manager = self.get_anndata_manager(adata)
        if adata_manager is None:
            raise AssertionError(
                "AnnData not registered with model. Call `self._validate_anndata` "
                "prior to calling this function."
            )
        return adata_manager.get_from_registry(registry_key)

    def _make_data_loader(
        self,
        adata: AnnOrMuData,
        indices: Sequence[int] | None = None,
        batch_size: int | None = None,
        shuffle: bool = False,
        data_loader_class=None,
        **data_loader_kwargs,
    ):
        """Create an AnnDataLoader object for data iteration.

        Parameters
        ----------
        adata
            AnnData object with equivalent structure to initial AnnData.
        indices
            Indices of cells in adata to use. If `None`, all cells are used.
        batch_size
            Minibatch size for data loading into the model. Defaults to `scvi.settings.batch_size`.
        shuffle
            Whether observations are shuffled each iteration though
        data_loader_class
            Class to use for data loader
        data_loader_kwargs
            Kwargs to the class-specific data loader class
        """
        adata_manager = self.get_anndata_manager(adata)
        if adata_manager is None:
            raise AssertionError(
                "AnnDataManager not found. Call `self._validate_anndata` prior to calling this "
                "function."
            )

        adata = adata_manager.adata

        if batch_size is None:
            batch_size = settings.batch_size
        if indices is None:
            indices = np.arange(adata.n_obs)
        if data_loader_class is None:
            data_loader_class = self._data_loader_cls

        if "num_workers" not in data_loader_kwargs:
            data_loader_kwargs.update({"num_workers": settings.dl_num_workers})
        if "persistent_workers" not in data_loader_kwargs:
            data_loader_kwargs.update({"persistent_workers": settings.dl_persistent_workers})

        dl = data_loader_class(
            adata_manager,
            shuffle=shuffle,
            indices=indices,
            batch_size=batch_size,
            **data_loader_kwargs,
        )
        return dl

    def _validate_anndata(
        self, adata: AnnOrMuData | None = None, copy_if_view: bool = True
    ) -> AnnData:
        """Validate anndata has been properly registered, transfer if necessary."""
        if adata is None:
            adata = self.adata

        _check_if_view(adata, copy_if_view=copy_if_view)

        adata_manager = self.get_anndata_manager(adata)
        if adata_manager is None:
            logger.info(
                "Input AnnData not setup with scvi-tools. "
                + "attempting to transfer AnnData setup"
            )
            self._register_manager_for_instance(self.adata_manager.transfer_fields(adata))
        else:
            # Case where the correct AnnDataManager is found, replay registration as necessary.
            adata_manager.validate()

        return adata

    def transfer_fields(self, adata: AnnOrMuData, **kwargs) -> AnnData:
        """Transfer fields from a model to an AnnData object."""
        if self.adata:
            return self.adata_manager.transfer_fields(adata, **kwargs)
        else:
            raise ValueError("Model need to be initialized with AnnData to transfer fields.")

    def _check_if_trained(self, warn: bool = True, message: str = _UNTRAINED_WARNING_MESSAGE):
        """Check if the model is trained.

        If not trained and `warn` is True, raise a warning, else raise a RuntimeError.
        """
        if not self.is_trained_:
            if warn:
                warnings.warn(message, UserWarning, stacklevel=settings.warnings_stacklevel)
            else:
                raise RuntimeError(message)

    @property
    def is_trained(self) -> bool:
        """Whether the model has been trained."""
        return self.is_trained_

    @property
    def test_indices(self) -> np.ndarray:
        """Observations that are in test set."""
        return self.test_indices_

    @property
    def train_indices(self) -> np.ndarray:
        """Observations that are in train set."""
        return self.train_indices_

    @property
    def validation_indices(self) -> np.ndarray:
        """Observations that are in validation set."""
        return self.validation_indices_

    @train_indices.setter
    def train_indices(self, value):
        self.train_indices_ = value

    @test_indices.setter
    def test_indices(self, value):
        self.test_indices_ = value

    @validation_indices.setter
    def validation_indices(self, value):
        self.validation_indices_ = value

    @is_trained.setter
    def is_trained(self, value):
        self.is_trained_ = value

    @property
    def history(self):
        """Returns computed metrics during training."""
        return self.history_

    @property
    def run_name(self) -> str:
        """Returns the run name of the model. Used in MLFlow"""
        return self.run_name_

    @run_name.setter
    def run_name(self, value):
        self.run_name_ = value

    @property
    def run_id(self) -> str:
        """Returns the run id of the model. Used in MLFlow"""
        return self.run_id_

    @run_id.setter
    def run_id(self, value):
        self.run_id_ = value

    def _get_user_attributes(self):
        """Returns all the self-attributes defined in a model class, e.g., `self.is_trained_`."""
        attributes = inspect.getmembers(self, lambda a: not (inspect.isroutine(a)))
        attributes = [a for a in attributes if not (a[0].startswith("__") and a[0].endswith("__"))]
        attributes = [a for a in attributes if not a[0].startswith("_abc_")]
        return attributes

    def _get_init_params(self, locals):
        """Returns the model init signature with associated passed in values.

        Ignores the initial AnnData or Registry.
        """
        init = self.__init__
        sig = inspect.signature(init)
        parameters = sig.parameters.values()

        init_params = [p.name for p in parameters]
        all_params = {p: locals[p] for p in locals if p in init_params}
        all_params = {
            k: v
            for (k, v) in all_params.items()
            if not isinstance(v, AnnData)
            and not isinstance(v, MuData)
            and k not in ("adata", "registry")
        }
        # not very efficient but is explicit
        # separates variable params (**kwargs) from non-variable params into two dicts
        non_var_params = [p.name for p in parameters if p.kind != p.VAR_KEYWORD]
        non_var_params = {k: v for (k, v) in all_params.items() if k in non_var_params}
        var_params = [p.name for p in parameters if p.kind == p.VAR_KEYWORD]
        var_params = {k: v for (k, v) in all_params.items() if k in var_params}

        user_params = {"kwargs": var_params, "non_kwargs": non_var_params}

        return user_params

    @staticmethod
    def _get_decoder_cat_cov_shape(module):
        """Returns the shape of categ covariate matrix in case of using setup_datamodule in load"""
        outcome = None
        if hasattr(module, "decoder"):
            if hasattr(module.decoder, "px_decoder"):
                if hasattr(module.decoder.px_decoder, "n_cat_list"):
                    n_cat_list = module.decoder.px_decoder.n_cat_list
                    if len(n_cat_list) > 1:
                        outcome = (sum(n_cat_list[1:]),)
        return outcome

    @abstractmethod
    def train(self):
        """Trains the model."""

    def save(
        self,
        dir_path: str,
        prefix: str | None = None,
        overwrite: bool = False,
        save_anndata: bool = False,
        save_kwargs: dict | None = None,
        legacy_mudata_format: bool = False,
        datamodule: LightningDataModule | None = None,
        **anndata_write_kwargs,
    ):
        """Save the state of the model.

        Neither the trainer optimizer state nor the trainer history are saved.
        Model files are not expected to be reproducibly saved and loaded across versions
        until we reach version 1.0.

        Parameters
        ----------
        dir_path
            Path to a directory.
        prefix
            Prefix to prepend to saved file names.
        overwrite
            Overwrite existing data or not. If `False` and directory
            already exists at `dir_path`, an error will be raised.
        save_anndata
            If True, also saves the anndata
        save_kwargs
            Keyword arguments passed into :func:`~torch.save`.
        legacy_mudata_format
            If ``True``, saves the model ``var_names`` in the legacy format if the model was
            trained with a :class:`~mudata.MuData` object. The legacy format is a flat array with
            variable names across all modalities concatenated, while the new format is a dictionary
            with keys corresponding to the modality names and values corresponding to the variable
            names for each modality.
        datamodule
            ``EXPERIMENTAL`` A :class:`~lightning.pytorch.core.LightningDataModule` instance to use
            for training in place of the default :class:`~scvi.dataloaders.DataSplitter`. Can only
            be passed in if the model was not initialized with :class:`~anndata.AnnData`.
        anndata_write_kwargs
            Kwargs for :meth:`~anndata.AnnData.write`
        """
        if not os.path.exists(dir_path) or overwrite:
            os.makedirs(dir_path, exist_ok=overwrite)
        else:
            raise ValueError(
                f"{dir_path} already exists. Please provide another directory for saving."
            )

        file_name_prefix = prefix or ""
        save_kwargs = save_kwargs or {}

        if save_anndata:
            file_suffix = ""
            if isinstance(self.adata, AnnData):
                file_suffix = SAVE_KEYS.ADATA_FNAME
            elif isinstance(self.adata, MuData):
                file_suffix = SAVE_KEYS.MDATA_FNAME
            self.adata.write(
                os.path.join(dir_path, f"{file_name_prefix}{file_suffix}"),
                **anndata_write_kwargs,
            )

        model_save_path = os.path.join(dir_path, f"{file_name_prefix}{SAVE_KEYS.MODEL_FNAME}")

        # save the model state dict and the trainer state dict only
        model_state_dict = self.module.state_dict()
        model_state_dict["pyro_param_store"] = pyro.get_param_store().get_state()

        var_names = self.get_var_names(legacy_mudata_format=legacy_mudata_format)

        # get all the user attributes
        user_attributes = self._get_user_attributes()
        # only save the public attributes with _ at the very end
        user_attributes = {a[0]: a[1] for a in user_attributes if a[0][-1] == "_"}

        method_name = self.registry.get(_SETUP_METHOD_NAME, "setup_anndata")
        if method_name == "setup_datamodule":
            user_attributes.update(
                {
                    "n_batch": datamodule.n_batch,
                    "n_extra_categorical_covs": datamodule.registry["field_registries"][
                        "extra_categorical_covs"
                    ]["summary_stats"]["n_extra_categorical_covs"],
                    "n_extra_continuous_covs": datamodule.registry["field_registries"][
                        "extra_continuous_covs"
                    ]["summary_stats"]["n_extra_continuous_covs"],
                    "n_labels": datamodule.n_labels,
                    "n_sample": datamodule.n_samples,
                    "n_vars": datamodule.n_vars,
                    "batch_labels": datamodule.batch_labels,
                    "label_keys": datamodule.label_keys,
                }
            )
            if "datamodule" in user_attributes["init_params_"]["non_kwargs"]:
                user_attributes["init_params_"]["non_kwargs"]["datamodule"] = type(
                    user_attributes["init_params_"]["non_kwargs"]["datamodule"]
                ).__name__

        torch.save(
            {
                SAVE_KEYS.MODEL_STATE_DICT_KEY: model_state_dict,
                SAVE_KEYS.VAR_NAMES_KEY: var_names,
                SAVE_KEYS.ATTR_DICT_KEY: user_attributes,
            },
            model_save_path,
            **save_kwargs,
        )

    @classmethod
    @devices_dsp.dedent
    def load(
        cls,
        dir_path: str,
        adata: AnnOrMuData | None = None,
        accelerator: str = "auto",
        device: int | str = "auto",
        prefix: str | None = None,
        backup_url: str | None = None,
        datamodule: LightningDataModule | None = None,
        allowed_classes_names_list: list[str] | None = None,
    ):
        """Instantiate a model from the saved output.

        Parameters
        ----------
        dir_path
            Path to saved outputs.
        adata
            AnnData organized in the same way as data used to train model.
            It is not necessary to run setup_anndata,
            as AnnData is validated against the saved `scvi` setup dictionary.
            If None, will check for and load anndata saved with the model.
            If False, will load the model without AnnData.
        %(param_accelerator)s
        %(param_device)s
        prefix
            Prefix of saved file names.
        backup_url
            URL to retrieve saved outputs from if not present on disk.
        datamodule
            ``EXPERIMENTAL`` A :class:`~lightning.pytorch.core.LightningDataModule` instance to use
            for training in place of the default :class:`~scvi.dataloaders.DataSplitter`. Can only
            be passed in if the model was not initialized with :class:`~anndata.AnnData`.
        allowed_classes_names_list
            list of allowed classes names to be loaded (besides the original class name)

        Returns
        -------
        Model with loaded state dictionaries.

        Examples
        --------
        >>> model = ModelClass.load(save_path, adata)
        >>> model.get_....
        """
        load_adata = adata is None
        _, _, device = parse_device_args(
            accelerator=accelerator,
            devices=device,
            return_device="torch",
            validate_single_device=True,
        )

        (
            attr_dict,
            var_names,
            model_state_dict,
            new_adata,
        ) = _load_saved_files(
            dir_path,
            load_adata,
            map_location=device,
            prefix=prefix,
            backup_url=backup_url,
        )
        adata = new_adata if new_adata is not None else adata

        registry = attr_dict.pop("registry_")
        if _MODEL_NAME_KEY in registry and (
            registry[_MODEL_NAME_KEY] != cls.__name__
            and registry[_MODEL_NAME_KEY] not in allowed_classes_names_list
        ):
            raise ValueError("It appears you are loading a model from a different class.")

        # Calling ``setup_anndata`` method with the original arguments passed into
        # the saved model. This enables simple backwards compatibility in the case of
        # newly introduced fields or parameters.
        if adata:
            if _SETUP_ARGS_KEY not in registry:
                raise ValueError(
                    "Saved model does not contain original setup inputs. "
                    "Cannot load the original setup."
                )
            _validate_var_names(adata, var_names)
            method_name = registry.get(_SETUP_METHOD_NAME, "setup_anndata")
            if method_name != "setup_datamodule":
                getattr(cls, method_name)(
                    adata, source_registry=registry, **registry[_SETUP_ARGS_KEY]
                )

        model = _initialize_model(cls, adata, registry, attr_dict, datamodule)
        pyro_param_store = model_state_dict.pop("pyro_param_store", None)

        method_name = registry.get(_SETUP_METHOD_NAME, "setup_anndata")
        if method_name == "setup_datamodule":
            attr_dict["n_input"] = attr_dict["n_vars"]
            attr_dict["n_continuous_cov"] = attr_dict["n_extra_continuous_covs"]
            attr_dict["n_cats_per_cov"] = cls._get_decoder_cat_cov_shape(model.module)
            module_exp_params = inspect.signature(model._module_cls).parameters.keys()
            common_keys1 = list(attr_dict.keys() & module_exp_params)
            common_keys2 = model.init_params_["non_kwargs"].keys() & module_exp_params
            common_items1 = {key: attr_dict[key] for key in common_keys1}
            common_items2 = {key: model.init_params_["non_kwargs"][key] for key in common_keys2}
            module = model._module_cls(**common_items1, **common_items2)
            model.module = module
        else:
            model.module.on_load(model, pyro_param_store=pyro_param_store)
        model.module.load_state_dict(model_state_dict)

        model.to_device(device)

        model.module.eval()
        if adata:
            model._validate_anndata(adata)
        return model

    @classmethod
    def convert_legacy_save(
        cls,
        dir_path: str,
        output_dir_path: str,
        overwrite: bool = False,
        prefix: str | None = None,
        **save_kwargs,
    ) -> None:
        """Converts a legacy saved model (<v0.15.0) to the updated save format.

        Parameters
        ----------
        dir_path
            Path to the directory where the legacy model is saved.
        output_dir_path
            Path to save converted save files.
        overwrite
            Overwrite existing data or not. If ``False`` and directory
            already exists at ``output_dir_path``, an error will be raised.
        prefix
            Prefix of saved file names.
        **save_kwargs
            Keyword arguments passed into :func:`~torch.save`.
        """
        if not os.path.exists(output_dir_path) or overwrite:
            os.makedirs(output_dir_path, exist_ok=overwrite)
        else:
            raise ValueError(
                f"{output_dir_path} already exists. Please provide an unexisting directory for "
                "saving."
            )

        file_name_prefix = prefix or ""
        model_state_dict, var_names, attr_dict, _ = _load_legacy_saved_files(
            dir_path, file_name_prefix, load_adata=False
        )

        if "scvi_setup_dict_" in attr_dict:
            scvi_setup_dict = attr_dict.pop("scvi_setup_dict_")
            unlabeled_category_key = "unlabeled_category_"
            unlabeled_category = attr_dict.get(unlabeled_category_key, None)
            attr_dict["registry_"] = registry_from_setup_dict(
                cls,
                scvi_setup_dict,
                unlabeled_category=unlabeled_category,
            )

        model_save_path = os.path.join(output_dir_path, f"{file_name_prefix}model.pt")
        torch.save(
            {
                SAVE_KEYS.MODEL_STATE_DICT_KEY: model_state_dict,
                SAVE_KEYS.VAR_NAMES_KEY: var_names,
                SAVE_KEYS.ATTR_DICT_KEY: attr_dict,
            },
            model_save_path,
            **save_kwargs,
        )

    @property
    def summary_string(self):
        """Summary string of the model."""
        summary_string = self._model_summary_string
        summary_string += "\nTraining status: {}".format(
            "Trained" if self.is_trained_ else "Not Trained"
        )
        return summary_string

    @property
    def get_normalized_function_name(self) -> str:
        """What the get normalized functions name is"""
        return self.get_normalized_function_name_

    @get_normalized_function_name.setter
    def get_normalized_function_name(self, value):
        self.get_normalized_function_name_ = value

    def __repr__(self):
        rich.print(self.summary_string)
        return ""

    @classmethod
    @abstractmethod
    @setup_anndata_dsp.dedent
    def setup_anndata(
        cls,
        adata: AnnData,
        *args,
        **kwargs,
    ):
        """%(summary)s.

        Each model class deriving from this class provides parameters to this method
        according to its needs. To operate correctly with the model initialization,
        the implementation must call :meth:`~scvi.model.base.BaseModelClass.register_manager`
        on a model-specific instance of :class:`~scvi.data.AnnDataManager`.
        """

    @staticmethod
    def view_setup_args(dir_path: str, prefix: str | None = None) -> None:
        """Print args used to setup a saved model.

        Parameters
        ----------
        dir_path
            Path to saved outputs.
        prefix
            Prefix of saved file names.
        """
        registry = BaseModelClass.load_registry(dir_path, prefix)
        AnnDataManager.view_setup_method_args(registry)

    @staticmethod
    def load_registry(dir_path: str, prefix: str | None = None) -> dict:
        """Return the full registry saved with the model.

        Parameters
        ----------
        dir_path
            Path to saved outputs.
        prefix
            Prefix of saved file names.

        Returns
        -------
        The full registry saved with the model
        """
        attr_dict = _load_saved_files(dir_path, False, prefix=prefix)[0]

        # Legacy support for the old setup dict format.
        if "scvi_setup_dict_" in attr_dict:
            raise NotImplementedError(
                "Viewing setup args for pre v0.15.0 models is unsupported. "
                "Update your save files with ``convert_legacy_save`` first."
            )

        return attr_dict.pop("registry_")

    def view_anndata_setup(
        self, adata: AnnOrMuData | None = None, hide_state_registries: bool = False
    ) -> None:
        """Print summary of the setup for the initial AnnData or a given AnnData object.

        Parameters
        ----------
        adata
            AnnData object setup with ``setup_anndata`` or
            :meth:`~scvi.data.AnnDataManager.transfer_fields`.
        hide_state_registries
            If True, prints a shortened summary without details of each state registry.
        """
        if adata is None:
            adata = self.adata
        try:
            adata_manager = self.get_anndata_manager(adata, required=True)
        except ValueError as err:
            raise ValueError(
                f"Given AnnData not setup with {self.__class__.__name__}. "
                "Cannot view setup summary."
            ) from err
        adata_manager.view_registry(hide_state_registries=hide_state_registries)

    def view_setup_method_args(self) -> None:
        """Prints setup kwargs used to produce a given registry.

        Parameters
        ----------
        registry
            Registry produced by an AnnDataManager.
        """
        model_name = self.registry_[_MODEL_NAME_KEY]
        setup_args = self.registry_[_SETUP_ARGS_KEY]
        if model_name is not None and setup_args is not None:
            rich.print(f"Setup via `{model_name}.setup_anndata` with arguments:")
            rich.pretty.pprint(setup_args)
            rich.print()

    def view_registry(self, hide_state_registries: bool = False) -> None:
        """Prints summary of the registry.

        Parameters
        ----------
        hide_state_registries
            If True, prints a shortened summary without details of each state registry.
        """
        version = self.registry_[_SCVI_VERSION_KEY]
        rich.print(f"Anndata setup with scvi-tools version {version}.")
        rich.print()
        self.view_setup_method_args(self._registry)

        in_colab = "google.colab" in sys.modules
        force_jupyter = None if not in_colab else True
        console = rich.console.Console(force_jupyter=force_jupyter)

        ss = AnnDataManager._get_summary_stats_from_registry(self._registry)
        dr = self._get_data_registry_from_registry(self._registry)
        console.print(self._view_summary_stats(ss))
        console.print(self._view_data_registry(dr))

        if not hide_state_registries:
            for field in self.fields:
                state_registry = self.get_state_registry(field.registry_key)
                t = field.view_state_registry(state_registry)
                if t is not None:
                    console.print(t)

    def get_state_registry(self, registry_key: str) -> attrdict:
        """Returns the state registry for the AnnDataField registered with this instance."""
        return attrdict(self.registry_[_FIELD_REGISTRIES_KEY][registry_key][_STATE_REGISTRY_KEY])

    def get_setup_arg(self, setup_arg: str) -> attrdict:
        """Returns the string provided to setup of a specific setup_arg."""
        return self.registry_[_SETUP_ARGS_KEY][setup_arg]

    @staticmethod
    def _view_summary_stats(
        summary_stats: attrdict, as_markdown: bool = False
    ) -> rich.table.Table | str:
        """Prints summary stats."""
        if not as_markdown:
            t = rich.table.Table(title="Summary Statistics")
        else:
            t = rich.table.Table(box=box.MARKDOWN)

        t.add_column(
            "Summary Stat Key",
            justify="center",
            style="dodger_blue1",
            no_wrap=True,
            overflow="fold",
        )
        t.add_column(
            "Value",
            justify="center",
            style="dark_violet",
            no_wrap=True,
            overflow="fold",
        )
        for stat_key, count in summary_stats.items():
            t.add_row(stat_key, str(count))

        if as_markdown:
            console = Console(file=StringIO(), force_jupyter=False)
            console.print(t)
            return console.file.getvalue().strip()

        return t

    @staticmethod
    def _view_data_registry(
        data_registry: attrdict, as_markdown: bool = False
    ) -> rich.table.Table | str:
        """Prints data registry."""
        if not as_markdown:
            t = rich.table.Table(title="Data Registry")
        else:
            t = rich.table.Table(box=box.MARKDOWN)

        t.add_column(
            "Registry Key",
            justify="center",
            style="dodger_blue1",
            no_wrap=True,
            overflow="fold",
        )
        t.add_column(
            "scvi-tools Location",
            justify="center",
            style="dark_violet",
            no_wrap=True,
            overflow="fold",
        )

        for registry_key, data_loc in data_registry.items():
            mod_key = getattr(data_loc, _constants._DR_MOD_KEY, None)
            attr_name = data_loc.attr_name
            attr_key = data_loc.attr_key
            scvi_data_str = "adata"
            if mod_key is not None:
                scvi_data_str += f".mod['{mod_key}']"
            if attr_key is None:
                scvi_data_str += f".{attr_name}"
            else:
                scvi_data_str += f".{attr_name}['{attr_key}']"
            t.add_row(registry_key, scvi_data_str)

        if as_markdown:
            console = Console(file=StringIO(), force_jupyter=False)
            console.print(t)
            return console.file.getvalue().strip()

        return t

    def update_setup_method_args(self, setup_method_args: dict):
        """Update setup method args.

        Parameters
        ----------
        setup_method_args
            This is a bit of a misnomer, this is a dict representing kwargs
            of the setup method that will be used to update the existing values
            in the registry of this instance.
        """
        self._registry[_SETUP_ARGS_KEY].update(setup_method_args)

    def get_normalized_expression(self, *args, **kwargs):
        msg = f"get_normalized_expression is not implemented for {self.__class__.__name__}."
        raise NotImplementedError(msg)


class BaseMinifiedModeModelClass(BaseModelClass):
    """Abstract base class for scvi-tools models that can handle minified data."""

    @property
    def minified_data_type(self) -> MinifiedDataType | None:
        """The type of minified data associated with this model, if applicable."""
        if self.adata_manager:
            return (
                self.adata_manager.get_from_registry(REGISTRY_KEYS.MINIFY_TYPE_KEY)
                if REGISTRY_KEYS.MINIFY_TYPE_KEY in self.adata_manager.data_registry
                else None
            )
        else:
            return None

    def minify_adata(
        self,
        minified_data_type: MinifiedDataType = ADATA_MINIFY_TYPE.LATENT_POSTERIOR,
        use_latent_qzm_key: str = "X_latent_qzm",
        use_latent_qzv_key: str = "X_latent_qzv",
    ) -> None:
        """Minify the model's :attr:`~scvi.model.base.BaseModelClass.adata`.

        Minifies the :class:`~anndata.AnnData` object associated with the model according to the
        method specified by ``minified_data_type`` and registers the new fields with the model's
        :class:`~scvi.data.AnnDataManager`. This also sets the ``minified_data_type`` attribute
        of the underlying :class:`~scvi.module.base.BaseModuleClass` instance.

        Parameters
        ----------
        minified_data_type
            Method for minifying the data. One of the following:

            - ``"latent_posterior_parameters"``: Store the latent posterior mean and variance in
                :attr:`~anndata.AnnData.obsm` using the keys ``use_latent_qzm_key`` and
                ``use_latent_qzv_key``.
            - ``"latent_posterior_parameters_with_counts"``: Store the latent posterior mean and
                variance in :attr:`~anndata.AnnData.obsm` using the keys ``use_latent_qzm_key`` and
                ``use_latent_qzv_key``, and the raw count data in :attr:`~anndata.AnnData.X`.
        use_latent_qzm_key
            Key to use for storing the latent posterior mean in :attr:`~anndata.AnnData.obsm` when
            ``minified_data_type`` is ``"latent_posterior"``.
        use_latent_qzv_key
            Key to use for storing the latent posterior variance in :attr:`~anndata.AnnData.obsm`
            when ``minified_data_type`` is ``"latent_posterior"``.

        Notes
        -----
        The modification is not done inplace -- instead the model is assigned a new (minified)
        version of the :class:`~anndata.AnnData`.
        """
        if minified_data_type not in ADATA_MINIFY_TYPE:
            raise NotImplementedError(
                f"Minification method {minified_data_type} is not supported."
            )
        elif not getattr(self.module, "use_observed_lib_size", True):
            raise ValueError(
                "Minification is not supported for models that do not use observed library size."
            )

        keep_count_data = minified_data_type == ADATA_MINIFY_TYPE.LATENT_POSTERIOR_WITH_COUNTS
        mini_adata = get_minified_adata_scrna(
            adata_manager=self.adata_manager,
            keep_count_data=keep_count_data,
        )
        del mini_adata.uns[_SCVI_UUID_KEY]
        mini_adata.uns[_ADATA_MINIFY_TYPE_UNS_KEY] = minified_data_type
        mini_adata.obsm[self._LATENT_QZM_KEY] = self.adata.obsm[use_latent_qzm_key]
        mini_adata.obsm[self._LATENT_QZV_KEY] = self.adata.obsm[use_latent_qzv_key]
        mini_adata.obs[self._OBSERVED_LIB_SIZE_KEY] = np.squeeze(
            np.asarray(self.adata_manager.get_from_registry(REGISTRY_KEYS.X_KEY).sum(axis=-1))
        )
        self._update_adata_and_manager_post_minification(
            mini_adata,
            minified_data_type,
        )
        self.module.minified_data_type = minified_data_type

    @classmethod
    def _get_fields_for_adata_minification(
        cls,
        minified_data_type: MinifiedDataType,
    ):
        """Return the fields required for minification of the given type."""
        if minified_data_type not in ADATA_MINIFY_TYPE:
            raise NotImplementedError(
                f"Minification method {minified_data_type} is not supported."
            )

        mini_fields = [
            fields.ObsmField(REGISTRY_KEYS.LATENT_QZM_KEY, cls._LATENT_QZM_KEY),
            fields.ObsmField(REGISTRY_KEYS.LATENT_QZV_KEY, cls._LATENT_QZV_KEY),
            fields.NumericalObsField(REGISTRY_KEYS.OBSERVED_LIB_SIZE, cls._OBSERVED_LIB_SIZE_KEY),
            fields.StringUnsField(REGISTRY_KEYS.MINIFY_TYPE_KEY, _ADATA_MINIFY_TYPE_UNS_KEY),
        ]

        return mini_fields

    def _update_adata_and_manager_post_minification(
        self,
        minified_adata: AnnOrMuData,
        minified_data_type: MinifiedDataType,
    ):
        """Update the :class:`~anndata.AnnData` and :class:`~scvi.data.AnnDataManager` in-place.

        Parameters
        ----------
        minified_adata
            Minified version of :attr:`~scvi.model.base.BaseModelClass.adata`.
        minified_data_type
            Method used for minifying the data.
        keep_count_data
            If ``True``, the full count matrix is kept in the minified
            :attr:`~scvi.model.base.BaseModelClass.adata`.
        """
        self._validate_anndata(minified_adata)
        new_adata_manager = self.get_anndata_manager(minified_adata, required=True)
        new_adata_manager.register_new_fields(
            self._get_fields_for_adata_minification(minified_data_type)
        )
        self.adata = minified_adata

    @property
    def summary_string(self):
        """Summary string of the model."""
        summary_string = super().summary_string
        summary_string += "\nModel's adata is minified?: {}".format(
            hasattr(self, "minified_data_type") and self.minified_data_type is not None
        )
        return summary_string


class BaseMudataMinifiedModeModelClass(BaseModelClass):
    """Abstract base class for scvi-tools models that can handle minified data."""

    @property
    def minified_data_type(self) -> MinifiedDataType | None:
        """The type of minified data associated with this model, if applicable."""
        return (
            self.adata_manager.get_from_registry(REGISTRY_KEYS.MINIFY_TYPE_KEY)
            if REGISTRY_KEYS.MINIFY_TYPE_KEY in self.adata_manager.data_registry
            else None
        )

    def minify_mudata(
        self,
        minified_data_type: MinifiedDataType = ADATA_MINIFY_TYPE.LATENT_POSTERIOR,
        use_latent_qzm_key: str = "X_latent_qzm",
        use_latent_qzv_key: str = "X_latent_qzv",
    ) -> None:
        """Minify the model's :attr:`~scvi.model.base.BaseModelClass.adata`.

        Minifies the :class:`~mudata.MuData` object associated with the model according to the
        method specified by ``minified_data_type`` and registers the new fields with the model's
        :class:`~scvi.data.AnnDataManager`. This also sets the ``minified_data_type`` attribute
        of the underlying :class:`~scvi.module.base.BaseModuleClass` instance.

        Parameters
        ----------
        minified_data_type
            Method for minifying the data. One of the following:

            - ``"latent_posterior_parameters"``: Store the latent posterior mean and variance in
                :attr:`~mudata.MuData.obsm` using the keys ``use_latent_qzm_key`` and
                ``use_latent_qzv_key``.
            - ``"latent_posterior_parameters_with_counts"``: Store the latent posterior mean and
                variance in :attr:`~mudata.MuData.obsm` using the keys ``use_latent_qzm_key`` and
                ``use_latent_qzv_key``, and the raw count data in :attr:`~mudata.MuData[mod].X`.
        use_latent_qzm_key
            Key to use for storing the latent posterior mean in :attr:`~mudata.MuData.obsm` when
            ``minified_data_type`` is ``"latent_posterior"``.
        use_latent_qzv_key
            Key to use for storing the latent posterior variance in :attr:`~mudata.MuData.obsm`
            when ``minified_data_type`` is ``"latent_posterior"``.

        Notes
        -----
        The modification is not done inplace -- instead the model is assigned a new (minified)
        version of the :class:`~mudata.MuData`.
        """
        if self.adata_manager._registry["setup_method_name"] != "setup_mudata":
            raise ValueError(
                f"MuData must be registered with {self.__name__}.setup_mudata to use this method."
            )
        if minified_data_type not in ADATA_MINIFY_TYPE:
            raise NotImplementedError(
                f"Minification method {minified_data_type} is not supported."
            )
        elif not getattr(self.module, "use_observed_lib_size", True):
            raise ValueError(
                "Minification is not supported for models that do not use observed library size."
            )

        keep_count_data = minified_data_type == ADATA_MINIFY_TYPE.LATENT_POSTERIOR_WITH_COUNTS
        mini_adata = get_minified_mudata(
            adata_manager=self.adata_manager,
            keep_count_data=keep_count_data,
        )
        del mini_adata.uns[_SCVI_UUID_KEY]
        mini_adata.uns[_ADATA_MINIFY_TYPE_UNS_KEY] = minified_data_type
        mini_adata.obsm[self._LATENT_QZM_KEY] = self.adata.obsm[use_latent_qzm_key]
        mini_adata.obsm[self._LATENT_QZV_KEY] = self.adata.obsm[use_latent_qzv_key]
        mini_adata.obs[self._OBSERVED_LIB_SIZE_KEY] = np.squeeze(
            np.asarray(self.adata_manager.get_from_registry(REGISTRY_KEYS.X_KEY).sum(axis=-1))
        )
        self._update_mudata_and_manager_post_minification(
            mini_adata,
            minified_data_type,
        )
        self.module.minified_data_type = minified_data_type

    @classmethod
    def _get_fields_for_mudata_minification(
        cls,
        minified_data_type: MinifiedDataType,
    ):
        """Return the fields required for minification of the given type."""
        if minified_data_type not in ADATA_MINIFY_TYPE:
            raise NotImplementedError(
                f"Minification method {minified_data_type} is not supported."
            )

        mini_fields = [
            fields.ObsmField(REGISTRY_KEYS.LATENT_QZM_KEY, cls._LATENT_QZM_KEY),
            fields.ObsmField(REGISTRY_KEYS.LATENT_QZV_KEY, cls._LATENT_QZV_KEY),
            fields.NumericalObsField(REGISTRY_KEYS.OBSERVED_LIB_SIZE, cls._OBSERVED_LIB_SIZE_KEY),
            fields.StringUnsField(REGISTRY_KEYS.MINIFY_TYPE_KEY, _ADATA_MINIFY_TYPE_UNS_KEY),
        ]

        return mini_fields

    def _update_mudata_and_manager_post_minification(
        self, minified_adata: AnnOrMuData, minified_data_type: MinifiedDataType
    ):
        """Update the mudata and manager inplace after creating a minified adata."""
        # Register this new adata with the model, creating a new manager in the cache
        self._validate_anndata(minified_adata)
        new_adata_manager = self.get_anndata_manager(minified_adata, required=True)
        # This inplace edits the manager
        new_adata_manager.register_new_fields(
            self._get_fields_for_mudata_minification(minified_data_type),
        )
        new_adata_manager.registry["setup_method_name"] = "setup_mudata"
        # We set the adata attribute of the model as this will update self.registry_
        # and self.adata_manager with the new adata manager
        self.adata = minified_adata

    @property
    def summary_string(self):
        """Summary string of the model."""
        summary_string = super().summary_string
        summary_string += "\nModel's adata is minified?: {}".format(
            hasattr(self, "minified_data_type") and self.minified_data_type is not None
        )
        return summary_string<|MERGE_RESOLUTION|>--- conflicted
+++ resolved
@@ -135,17 +135,12 @@
             # Suffix a registry instance variable with _ to include it when saving the model.
             self.registry_ = registry
             self.summary_stats = AnnDataManager._get_summary_stats_from_registry(registry)
-<<<<<<< HEAD
         elif (
             (self.__class__.__name__ == "GIMVI")
             or (self.__class__.__name__ == "SCVI")
             or (self.__class__.__name__ == "DIAGVI")
         ):
             # note some models do accept empty registry/adata (e.g: gimvi)
-=======
-        elif (self.__class__.__name__ == "GIMVI") or (self.__class__.__name__ == "SCVI"):
-            # note some models do accept empty registry/adata (e.g.: gimvi)
->>>>>>> 3e275ffe
             pass
         else:
             raise ValueError("adata or registry must be provided.")
