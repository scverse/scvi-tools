from __future__ import annotations

import inspect
import logging
import os
import sys
import warnings
from abc import ABCMeta, abstractmethod
<<<<<<< HEAD
from collections.abc import Sequence
from io import StringIO
=======
from typing import TYPE_CHECKING
>>>>>>> 40524129
from uuid import uuid4

import numpy as np
import pandas as pd
import rich
import torch
from anndata import AnnData
from mudata import MuData
from rich import box
from rich.console import Console

from scvi import REGISTRY_KEYS, settings
from scvi.data import AnnDataManager
from scvi.data._compat import registry_from_setup_dict
from scvi.data._constants import (
    _FIELD_REGISTRIES_KEY,
    _MODEL_NAME_KEY,
    _SCVI_UUID_KEY,
    _SCVI_VERSION_KEY,
    _SETUP_ARGS_KEY,
    _SETUP_METHOD_NAME,
    _STATE_REGISTRY_KEY,
)
from scvi.data._utils import (
    _assign_adata_uuid,
    _check_if_view,
    _get_adata_minify_type,
    _get_summary_stats_from_registry,
)
from scvi.dataloaders import AnnDataLoader
from scvi.model._utils import parse_device_args
from scvi.model.base._constants import SAVE_KEYS
from scvi.model.base._save_load import (
    _initialize_model,
    _load_legacy_saved_files,
    _load_saved_files,
    _validate_var_names,
)
from scvi.utils import attrdict, setup_anndata_dsp
from scvi.utils._docstrings import devices_dsp

<<<<<<< HEAD
from . import _constants
=======
if TYPE_CHECKING:
    from collections.abc import Sequence

    from scvi._types import AnnOrMuData, MinifiedDataType
>>>>>>> 40524129

logger = logging.getLogger(__name__)


_UNTRAINED_WARNING_MESSAGE = (
    "Trying to query inferred values from an untrained model. Please train the model first."
)

_SETUP_INPUTS_EXCLUDED_PARAMS = {"adata", "mdata", "kwargs"}


class BaseModelMetaClass(ABCMeta):
    """Metaclass for :class:`~scvi.model.base.BaseModelClass`.

    Constructs model class-specific mappings for :class:`~scvi.data.AnnDataManager` instances.
    ``cls._setup_adata_manager_store`` maps from AnnData object UUIDs to
    :class:`~scvi.data.AnnDataManager` instances.

    This mapping is populated everytime ``cls.setup_anndata()`` is called.
    ``cls._per_isntance_manager_store`` maps from model instance UUIDs to AnnData UUID:
    :class:`~scvi.data.AnnDataManager` mappings.
    These :class:`~scvi.data.AnnDataManager` instances are tied to a single model instance and
    populated either
    during model initialization or after running ``self._validate_anndata()``.
    """

    @abstractmethod
    def __init__(cls, name, bases, dct):
        cls._setup_adata_manager_store: dict[
            str, type[AnnDataManager]
        ] = {}  # Maps adata id to AnnDataManager instances.
        cls._per_instance_manager_store: dict[
            str, dict[str, type[AnnDataManager]]
        ] = {}  # Maps model instance id to AnnDataManager mappings.
        super().__init__(name, bases, dct)


class BaseModelClass(metaclass=BaseModelMetaClass):
    """Abstract class for scvi-tools models.

    Notes
    -----
    See further usage examples in the following tutorials:

    1. :doc:`/tutorials/notebooks/dev/model_user_guide`
    """

    _data_loader_cls = AnnDataLoader

    def __init__(self, adata: AnnOrMuData | None = None, registry: object | None = None):
        # check if the given adata is minified and check if the model being created
        # supports minified-data mode (i.e. inherits from the abstract BaseMinifiedModeModelClass).
        # If not, raise an error to inform the user of the lack of minified-data functionality
        # for this model
        data_is_minified = adata is not None and _get_adata_minify_type(adata) is not None
        if data_is_minified and not issubclass(type(self), BaseMinifiedModeModelClass):
            raise NotImplementedError(
                f"The {type(self).__name__} model currently does not support minified data."
            )
        self.id = str(uuid4())  # Used for cls._manager_store keys.
        if adata is not None:
            self._adata = adata
            self._adata_manager = self._get_most_recent_anndata_manager(adata, required=True)
            self._register_manager_for_instance(self.adata_manager)
            # Suffix registry instance variable with _ to include it when saving the model.
            self.registry_ = self._adata_manager._registry
            self.summary_stats = _get_summary_stats_from_registry(self.registry_)
        elif registry is not None:
            self._adata = None
            self._adata_manager = None
            # Suffix registry instance variable with _ to include it when saving the model.
            self.registry_ = registry
            self.summary_stats = _get_summary_stats_from_registry(registry)
        elif self.__class__.__name__ == "GIMVI":
            # note some models do accept empty registry/adata (e.g: gimvi)
            pass
        else:
            raise ValueError("adata or registry must be provided.")

        self.is_trained_ = False
        self._model_summary_string = ""
        self.train_indices_ = None
        self.test_indices_ = None
        self.validation_indices_ = None
        self.history_ = None

    @property
    def adata(self) -> None | AnnOrMuData:
        """Data attached to model instance."""
        return self._adata

    @property
    def registry(self) -> dict:
        """Data attached to model instance."""
        return self.registry_

    def get_var_names(self, legacy_mudata_format=False) -> dict:
        """Variable names of input data."""
        from scvi.model.base._save_load import _get_var_names

        if self.adata:
            return _get_var_names(self.adata, legacy_mudata_format=legacy_mudata_format)
        else:
            return self.registry[_FIELD_REGISTRIES_KEY]["X"][_STATE_REGISTRY_KEY]["column_names"]

    @adata.setter
    def adata(self, adata: AnnOrMuData):
        if adata is None:
            raise ValueError("adata cannot be None.")
        self._validate_anndata(adata)
        self._adata = adata
        self._adata_manager = self.get_anndata_manager(adata, required=True)
        self.registry_ = self._adata_manager.registry
        self.summary_stats = self._adata_manager.summary_stats

    @property
    def adata_manager(self) -> AnnDataManager:
        """Manager instance associated with self.adata."""
        return self._adata_manager

    def to_device(self, device: str | int):
        """Move model to device.

        Parameters
        ----------
        device
            Device to move model to. Options: 'cpu' for CPU, integer GPU index (eg. 0),
            or 'cuda:X' where X is the GPU index (eg. 'cuda:0'). See torch.device for more info.

        Examples
        --------
        >>> adata = scvi.data.synthetic_iid()
        >>> model = scvi.model.SCVI(adata)
        >>> model.to_device("cpu")  # moves model to CPU
        >>> model.to_device("cuda:0")  # moves model to GPU 0
        >>> model.to_device(0)  # also moves model to GPU 0
        """
        my_device = torch.device(device)
        self.module.to(my_device)

    @property
    def device(self) -> str:
        """The current device that the module's params are on."""
        return self.module.device

    @staticmethod
    def _get_setup_method_args(**setup_locals) -> dict:
        """Returns a dictionary organizing the arguments used to call ``setup_anndata``.

        Must be called with ``**locals()`` at the start of the ``setup_anndata`` method
        to avoid the inclusion of any extraneous variables.
        """
        cls = setup_locals.pop("cls")
        method_name = None
        if "adata" in setup_locals:
            method_name = "setup_anndata"
        elif "mdata" in setup_locals:
            method_name = "setup_mudata"

        model_name = cls.__name__
        setup_args = {}
        for k, v in setup_locals.items():
            if k not in _SETUP_INPUTS_EXCLUDED_PARAMS:
                setup_args[k] = v
        return {
            _MODEL_NAME_KEY: model_name,
            _SETUP_METHOD_NAME: method_name,
            _SETUP_ARGS_KEY: setup_args,
        }

    @staticmethod
    def _create_modalities_attr_dict(
        modalities: dict[str, str], setup_method_args: dict
    ) -> attrdict:
        """Preprocesses a ``modalities`` dictionary to map modality names.

        Ensures each field key has a respective modality key, defaulting to ``None``.
        Raises a ``UserWarning`` if extraneous modality mappings are detected.

        Parameters
        ----------
        modalities
            Dictionary mapping ``setup_mudata()`` argument name to modality name.
        setup_method_args
            Output of  ``_get_setup_method_args()``.
        """
        setup_args = setup_method_args[_SETUP_ARGS_KEY]
        filtered_modalities = {
            arg_name: modalities.get(arg_name, None) for arg_name in setup_args.keys()
        }
        extra_modalities = set(modalities) - set(filtered_modalities)
        if len(extra_modalities) > 0:
            raise ValueError(f"Extraneous modality mapping(s) detected: {extra_modalities}")
        return attrdict(filtered_modalities)

    @classmethod
    def register_manager(cls, adata_manager: AnnDataManager):
        """Registers an :class:`~scvi.data.AnnDataManager` instance with this model class.

        Stores the :class:`~scvi.data.AnnDataManager` reference in a class-specific manager store.
        Intended for use in the ``setup_anndata()`` class method followed up by retrieval of the
        :class:`~scvi.data.AnnDataManager` via the ``_get_most_recent_anndata_manager()`` method in
        the model init method.

        Notes
        -----
        Subsequent calls to this method with an :class:`~scvi.data.AnnDataManager` instance
        referring to the same underlying AnnData object will overwrite the reference to previous
        :class:`~scvi.data.AnnDataManager`.
        """
        adata_id = adata_manager.adata_uuid
        cls._setup_adata_manager_store[adata_id] = adata_manager

    def _register_manager_for_instance(self, adata_manager: AnnDataManager):
        """Registers an :class:`~scvi.data.AnnDataManager` instance with this model instance.

        Creates a model-instance specific mapping in ``cls._per_instance_manager_store`` for this
        :class:`~scvi.data.AnnDataManager` instance.
        """
        if self.id not in self._per_instance_manager_store:
            self._per_instance_manager_store[self.id] = {}

        adata_id = adata_manager.adata_uuid
        instance_manager_store = self._per_instance_manager_store[self.id]
        instance_manager_store[adata_id] = adata_manager

    def data_registry(self, registry_key: str) -> np.ndarray | pd.DataFrame:
        """Returns the object in AnnData associated with the key in the data registry.

        Parameters
        ----------
        registry_key
            key of object to get from ``self.data_registry``

        Returns
        -------
        The requested data.
        """
        if not self.adata:
            raise ValueError("self.adata is None. Please register AnnData object to access data.")
        else:
            return self._adata_manager.get_from_registry(registry_key)

    # def get_from_registry(self, registry_key: str) -> np.ndarray | pd.DataFrame:
    #     """Returns the object in AnnData associated with the key in the data registry.
    #
    #     Parameters
    #     ----------
    #     registry_key
    #         key of object to get from ``self.data_registry``
    #
    #     Returns
    #     -------
    #     The requested data.
    #     """
    #     if not self.adata:
    #         raise ValueError("self.adata is None. Please registry AnnData object.")
    #     else:
    #         return self._adata_manager.get_from_registry(registry_key)

    def deregister_manager(self, adata: AnnData | None = None):
        """Deregisters the :class:`~scvi.data.AnnDataManager` instance associated with `adata`.

        If `adata` is `None`, deregisters all :class:`~scvi.data.AnnDataManager` instances
        in both the class and instance-specific manager stores, except for the one associated
        with this model instance.
        """
        cls_manager_store = self._setup_adata_manager_store
        instance_manager_store = self._per_instance_manager_store[self.id]

        if adata is None:
            instance_managers_to_clear = list(instance_manager_store.keys())
            cls_managers_to_clear = list(cls_manager_store.keys())
        else:
            adata_manager = self._get_most_recent_anndata_manager(adata, required=True)
            cls_managers_to_clear = [adata_manager.adata_uuid]
            instance_managers_to_clear = [adata_manager.adata_uuid]

        for adata_id in cls_managers_to_clear:
            # don't clear the current manager by default
            is_current_adata = adata is None and adata_id == self.adata_manager.adata_uuid
            if is_current_adata or adata_id not in cls_manager_store:
                continue
            del cls_manager_store[adata_id]

        for adata_id in instance_managers_to_clear:
            # don't clear the current manager by default
            is_current_adata = adata is None and adata_id == self.adata_manager.adata_uuid
            if is_current_adata or adata_id not in instance_manager_store:
                continue
            del instance_manager_store[adata_id]

    @classmethod
    def _get_most_recent_anndata_manager(
        cls, adata: AnnOrMuData, required: bool = False
    ) -> AnnDataManager | None:
        """Retrieves the :class:`~scvi.data.AnnDataManager` for a given AnnData object.

        Checks for the most recent :class:`~scvi.data.AnnDataManager` created for the given AnnData
        object via ``setup_anndata()`` on model initialization. Unlike
        :meth:`scvi.model.base.BaseModelClass.get_anndata_manager`, this method is not model
        instance specific and can be called before a model is fully initialized.

        Parameters
        ----------
        adata
            AnnData object to find manager instance for.
        required
            If True, errors on missing manager. Otherwise, returns None when manager is missing.
        """
        if _SCVI_UUID_KEY not in adata.uns:
            if required:
                raise ValueError(
                    f"Please set up your AnnData with {cls.__name__}.setup_anndata first."
                )
            return None

        adata_id = adata.uns[_SCVI_UUID_KEY]

        if adata_id not in cls._setup_adata_manager_store:
            if required:
                raise ValueError(
                    f"Please set up your AnnData with {cls.__name__}.setup_anndata first. "
                    "It appears the AnnData object has been setup with a different model."
                )
            return None

        adata_manager = cls._setup_adata_manager_store[adata_id]
        if adata_manager.adata is not adata:
            raise ValueError(
                "The provided AnnData object does not match the AnnData object "
                "previously provided for setup. Did you make a copy?"
            )

        return adata_manager

    def get_anndata_manager(
        self, adata: AnnOrMuData, required: bool = False
    ) -> AnnDataManager | None:
        """Retrieves the :class:`~scvi.data.AnnDataManager` for a given AnnData object.

        Requires ``self.id`` has been set. Checks for an :class:`~scvi.data.AnnDataManager`
        specific to this model instance.

        Parameters
        ----------
        adata
            AnnData object to find manager instance for.
        required
            If True, errors on missing manager. Otherwise, returns None when manager is missing.
        """
        cls = self.__class__
        if not adata:
            return None

        if _SCVI_UUID_KEY not in adata.uns:
            if required:
                raise ValueError(
                    f"Please set up your AnnData with {cls.__name__}.setup_anndata first."
                )
            return None

        adata_id = adata.uns[_SCVI_UUID_KEY]
        if self.id not in cls._per_instance_manager_store:
            if required:
                raise AssertionError(
                    "Unable to find instance specific manager store. "
                    "The model has likely not been initialized with an AnnData object."
                )
            return None
        elif adata_id not in cls._per_instance_manager_store[self.id]:
            if required:
                raise AssertionError(
                    "Please call ``self._validate_anndata`` on this AnnData object."
                )
            return None

        adata_manager = cls._per_instance_manager_store[self.id][adata_id]
        if adata_manager.adata is not adata:
            logger.info("AnnData object appears to be a copy. Attempting to transfer setup.")
            _assign_adata_uuid(adata, overwrite=True)
            adata_manager = self.adata_manager.transfer_fields(adata)
            self._register_manager_for_instance(adata_manager)

        return adata_manager

    def get_from_registry(
        self,
        adata: AnnOrMuData,
        registry_key: str,
    ) -> np.ndarray:
        """Returns the object in AnnData associated with the key in the data registry.

        AnnData object should be registered with the model prior to calling this function
        via the ``self._validate_anndata`` method.

        Parameters
        ----------
        registry_key
            key of object to get from data registry.
        adata
            AnnData to pull data from.

        Returns
        -------
        The requested data as a NumPy array.
        """
        adata_manager = self.get_anndata_manager(adata)
        if adata_manager is None:
            raise AssertionError(
                "AnnData not registered with model. Call `self._validate_anndata` "
                "prior to calling this function."
            )
        return adata_manager.get_from_registry(registry_key)

    def _make_data_loader(
        self,
        adata: AnnOrMuData,
        indices: Sequence[int] | None = None,
        batch_size: int | None = None,
        shuffle: bool = False,
        data_loader_class=None,
        **data_loader_kwargs,
    ):
        """Create a AnnDataLoader object for data iteration.

        Parameters
        ----------
        adata
            AnnData object with equivalent structure to initial AnnData.
        indices
            Indices of cells in adata to use. If `None`, all cells are used.
        batch_size
            Minibatch size for data loading into model. Defaults to `scvi.settings.batch_size`.
        shuffle
            Whether observations are shuffled each iteration though
        data_loader_class
            Class to use for data loader
        data_loader_kwargs
            Kwargs to the class-specific data loader class
        """
        adata_manager = self.get_anndata_manager(adata)
        if adata_manager is None:
            raise AssertionError(
                "AnnDataManager not found. Call `self._validate_anndata` prior to calling this "
                "function."
            )

        adata = adata_manager.adata

        if batch_size is None:
            batch_size = settings.batch_size
        if indices is None:
            indices = np.arange(adata.n_obs)
        if data_loader_class is None:
            data_loader_class = self._data_loader_cls

        if "num_workers" not in data_loader_kwargs:
            data_loader_kwargs.update({"num_workers": settings.dl_num_workers})
        if "persistent_workers" not in data_loader_kwargs:
            data_loader_kwargs.update({"persistent_workers": settings.dl_persistent_workers})

        dl = data_loader_class(
            adata_manager,
            shuffle=shuffle,
            indices=indices,
            batch_size=batch_size,
            **data_loader_kwargs,
        )
        return dl

    def _validate_anndata(
        self, adata: AnnOrMuData | None = None, copy_if_view: bool = True
    ) -> AnnData:
        """Validate anndata has been properly registered, transfer if necessary."""
        if adata is None:
            adata = self.adata

        _check_if_view(adata, copy_if_view=copy_if_view)

        adata_manager = self.get_anndata_manager(adata)
        if adata_manager is None:
            logger.info(
                "Input AnnData not setup with scvi-tools. "
                + "attempting to transfer AnnData setup"
            )
            self._register_manager_for_instance(self.transfer_fields(adata))
        else:
            # Case where correct AnnDataManager is found, replay registration as necessary.
            adata_manager.validate()

        return adata

    def transfer_fields(self, adata: AnnOrMuData, **kwargs) -> AnnData:
        """Transfer fields from a model to an AnnData object."""
        if self.adata:
            return self.adata_manager.transfer_fields(adata, **kwargs)
        else:
            raise ValueError("Model need to be initialized with AnnData to transfer fields.")

    def _check_if_trained(self, warn: bool = True, message: str = _UNTRAINED_WARNING_MESSAGE):
        """Check if the model is trained.

        If not trained and `warn` is True, raise a warning, else raise a RuntimeError.
        """
        if not self.is_trained_:
            if warn:
                warnings.warn(message, UserWarning, stacklevel=settings.warnings_stacklevel)
            else:
                raise RuntimeError(message)

    @property
    def is_trained(self) -> bool:
        """Whether the model has been trained."""
        return self.is_trained_

    @property
    def test_indices(self) -> np.ndarray:
        """Observations that are in test set."""
        return self.test_indices_

    @property
    def train_indices(self) -> np.ndarray:
        """Observations that are in train set."""
        return self.train_indices_

    @property
    def validation_indices(self) -> np.ndarray:
        """Observations that are in validation set."""
        return self.validation_indices_

    @train_indices.setter
    def train_indices(self, value):
        self.train_indices_ = value

    @test_indices.setter
    def test_indices(self, value):
        self.test_indices_ = value

    @validation_indices.setter
    def validation_indices(self, value):
        self.validation_indices_ = value

    @is_trained.setter
    def is_trained(self, value):
        self.is_trained_ = value

    @property
    def history(self):
        """Returns computed metrics during training."""
        return self.history_

    def _get_user_attributes(self):
        """Returns all the self attributes defined in a model class, e.g., `self.is_trained_`."""
        attributes = inspect.getmembers(self, lambda a: not (inspect.isroutine(a)))
        attributes = [a for a in attributes if not (a[0].startswith("__") and a[0].endswith("__"))]
        attributes = [a for a in attributes if not a[0].startswith("_abc_")]
        return attributes

    def _get_init_params(self, locals):
        """Returns the model init signature with associated passed in values.

        Ignores the initial AnnData or Registry.
        """
        init = self.__init__
        sig = inspect.signature(init)
        parameters = sig.parameters.values()

        init_params = [p.name for p in parameters]
        all_params = {p: locals[p] for p in locals if p in init_params}
        all_params = {
            k: v
            for (k, v) in all_params.items()
            if not isinstance(v, AnnData)
            and not isinstance(v, MuData)
            and k not in ("adata", "registry")
        }
        # not very efficient but is explicit
        # separates variable params (**kwargs) from non variable params into two dicts
        non_var_params = [p.name for p in parameters if p.kind != p.VAR_KEYWORD]
        non_var_params = {k: v for (k, v) in all_params.items() if k in non_var_params}
        var_params = [p.name for p in parameters if p.kind == p.VAR_KEYWORD]
        var_params = {k: v for (k, v) in all_params.items() if k in var_params}

        user_params = {"kwargs": var_params, "non_kwargs": non_var_params}

        return user_params

    @abstractmethod
    def train(self):
        """Trains the model."""

    def save(
        self,
        dir_path: str,
        prefix: str | None = None,
        overwrite: bool = False,
        save_anndata: bool = False,
        save_kwargs: dict | None = None,
        legacy_mudata_format: bool = False,
        **anndata_write_kwargs,
    ):
        """Save the state of the model.

        Neither the trainer optimizer state nor the trainer history are saved.
        Model files are not expected to be reproducibly saved and loaded across versions
        until we reach version 1.0.

        Parameters
        ----------
        dir_path
            Path to a directory.
        prefix
            Prefix to prepend to saved file names.
        overwrite
            Overwrite existing data or not. If `False` and directory
            already exists at `dir_path`, error will be raised.
        save_anndata
            If True, also saves the anndata
        save_kwargs
            Keyword arguments passed into :func:`~torch.save`.
        legacy_mudata_format
            If ``True``, saves the model ``var_names`` in the legacy format if the model was
            trained with a :class:`~mudata.MuData` object. The legacy format is a flat array with
            variable names across all modalities concatenated, while the new format is a dictionary
            with keys corresponding to the modality names and values corresponding to the variable
            names for each modality.
        anndata_write_kwargs
            Kwargs for :meth:`~anndata.AnnData.write`
        """
        if not os.path.exists(dir_path) or overwrite:
            os.makedirs(dir_path, exist_ok=overwrite)
        else:
            raise ValueError(
                f"{dir_path} already exists. Please provide another directory for saving."
            )

        file_name_prefix = prefix or ""
        save_kwargs = save_kwargs or {}

        if save_anndata:
            file_suffix = ""
            if isinstance(self.adata, AnnData):
                file_suffix = SAVE_KEYS.ADATA_FNAME
            elif isinstance(self.adata, MuData):
                file_suffix = SAVE_KEYS.MDATA_FNAME
            self.adata.write(
                os.path.join(dir_path, f"{file_name_prefix}{file_suffix}"),
                **anndata_write_kwargs,
            )

        model_save_path = os.path.join(dir_path, f"{file_name_prefix}{SAVE_KEYS.MODEL_FNAME}")

        # save the model state dict and the trainer state dict only
        model_state_dict = self.module.state_dict()
        var_names = self.get_var_names(legacy_mudata_format=legacy_mudata_format)

        # get all the user attributes
        user_attributes = self._get_user_attributes()
        # only save the public attributes with _ at the very end
        user_attributes = {a[0]: a[1] for a in user_attributes if a[0][-1] == "_"}

        torch.save(
            {
                SAVE_KEYS.MODEL_STATE_DICT_KEY: model_state_dict,
                SAVE_KEYS.VAR_NAMES_KEY: var_names,
                SAVE_KEYS.ATTR_DICT_KEY: user_attributes,
            },
            model_save_path,
            **save_kwargs,
        )

    @classmethod
    @devices_dsp.dedent
    def load(
        cls,
        dir_path: str,
        adata: AnnOrMuData | None = None,
        accelerator: str = "auto",
        device: int | str = "auto",
        prefix: str | None = None,
        backup_url: str | None = None,
    ):
        """Instantiate a model from the saved output.

        Parameters
        ----------
        dir_path
            Path to saved outputs.
        adata
            AnnData organized in the same way as data used to train model.
            It is not necessary to run setup_anndata,
            as AnnData is validated against the saved `scvi` setup dictionary.
            If None, will check for and load anndata saved with the model.
            If False, will load the model without AnnData.
        %(param_accelerator)s
        %(param_device)s
        prefix
            Prefix of saved file names.
        backup_url
            URL to retrieve saved outputs from if not present on disk.

        Returns
        -------
        Model with loaded state dictionaries.

        Examples
        --------
        >>> model = ModelClass.load(save_path, adata)
        >>> model.get_....
        """
        load_adata = adata is None
        _, _, device = parse_device_args(
            accelerator=accelerator,
            devices=device,
            return_device="torch",
            validate_single_device=True,
        )

        (
            attr_dict,
            var_names,
            model_state_dict,
            new_adata,
        ) = _load_saved_files(
            dir_path,
            load_adata,
            map_location=device,
            prefix=prefix,
            backup_url=backup_url,
        )
        adata = new_adata if new_adata is not None else adata

        registry = attr_dict.pop("registry_")
        # registry["setup_method_name"] = "setup_anndata" #do we need this line?
        if _MODEL_NAME_KEY in registry and registry[_MODEL_NAME_KEY] != cls.__name__:
            raise ValueError("It appears you are loading a model from a different class.")

        # Calling ``setup_anndata`` method with the original arguments passed into
        # the saved model. This enables simple backwards compatibility in the case of
        # newly introduced fields or parameters.
        if adata:
            if _SETUP_ARGS_KEY not in registry:
                raise ValueError(
                    "Saved model does not contain original setup inputs. "
                    "Cannot load the original setup."
                )
            _validate_var_names(adata, var_names)
            method_name = registry.get(_SETUP_METHOD_NAME, "setup_anndata")
            getattr(cls, method_name)(adata, source_registry=registry, **registry[_SETUP_ARGS_KEY])

        model = _initialize_model(cls, adata, registry, attr_dict)
        model.module.on_load(model)
        model.module.load_state_dict(model_state_dict)

        model.to_device(device)
        model.module.eval()
        if adata:
            model._validate_anndata(adata)
        return model

    @classmethod
    def convert_legacy_save(
        cls,
        dir_path: str,
        output_dir_path: str,
        overwrite: bool = False,
        prefix: str | None = None,
        **save_kwargs,
    ) -> None:
        """Converts a legacy saved model (<v0.15.0) to the updated save format.

        Parameters
        ----------
        dir_path
            Path to directory where legacy model is saved.
        output_dir_path
            Path to save converted save files.
        overwrite
            Overwrite existing data or not. If ``False`` and directory
            already exists at ``output_dir_path``, error will be raised.
        prefix
            Prefix of saved file names.
        **save_kwargs
            Keyword arguments passed into :func:`~torch.save`.
        """
        if not os.path.exists(output_dir_path) or overwrite:
            os.makedirs(output_dir_path, exist_ok=overwrite)
        else:
            raise ValueError(
                f"{output_dir_path} already exists. Please provide an unexisting directory for "
                "saving."
            )

        file_name_prefix = prefix or ""
        model_state_dict, var_names, attr_dict, _ = _load_legacy_saved_files(
            dir_path, file_name_prefix, load_adata=False
        )

        if "scvi_setup_dict_" in attr_dict:
            scvi_setup_dict = attr_dict.pop("scvi_setup_dict_")
            unlabeled_category_key = "unlabeled_category_"
            unlabeled_category = attr_dict.get(unlabeled_category_key, None)
            attr_dict["registry_"] = registry_from_setup_dict(
                cls,
                scvi_setup_dict,
                unlabeled_category=unlabeled_category,
            )

        model_save_path = os.path.join(output_dir_path, f"{file_name_prefix}model.pt")
        torch.save(
            {
                SAVE_KEYS.MODEL_STATE_DICT_KEY: model_state_dict,
                SAVE_KEYS.VAR_NAMES_KEY: var_names,
                SAVE_KEYS.ATTR_DICT_KEY: attr_dict,
            },
            model_save_path,
            **save_kwargs,
        )

    @property
    def summary_string(self):
        """Summary string of the model."""
        summary_string = self._model_summary_string
        summary_string += "\nTraining status: {}".format(
            "Trained" if self.is_trained_ else "Not Trained"
        )
        return summary_string

    def __repr__(self):
        rich.print(self.summary_string)
        return ""

    @classmethod
    @abstractmethod
    @setup_anndata_dsp.dedent
    def setup_anndata(
        cls,
        adata: AnnData,
        *args,
        **kwargs,
    ):
        """%(summary)s.

        Each model class deriving from this class provides parameters to this method
        according to its needs. To operate correctly with the model initialization,
        the implementation must call :meth:`~scvi.model.base.BaseModelClass.register_manager`
        on a model-specific instance of :class:`~scvi.data.AnnDataManager`.
        """

    @staticmethod
    def view_setup_args(dir_path: str, prefix: str | None = None) -> None:
        """Print args used to setup a saved model.

        Parameters
        ----------
        dir_path
            Path to saved outputs.
        prefix
            Prefix of saved file names.
        """
        registry = BaseModelClass.load_registry(dir_path, prefix)
        AnnDataManager.view_setup_method_args(registry)

    @staticmethod
    def load_registry(dir_path: str, prefix: str | None = None) -> dict:
        """Return the full registry saved with the model.

        Parameters
        ----------
        dir_path
            Path to saved outputs.
        prefix
            Prefix of saved file names.

        Returns
        -------
        The full registry saved with the model
        """
        attr_dict = _load_saved_files(dir_path, False, prefix=prefix)[0]

        # Legacy support for old setup dict format.
        if "scvi_setup_dict_" in attr_dict:
            raise NotImplementedError(
                "Viewing setup args for pre v0.15.0 models is unsupported. "
                "Update your save files with ``convert_legacy_save`` first."
            )

        return attr_dict.pop("registry_")

    def view_anndata_setup(
        self, adata: AnnOrMuData | None = None, hide_state_registries: bool = False
    ) -> None:
        """Print summary of the setup for the initial AnnData or a given AnnData object.

        Parameters
        ----------
        adata
            AnnData object setup with ``setup_anndata`` or
            :meth:`~scvi.data.AnnDataManager.transfer_fields`.
        hide_state_registries
            If True, prints a shortened summary without details of each state registry.
        """
        if adata is None:
            adata = self.adata
        try:
            adata_manager = self.get_anndata_manager(adata, required=True)
        except ValueError as err:
            raise ValueError(
                f"Given AnnData not setup with {self.__class__.__name__}. "
                "Cannot view setup summary."
            ) from err
        adata_manager.view_registry(hide_state_registries=hide_state_registries)

    def view_setup_method_args(self) -> None:
        """Prints setup kwargs used to produce a given registry.

        Parameters
        ----------
        registry
            Registry produced by an AnnDataManager.
        """
        model_name = self.registry_[_MODEL_NAME_KEY]
        setup_args = self.registry_[_SETUP_ARGS_KEY]
        if model_name is not None and setup_args is not None:
            rich.print(f"Setup via `{model_name}.setup_anndata` with arguments:")
            rich.pretty.pprint(setup_args)
            rich.print()

    def view_registry(self, hide_state_registries: bool = False) -> None:
        """Prints summary of the registry.

        Parameters
        ----------
        hide_state_registries
            If True, prints a shortened summary without details of each state registry.
        """
        version = self.registry_[_SCVI_VERSION_KEY]
        rich.print(f"Anndata setup with scvi-tools version {version}.")
        rich.print()
        self.view_setup_method_args(self._registry)

        in_colab = "google.colab" in sys.modules
        force_jupyter = None if not in_colab else True
        console = rich.console.Console(force_jupyter=force_jupyter)

        ss = _get_summary_stats_from_registry(self._registry)
        dr = self._get_data_registry_from_registry(self._registry)
        console.print(self._view_summary_stats(ss))
        console.print(self._view_data_registry(dr))

        if not hide_state_registries:
            for field in self.fields:
                state_registry = self.get_state_registry(field.registry_key)
                t = field.view_state_registry(state_registry)
                if t is not None:
                    console.print(t)

    def get_state_registry(self, registry_key: str) -> attrdict:
        """Returns the state registry for the AnnDataField registered with this instance."""
        return attrdict(self.registry_[_FIELD_REGISTRIES_KEY][registry_key][_STATE_REGISTRY_KEY])

    def get_setup_arg(self, setup_arg: str) -> attrdict:
        """Returns the string provided to setup of a specific setup_arg."""
        return self.registry_[_SETUP_ARGS_KEY][setup_arg]

    @staticmethod
    def _view_summary_stats(
        summary_stats: attrdict, as_markdown: bool = False
    ) -> rich.table.Table | str:
        """Prints summary stats."""
        if not as_markdown:
            t = rich.table.Table(title="Summary Statistics")
        else:
            t = rich.table.Table(box=box.MARKDOWN)

        t.add_column(
            "Summary Stat Key",
            justify="center",
            style="dodger_blue1",
            no_wrap=True,
            overflow="fold",
        )
        t.add_column(
            "Value",
            justify="center",
            style="dark_violet",
            no_wrap=True,
            overflow="fold",
        )
        for stat_key, count in summary_stats.items():
            t.add_row(stat_key, str(count))

        if as_markdown:
            console = Console(file=StringIO(), force_jupyter=False)
            console.print(t)
            return console.file.getvalue().strip()

        return t

    @staticmethod
    def _view_data_registry(
        data_registry: attrdict, as_markdown: bool = False
    ) -> rich.table.Table | str:
        """Prints data registry."""
        if not as_markdown:
            t = rich.table.Table(title="Data Registry")
        else:
            t = rich.table.Table(box=box.MARKDOWN)

        t.add_column(
            "Registry Key",
            justify="center",
            style="dodger_blue1",
            no_wrap=True,
            overflow="fold",
        )
        t.add_column(
            "scvi-tools Location",
            justify="center",
            style="dark_violet",
            no_wrap=True,
            overflow="fold",
        )

        for registry_key, data_loc in data_registry.items():
            mod_key = getattr(data_loc, _constants._DR_MOD_KEY, None)
            attr_name = data_loc.attr_name
            attr_key = data_loc.attr_key
            scvi_data_str = "adata"
            if mod_key is not None:
                scvi_data_str += f".mod['{mod_key}']"
            if attr_key is None:
                scvi_data_str += f".{attr_name}"
            else:
                scvi_data_str += f".{attr_name}['{attr_key}']"
            t.add_row(registry_key, scvi_data_str)

        if as_markdown:
            console = Console(file=StringIO(), force_jupyter=False)
            console.print(t)
            return console.file.getvalue().strip()

        return t

    def update_setup_method_args(self, setup_method_args: dict):
        """Update setup method args.

        Parameters
        ----------
        setup_method_args
            This is a bit of a misnomer, this is a dict representing kwargs
            of the setup method that will be used to update the existing values
            in the registry of this instance.
        """
        self._registry[_SETUP_ARGS_KEY].update(setup_method_args)


class BaseMinifiedModeModelClass(BaseModelClass):
    """Abstract base class for scvi-tools models that can handle minified data."""

    @property
    def minified_data_type(self) -> MinifiedDataType | None:
        """The type of minified data associated with this model, if applicable."""
        if self.adata_manager:
            return (
                self.adata_manager.get_from_registry(REGISTRY_KEYS.MINIFY_TYPE_KEY)
                if REGISTRY_KEYS.MINIFY_TYPE_KEY in self.adata_manager.data_registry
                else None
            )
        else:
            return None

    @abstractmethod
    def minify_adata(
        self,
        *args,
        **kwargs,
    ):
        """Minifies the model's adata.

        Minifies the adata, and registers new anndata fields as required (can be model-specific).
        This also sets the appropriate property on the module to indicate that the adata is
        minified.

        Notes
        -----
        The modification is not done inplace -- instead the model is assigned a new (minified)
        version of the adata.
        """

    @staticmethod
    @abstractmethod
    def _get_fields_for_adata_minification(minified_data_type: MinifiedDataType):
        """Return the anndata fields required for adata minification of the given type."""

    def _update_adata_and_manager_post_minification(
        self, minified_adata: AnnOrMuData, minified_data_type: MinifiedDataType
    ):
        """Update the anndata and manager inplace after creating a minified adata."""
        # Register this new adata with the model, creating a new manager in the cache
        self._validate_anndata(minified_adata)
        new_adata_manager = self.get_anndata_manager(minified_adata, required=True)
        # This inplace edits the manager
        new_adata_manager.register_new_fields(
            self._get_fields_for_adata_minification(minified_data_type)
        )
        # We set the adata attribute of the model as this will update self.registry_
        # and self.adata_manager with the new adata manager
        self.adata = minified_adata

    @property
    def summary_string(self):
        """Summary string of the model."""
        summary_string = super().summary_string
        summary_string += "\nModel's adata is minified?: {}".format(
            hasattr(self, "minified_data_type") and self.minified_data_type is not None
        )
        return summary_string<|MERGE_RESOLUTION|>--- conflicted
+++ resolved
@@ -6,12 +6,8 @@
 import sys
 import warnings
 from abc import ABCMeta, abstractmethod
-<<<<<<< HEAD
-from collections.abc import Sequence
 from io import StringIO
-=======
 from typing import TYPE_CHECKING
->>>>>>> 40524129
 from uuid import uuid4
 
 import numpy as np
@@ -53,14 +49,11 @@
 from scvi.utils import attrdict, setup_anndata_dsp
 from scvi.utils._docstrings import devices_dsp
 
-<<<<<<< HEAD
 from . import _constants
-=======
 if TYPE_CHECKING:
     from collections.abc import Sequence
 
     from scvi._types import AnnOrMuData, MinifiedDataType
->>>>>>> 40524129
 
 logger = logging.getLogger(__name__)
 
