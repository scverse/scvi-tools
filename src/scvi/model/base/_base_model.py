from __future__ import annotations

import inspect
import logging
import os
import sys
import warnings
from abc import ABCMeta, abstractmethod
from io import StringIO
from typing import TYPE_CHECKING
from uuid import uuid4

import numpy as np
import pyro
import rich
import torch
from anndata import AnnData
from mudata import MuData
from rich import box
from rich.console import Console

from scvi import REGISTRY_KEYS, settings
from scvi.data import AnnDataManager, fields
from scvi.data._compat import registry_from_setup_dict
from scvi.data._constants import (
    _ADATA_MINIFY_TYPE_UNS_KEY,
    _FIELD_REGISTRIES_KEY,
    _MODEL_NAME_KEY,
    _SCVI_UUID_KEY,
    _SCVI_VERSION_KEY,
    _SETUP_ARGS_KEY,
    _SETUP_METHOD_NAME,
    _STATE_REGISTRY_KEY,
    ADATA_MINIFY_TYPE,
)
from scvi.data._utils import (
    _assign_adata_uuid,
    _check_if_view,
    _get_adata_minify_type,
    _get_summary_stats_from_registry,
)
from scvi.dataloaders import AnnDataLoader
from scvi.model._utils import parse_device_args
from scvi.model.base._constants import SAVE_KEYS
from scvi.model.base._save_load import (
    _initialize_model,
    _load_legacy_saved_files,
    _load_saved_files,
    _validate_var_names,
)
from scvi.model.utils import get_minified_adata_scrna, get_minified_mudata
from scvi.utils import attrdict, setup_anndata_dsp
from scvi.utils._docstrings import devices_dsp

from . import _constants

if TYPE_CHECKING:
    from collections.abc import Sequence

    import pandas as pd

    from scvi._types import AnnOrMuData, MinifiedDataType

logger = logging.getLogger(__name__)


_UNTRAINED_WARNING_MESSAGE = (
    "Trying to query inferred values from an untrained model. Please train the model first."
)

_SETUP_INPUTS_EXCLUDED_PARAMS = {"adata", "mdata", "kwargs"}


class BaseModelMetaClass(ABCMeta):
    """Metaclass for :class:`~scvi.model.base.BaseModelClass`.

    Constructs model class-specific mappings for :class:`~scvi.data.AnnDataManager` instances.
    ``cls._setup_adata_manager_store`` maps from AnnData object UUIDs to
    :class:`~scvi.data.AnnDataManager` instances.

    This mapping is populated everytime ``cls.setup_anndata()`` is called.
    ``cls._per_isntance_manager_store`` maps from model instance UUIDs to AnnData UUID:
    :class:`~scvi.data.AnnDataManager` mappings.
    These :class:`~scvi.data.AnnDataManager` instances are tied to a single model instance and
    populated either
    during model initialization or after running ``self._validate_anndata()``.
    """

    @abstractmethod
    def __init__(cls, name, bases, dct):
        cls._setup_adata_manager_store: dict[
            str, type[AnnDataManager]
        ] = {}  # Maps adata id to AnnDataManager instances.
        cls._per_instance_manager_store: dict[
            str, dict[str, type[AnnDataManager]]
        ] = {}  # Maps model instance id to AnnDataManager mappings.
        super().__init__(name, bases, dct)


class BaseModelClass(metaclass=BaseModelMetaClass):
    """Abstract class for scvi-tools models.

    Notes
    -----
    See further usage examples in the following tutorials:

    1. :doc:`/tutorials/notebooks/dev/model_user_guide`
    """

    _OBSERVED_LIB_SIZE_KEY = "observed_lib_size"
    _data_loader_cls = AnnDataLoader

    def __init__(self, adata: AnnOrMuData | None = None, registry: object | None = None):
        # check if the given adata is minified and check if the model being created
        # supports minified-data mode (i.e. inherits from the abstract BaseMinifiedModeModelClass).
        # If not, raise an error to inform the user of the lack of minified-data functionality
        # for this model
        data_is_minified = adata is not None and _get_adata_minify_type(adata) is not None
        if data_is_minified and not issubclass(type(self), BaseMinifiedModeModelClass):
            raise NotImplementedError(
                f"The {type(self).__name__} model currently does not support minified data."
            )
        self.id = str(uuid4())  # Used for cls._manager_store keys.
        if adata is not None:
            self._adata = adata
            self._adata_manager = self._get_most_recent_anndata_manager(adata, required=True)
            self._register_manager_for_instance(self.adata_manager)
            # Suffix registry instance variable with _ to include it when saving the model.
            self.registry_ = self._adata_manager._registry
            self.summary_stats = _get_summary_stats_from_registry(self.registry_)
        elif registry is not None:
            self._adata = None
            self._adata_manager = None
            # Suffix registry instance variable with _ to include it when saving the model.
            self.registry_ = registry
            self.summary_stats = _get_summary_stats_from_registry(registry)
        elif self.__class__.__name__ == "GIMVI":
            # note some models do accept empty registry/adata (e.g: gimvi)
            pass
        else:
            raise ValueError("adata or registry must be provided.")

        self._module_init_on_train = adata is None
        self.is_trained_ = False
        self._model_summary_string = ""
        self.train_indices_ = None
        self.test_indices_ = None
        self.validation_indices_ = None
        self.history_ = None

    @property
    def adata(self) -> None | AnnOrMuData:
        """Data attached to model instance."""
        return self._adata

    @property
    def registry(self) -> dict:
        """Data attached to model instance."""
        return self.registry_

    def get_var_names(self, legacy_mudata_format=False) -> dict:
        """Variable names of input data."""
        from scvi.model.base._save_load import _get_var_names

        if self.adata:
            return _get_var_names(self.adata, legacy_mudata_format=legacy_mudata_format)
        else:
            return self.registry[_FIELD_REGISTRIES_KEY]["X"][_STATE_REGISTRY_KEY]["column_names"]

    @adata.setter
    def adata(self, adata: AnnOrMuData):
        if adata is None:
            raise ValueError("adata cannot be None.")
        self._validate_anndata(adata)
        self._adata = adata
        self._adata_manager = self.get_anndata_manager(adata, required=True)
        self.registry_ = self._adata_manager.registry
        self.summary_stats = self._adata_manager.summary_stats

    @property
    def adata_manager(self) -> AnnDataManager:
        """Manager instance associated with self.adata."""
        return self._adata_manager

    def to_device(self, device: str | int):
        """Move model to device.

        Parameters
        ----------
        device
            Device to move model to. Options: 'cpu' for CPU, integer GPU index (eg. 0),
            or 'cuda:X' where X is the GPU index (eg. 'cuda:0'). See torch.device for more info.

        Examples
        --------
        >>> adata = scvi.data.synthetic_iid()
        >>> model = scvi.model.SCVI(adata)
        >>> model.to_device("cpu")  # moves model to CPU
        >>> model.to_device("cuda:0")  # moves model to GPU 0
        >>> model.to_device(0)  # also moves model to GPU 0
        """
        my_device = torch.device(device)
        self.module.to(my_device)

    @property
    def device(self) -> str:
        """The current device that the module's params are on."""
        return self.module.device

    @staticmethod
    def _get_setup_method_args(**setup_locals) -> dict:
        """Returns a dictionary organizing the arguments used to call ``setup_anndata``.

        Must be called with ``**locals()`` at the start of the ``setup_anndata`` method
        to avoid the inclusion of any extraneous variables.
        """
        cls = setup_locals.pop("cls")
        method_name = None
        if "adata" in setup_locals:
            method_name = "setup_anndata"
        elif "mdata" in setup_locals:
            method_name = "setup_mudata"

        model_name = cls.__name__
        setup_args = {}
        for k, v in setup_locals.items():
            if k not in _SETUP_INPUTS_EXCLUDED_PARAMS:
                setup_args[k] = v
        return {
            _MODEL_NAME_KEY: model_name,
            _SETUP_METHOD_NAME: method_name,
            _SETUP_ARGS_KEY: setup_args,
        }

    @staticmethod
    def _create_modalities_attr_dict(
        modalities: dict[str, str], setup_method_args: dict
    ) -> attrdict:
        """Preprocesses a ``modalities`` dictionary to map modality names.

        Ensures each field key has a respective modality key, defaulting to ``None``.
        Raises a ``UserWarning`` if extraneous modality mappings are detected.

        Parameters
        ----------
        modalities
            Dictionary mapping ``setup_mudata()`` argument name to modality name.
        setup_method_args
            Output of  ``_get_setup_method_args()``.
        """
        setup_args = setup_method_args[_SETUP_ARGS_KEY]
        filtered_modalities = {
            arg_name: modalities.get(arg_name, None) for arg_name in setup_args.keys()
        }
        extra_modalities = set(modalities) - set(filtered_modalities)
        if len(extra_modalities) > 0:
            raise ValueError(f"Extraneous modality mapping(s) detected: {extra_modalities}")
        return attrdict(filtered_modalities)

    @classmethod
    def register_manager(cls, adata_manager: AnnDataManager):
        """Registers an :class:`~scvi.data.AnnDataManager` instance with this model class.

        Stores the :class:`~scvi.data.AnnDataManager` reference in a class-specific manager store.
        Intended for use in the ``setup_anndata()`` class method followed up by retrieval of the
        :class:`~scvi.data.AnnDataManager` via the ``_get_most_recent_anndata_manager()`` method in
        the model init method.

        Notes
        -----
        Subsequent calls to this method with an :class:`~scvi.data.AnnDataManager` instance
        referring to the same underlying AnnData object will overwrite the reference to previous
        :class:`~scvi.data.AnnDataManager`.
        """
        adata_id = adata_manager.adata_uuid
        cls._setup_adata_manager_store[adata_id] = adata_manager

    def _register_manager_for_instance(self, adata_manager: AnnDataManager):
        """Registers an :class:`~scvi.data.AnnDataManager` instance with this model instance.

        Creates a model-instance specific mapping in ``cls._per_instance_manager_store`` for this
        :class:`~scvi.data.AnnDataManager` instance.
        """
        if self.id not in self._per_instance_manager_store:
            self._per_instance_manager_store[self.id] = {}

        adata_id = adata_manager.adata_uuid
        instance_manager_store = self._per_instance_manager_store[self.id]
        instance_manager_store[adata_id] = adata_manager

    def data_registry(self, registry_key: str) -> np.ndarray | pd.DataFrame:
        """Returns the object in AnnData associated with the key in the data registry.

        Parameters
        ----------
        registry_key
            key of object to get from ``self.data_registry``

        Returns
        -------
        The requested data.
        """
        if not self.adata:
            raise ValueError("self.adata is None. Please register AnnData object to access data.")
        else:
            return self._adata_manager.get_from_registry(registry_key)

    def deregister_manager(self, adata: AnnData | None = None):
        """Deregisters the :class:`~scvi.data.AnnDataManager` instance associated with `adata`.

        If `adata` is `None`, deregisters all :class:`~scvi.data.AnnDataManager` instances
        in both the class and instance-specific manager stores, except for the one associated
        with this model instance.
        """
        cls_manager_store = self._setup_adata_manager_store
        instance_manager_store = self._per_instance_manager_store[self.id]

        if adata is None:
            instance_managers_to_clear = list(instance_manager_store.keys())
            cls_managers_to_clear = list(cls_manager_store.keys())
        else:
            adata_manager = self._get_most_recent_anndata_manager(adata, required=True)
            cls_managers_to_clear = [adata_manager.adata_uuid]
            instance_managers_to_clear = [adata_manager.adata_uuid]

        for adata_id in cls_managers_to_clear:
            # don't clear the current manager by default
            is_current_adata = adata is None and adata_id == self.adata_manager.adata_uuid
            if is_current_adata or adata_id not in cls_manager_store:
                continue
            del cls_manager_store[adata_id]

        for adata_id in instance_managers_to_clear:
            # don't clear the current manager by default
            is_current_adata = adata is None and adata_id == self.adata_manager.adata_uuid
            if is_current_adata or adata_id not in instance_manager_store:
                continue
            del instance_manager_store[adata_id]

    @classmethod
    def _get_most_recent_anndata_manager(
        cls, adata: AnnOrMuData, required: bool = False
    ) -> AnnDataManager | None:
        """Retrieves the :class:`~scvi.data.AnnDataManager` for a given AnnData object.

        Checks for the most recent :class:`~scvi.data.AnnDataManager` created for the given AnnData
        object via ``setup_anndata()`` on model initialization. Unlike
        :meth:`scvi.model.base.BaseModelClass.get_anndata_manager`, this method is not model
        instance specific and can be called before a model is fully initialized.

        Parameters
        ----------
        adata
            AnnData object to find manager instance for.
        required
            If True, errors on missing manager. Otherwise, returns None when manager is missing.
        """
        if _SCVI_UUID_KEY not in adata.uns:
            if required:
                raise ValueError(
                    f"Please set up your AnnData with {cls.__name__}.setup_anndata first."
                )
            return None

        adata_id = adata.uns[_SCVI_UUID_KEY]

        if adata_id not in cls._setup_adata_manager_store:
            if required:
                raise ValueError(
                    f"Please set up your AnnData with {cls.__name__}.setup_anndata first. "
                    "It appears the AnnData object has been setup with a different model."
                )
            return None

        adata_manager = cls._setup_adata_manager_store[adata_id]
        if adata_manager.adata is not adata:
            raise ValueError(
                "The provided AnnData object does not match the AnnData object "
                "previously provided for setup. Did you make a copy?"
            )

        return adata_manager

    def get_anndata_manager(
        self, adata: AnnOrMuData, required: bool = False
    ) -> AnnDataManager | None:
        """Retrieves the :class:`~scvi.data.AnnDataManager` for a given AnnData object.

        Requires ``self.id`` has been set. Checks for an :class:`~scvi.data.AnnDataManager`
        specific to this model instance.

        Parameters
        ----------
        adata
            AnnData object to find manager instance for.
        required
            If True, errors on missing manager. Otherwise, returns None when manager is missing.
        """
        cls = self.__class__
        if not adata:
            return None

        if _SCVI_UUID_KEY not in adata.uns:
            if required:
                raise ValueError(
                    f"Please set up your AnnData with {cls.__name__}.setup_anndata'"
                    "or {cls.__name__}.setup_mudata first."
                )
            return None

        adata_id = adata.uns[_SCVI_UUID_KEY]
        if self.id not in cls._per_instance_manager_store:
            if required:
                raise AssertionError(
                    "Unable to find instance specific manager store. "
                    "The model has likely not been initialized with an AnnData object."
                )
            return None
        elif adata_id not in cls._per_instance_manager_store[self.id]:
            if required:
                raise AssertionError(
                    "Please call ``self._validate_anndata`` on this AnnData or MuData object."
                )
            return None

        adata_manager = cls._per_instance_manager_store[self.id][adata_id]
        if adata_manager.adata is not adata:
            logger.info("AnnData object appears to be a copy. Attempting to transfer setup.")
            _assign_adata_uuid(adata, overwrite=True)
            adata_manager = self.adata_manager.transfer_fields(adata)
            self._register_manager_for_instance(adata_manager)

        return adata_manager

    def get_from_registry(
        self,
        adata: AnnOrMuData,
        registry_key: str,
    ) -> np.ndarray:
        """Returns the object in AnnData associated with the key in the data registry.

        AnnData object should be registered with the model prior to calling this function
        via the ``self._validate_anndata`` method.

        Parameters
        ----------
        registry_key
            key of object to get from data registry.
        adata
            AnnData to pull data from.

        Returns
        -------
        The requested data as a NumPy array.
        """
        adata_manager = self.get_anndata_manager(adata)
        if adata_manager is None:
            raise AssertionError(
                "AnnData not registered with model. Call `self._validate_anndata` "
                "prior to calling this function."
            )
        return adata_manager.get_from_registry(registry_key)

    def _make_data_loader(
        self,
        adata: AnnOrMuData,
        indices: Sequence[int] | None = None,
        batch_size: int | None = None,
        shuffle: bool = False,
        data_loader_class=None,
        **data_loader_kwargs,
    ):
        """Create a AnnDataLoader object for data iteration.

        Parameters
        ----------
        adata
            AnnData object with equivalent structure to initial AnnData.
        indices
            Indices of cells in adata to use. If `None`, all cells are used.
        batch_size
            Minibatch size for data loading into model. Defaults to `scvi.settings.batch_size`.
        shuffle
            Whether observations are shuffled each iteration though
        data_loader_class
            Class to use for data loader
        data_loader_kwargs
            Kwargs to the class-specific data loader class
        """
        adata_manager = self.get_anndata_manager(adata)
        if adata_manager is None:
            raise AssertionError(
                "AnnDataManager not found. Call `self._validate_anndata` prior to calling this "
                "function."
            )

        adata = adata_manager.adata

        if batch_size is None:
            batch_size = settings.batch_size
        if indices is None:
            indices = np.arange(adata.n_obs)
        if data_loader_class is None:
            data_loader_class = self._data_loader_cls

        if "num_workers" not in data_loader_kwargs:
            data_loader_kwargs.update({"num_workers": settings.dl_num_workers})
        if "persistent_workers" not in data_loader_kwargs:
            data_loader_kwargs.update({"persistent_workers": settings.dl_persistent_workers})

        dl = data_loader_class(
            adata_manager,
            shuffle=shuffle,
            indices=indices,
            batch_size=batch_size,
            **data_loader_kwargs,
        )
        return dl

    def _validate_anndata(
        self, adata: AnnOrMuData | None = None, copy_if_view: bool = True
    ) -> AnnData:
        """Validate anndata has been properly registered, transfer if necessary."""
        if adata is None:
            adata = self.adata

        _check_if_view(adata, copy_if_view=copy_if_view)

        adata_manager = self.get_anndata_manager(adata)
        if adata_manager is None:
            logger.info(
                "Input AnnData not setup with scvi-tools. "
                + "attempting to transfer AnnData setup"
            )
            self._register_manager_for_instance(self.adata_manager.transfer_fields(adata))
        else:
            # Case where correct AnnDataManager is found, replay registration as necessary.
            adata_manager.validate()

        return adata

    def transfer_fields(self, adata: AnnOrMuData, **kwargs) -> AnnData:
        """Transfer fields from a model to an AnnData object."""
        if self.adata:
            return self.adata_manager.transfer_fields(adata, **kwargs)
        else:
            raise ValueError("Model need to be initialized with AnnData to transfer fields.")

    def _check_if_trained(self, warn: bool = True, message: str = _UNTRAINED_WARNING_MESSAGE):
        """Check if the model is trained.

        If not trained and `warn` is True, raise a warning, else raise a RuntimeError.
        """
        if not self.is_trained_:
            if warn:
                warnings.warn(message, UserWarning, stacklevel=settings.warnings_stacklevel)
            else:
                raise RuntimeError(message)

    @property
    def is_trained(self) -> bool:
        """Whether the model has been trained."""
        return self.is_trained_

    @property
    def test_indices(self) -> np.ndarray:
        """Observations that are in test set."""
        return self.test_indices_

    @property
    def train_indices(self) -> np.ndarray:
        """Observations that are in train set."""
        return self.train_indices_

    @property
    def validation_indices(self) -> np.ndarray:
        """Observations that are in validation set."""
        return self.validation_indices_

    @train_indices.setter
    def train_indices(self, value):
        self.train_indices_ = value

    @test_indices.setter
    def test_indices(self, value):
        self.test_indices_ = value

    @validation_indices.setter
    def validation_indices(self, value):
        self.validation_indices_ = value

    @is_trained.setter
    def is_trained(self, value):
        self.is_trained_ = value

    @property
    def history(self):
        """Returns computed metrics during training."""
        return self.history_

    def _get_user_attributes(self):
        """Returns all the self attributes defined in a model class, e.g., `self.is_trained_`."""
        attributes = inspect.getmembers(self, lambda a: not (inspect.isroutine(a)))
        attributes = [a for a in attributes if not (a[0].startswith("__") and a[0].endswith("__"))]
        attributes = [a for a in attributes if not a[0].startswith("_abc_")]
        return attributes

    def _get_init_params(self, locals):
        """Returns the model init signature with associated passed in values.

        Ignores the initial AnnData or Registry.
        """
        init = self.__init__
        sig = inspect.signature(init)
        parameters = sig.parameters.values()

        init_params = [p.name for p in parameters]
        all_params = {p: locals[p] for p in locals if p in init_params}
        all_params = {
            k: v
            for (k, v) in all_params.items()
            if not isinstance(v, AnnData)
            and not isinstance(v, MuData)
            and k not in ("adata", "registry")
        }
        # not very efficient but is explicit
        # separates variable params (**kwargs) from non variable params into two dicts
        non_var_params = [p.name for p in parameters if p.kind != p.VAR_KEYWORD]
        non_var_params = {k: v for (k, v) in all_params.items() if k in non_var_params}
        var_params = [p.name for p in parameters if p.kind == p.VAR_KEYWORD]
        var_params = {k: v for (k, v) in all_params.items() if k in var_params}

        user_params = {"kwargs": var_params, "non_kwargs": non_var_params}

        return user_params

    @abstractmethod
    def train(self):
        """Trains the model."""

    def save(
        self,
        dir_path: str,
        prefix: str | None = None,
        overwrite: bool = False,
        save_anndata: bool = False,
        save_kwargs: dict | None = None,
        legacy_mudata_format: bool = False,
        **anndata_write_kwargs,
    ):
        """Save the state of the model.

        Neither the trainer optimizer state nor the trainer history are saved.
        Model files are not expected to be reproducibly saved and loaded across versions
        until we reach version 1.0.

        Parameters
        ----------
        dir_path
            Path to a directory.
        prefix
            Prefix to prepend to saved file names.
        overwrite
            Overwrite existing data or not. If `False` and directory
            already exists at `dir_path`, error will be raised.
        save_anndata
            If True, also saves the anndata
        save_kwargs
            Keyword arguments passed into :func:`~torch.save`.
        legacy_mudata_format
            If ``True``, saves the model ``var_names`` in the legacy format if the model was
            trained with a :class:`~mudata.MuData` object. The legacy format is a flat array with
            variable names across all modalities concatenated, while the new format is a dictionary
            with keys corresponding to the modality names and values corresponding to the variable
            names for each modality.
        anndata_write_kwargs
            Kwargs for :meth:`~anndata.AnnData.write`
        """
        if not os.path.exists(dir_path) or overwrite:
            os.makedirs(dir_path, exist_ok=overwrite)
        else:
            raise ValueError(
                f"{dir_path} already exists. Please provide another directory for saving."
            )

        file_name_prefix = prefix or ""
        save_kwargs = save_kwargs or {}

        if save_anndata:
            file_suffix = ""
            if isinstance(self.adata, AnnData):
                file_suffix = SAVE_KEYS.ADATA_FNAME
            elif isinstance(self.adata, MuData):
                file_suffix = SAVE_KEYS.MDATA_FNAME
            self.adata.write(
                os.path.join(dir_path, f"{file_name_prefix}{file_suffix}"),
                **anndata_write_kwargs,
            )

        model_save_path = os.path.join(dir_path, f"{file_name_prefix}{SAVE_KEYS.MODEL_FNAME}")

        # save the model state dict and the trainer state dict only
        model_state_dict = self.module.state_dict()
        model_state_dict["pyro_param_store"] = pyro.get_param_store().get_state()

        var_names = self.get_var_names(legacy_mudata_format=legacy_mudata_format)

        # get all the user attributes
        user_attributes = self._get_user_attributes()
        # only save the public attributes with _ at the very end
        user_attributes = {a[0]: a[1] for a in user_attributes if a[0][-1] == "_"}

        torch.save(
            {
                SAVE_KEYS.MODEL_STATE_DICT_KEY: model_state_dict,
                SAVE_KEYS.VAR_NAMES_KEY: var_names,
                SAVE_KEYS.ATTR_DICT_KEY: user_attributes,
            },
            model_save_path,
            **save_kwargs,
        )

    @classmethod
    @devices_dsp.dedent
    def load(
        cls,
        dir_path: str,
        adata: AnnOrMuData | None = None,
        accelerator: str = "auto",
        device: int | str = "auto",
        prefix: str | None = None,
        backup_url: str | None = None,
    ):
        """Instantiate a model from the saved output.

        Parameters
        ----------
        dir_path
            Path to saved outputs.
        adata
            AnnData organized in the same way as data used to train model.
            It is not necessary to run setup_anndata,
            as AnnData is validated against the saved `scvi` setup dictionary.
            If None, will check for and load anndata saved with the model.
            If False, will load the model without AnnData.
        %(param_accelerator)s
        %(param_device)s
        prefix
            Prefix of saved file names.
        backup_url
            URL to retrieve saved outputs from if not present on disk.

        Returns
        -------
        Model with loaded state dictionaries.

        Examples
        --------
        >>> model = ModelClass.load(save_path, adata)
        >>> model.get_....
        """
        load_adata = adata is None
        _, _, device = parse_device_args(
            accelerator=accelerator,
            devices=device,
            return_device="torch",
            validate_single_device=True,
        )

        (
            attr_dict,
            var_names,
            model_state_dict,
            new_adata,
        ) = _load_saved_files(
            dir_path,
            load_adata,
            map_location=device,
            prefix=prefix,
            backup_url=backup_url,
        )
        adata = new_adata if new_adata is not None else adata

        registry = attr_dict.pop("registry_")
        if _MODEL_NAME_KEY in registry and registry[_MODEL_NAME_KEY] != cls.__name__:
            raise ValueError("It appears you are loading a model from a different class.")

        # Calling ``setup_anndata`` method with the original arguments passed into
        # the saved model. This enables simple backwards compatibility in the case of
        # newly introduced fields or parameters.
        if adata:
            if _SETUP_ARGS_KEY not in registry:
                raise ValueError(
                    "Saved model does not contain original setup inputs. "
                    "Cannot load the original setup."
                )
            _validate_var_names(adata, var_names)
            method_name = registry.get(_SETUP_METHOD_NAME, "setup_anndata")
            getattr(cls, method_name)(adata, source_registry=registry, **registry[_SETUP_ARGS_KEY])

<<<<<<< HEAD
        model = _initialize_model(cls, adata, registry, attr_dict)
        model.module.on_load(model)
=======
        model = _initialize_model(cls, adata, attr_dict)
        pyro_param_store = model_state_dict.pop("pyro_param_store", None)
        model.module.on_load(model, pyro_param_store=pyro_param_store)
>>>>>>> 2f1611c5
        model.module.load_state_dict(model_state_dict)

        model.to_device(device)
        model.module.eval()
        if adata:
            model._validate_anndata(adata)
        return model

    @classmethod
    def convert_legacy_save(
        cls,
        dir_path: str,
        output_dir_path: str,
        overwrite: bool = False,
        prefix: str | None = None,
        **save_kwargs,
    ) -> None:
        """Converts a legacy saved model (<v0.15.0) to the updated save format.

        Parameters
        ----------
        dir_path
            Path to directory where legacy model is saved.
        output_dir_path
            Path to save converted save files.
        overwrite
            Overwrite existing data or not. If ``False`` and directory
            already exists at ``output_dir_path``, error will be raised.
        prefix
            Prefix of saved file names.
        **save_kwargs
            Keyword arguments passed into :func:`~torch.save`.
        """
        if not os.path.exists(output_dir_path) or overwrite:
            os.makedirs(output_dir_path, exist_ok=overwrite)
        else:
            raise ValueError(
                f"{output_dir_path} already exists. Please provide an unexisting directory for "
                "saving."
            )

        file_name_prefix = prefix or ""
        model_state_dict, var_names, attr_dict, _ = _load_legacy_saved_files(
            dir_path, file_name_prefix, load_adata=False
        )

        if "scvi_setup_dict_" in attr_dict:
            scvi_setup_dict = attr_dict.pop("scvi_setup_dict_")
            unlabeled_category_key = "unlabeled_category_"
            unlabeled_category = attr_dict.get(unlabeled_category_key, None)
            attr_dict["registry_"] = registry_from_setup_dict(
                cls,
                scvi_setup_dict,
                unlabeled_category=unlabeled_category,
            )

        model_save_path = os.path.join(output_dir_path, f"{file_name_prefix}model.pt")
        torch.save(
            {
                SAVE_KEYS.MODEL_STATE_DICT_KEY: model_state_dict,
                SAVE_KEYS.VAR_NAMES_KEY: var_names,
                SAVE_KEYS.ATTR_DICT_KEY: attr_dict,
            },
            model_save_path,
            **save_kwargs,
        )

    @property
    def summary_string(self):
        """Summary string of the model."""
        summary_string = self._model_summary_string
        summary_string += "\nTraining status: {}".format(
            "Trained" if self.is_trained_ else "Not Trained"
        )
        return summary_string

    def __repr__(self):
        rich.print(self.summary_string)
        return ""

    @classmethod
    @abstractmethod
    @setup_anndata_dsp.dedent
    def setup_anndata(
        cls,
        adata: AnnData,
        *args,
        **kwargs,
    ):
        """%(summary)s.

        Each model class deriving from this class provides parameters to this method
        according to its needs. To operate correctly with the model initialization,
        the implementation must call :meth:`~scvi.model.base.BaseModelClass.register_manager`
        on a model-specific instance of :class:`~scvi.data.AnnDataManager`.
        """

    @staticmethod
    def view_setup_args(dir_path: str, prefix: str | None = None) -> None:
        """Print args used to setup a saved model.

        Parameters
        ----------
        dir_path
            Path to saved outputs.
        prefix
            Prefix of saved file names.
        """
        registry = BaseModelClass.load_registry(dir_path, prefix)
        AnnDataManager.view_setup_method_args(registry)

    @staticmethod
    def load_registry(dir_path: str, prefix: str | None = None) -> dict:
        """Return the full registry saved with the model.

        Parameters
        ----------
        dir_path
            Path to saved outputs.
        prefix
            Prefix of saved file names.

        Returns
        -------
        The full registry saved with the model
        """
        attr_dict = _load_saved_files(dir_path, False, prefix=prefix)[0]

        # Legacy support for old setup dict format.
        if "scvi_setup_dict_" in attr_dict:
            raise NotImplementedError(
                "Viewing setup args for pre v0.15.0 models is unsupported. "
                "Update your save files with ``convert_legacy_save`` first."
            )

        return attr_dict.pop("registry_")

    def view_anndata_setup(
        self, adata: AnnOrMuData | None = None, hide_state_registries: bool = False
    ) -> None:
        """Print summary of the setup for the initial AnnData or a given AnnData object.

        Parameters
        ----------
        adata
            AnnData object setup with ``setup_anndata`` or
            :meth:`~scvi.data.AnnDataManager.transfer_fields`.
        hide_state_registries
            If True, prints a shortened summary without details of each state registry.
        """
        if adata is None:
            adata = self.adata
        try:
            adata_manager = self.get_anndata_manager(adata, required=True)
        except ValueError as err:
            raise ValueError(
                f"Given AnnData not setup with {self.__class__.__name__}. "
                "Cannot view setup summary."
            ) from err
        adata_manager.view_registry(hide_state_registries=hide_state_registries)

    def view_setup_method_args(self) -> None:
        """Prints setup kwargs used to produce a given registry.

        Parameters
        ----------
        registry
            Registry produced by an AnnDataManager.
        """
        model_name = self.registry_[_MODEL_NAME_KEY]
        setup_args = self.registry_[_SETUP_ARGS_KEY]
        if model_name is not None and setup_args is not None:
            rich.print(f"Setup via `{model_name}.setup_anndata` with arguments:")
            rich.pretty.pprint(setup_args)
            rich.print()

    def view_registry(self, hide_state_registries: bool = False) -> None:
        """Prints summary of the registry.

        Parameters
        ----------
        hide_state_registries
            If True, prints a shortened summary without details of each state registry.
        """
        version = self.registry_[_SCVI_VERSION_KEY]
        rich.print(f"Anndata setup with scvi-tools version {version}.")
        rich.print()
        self.view_setup_method_args(self._registry)

        in_colab = "google.colab" in sys.modules
        force_jupyter = None if not in_colab else True
        console = rich.console.Console(force_jupyter=force_jupyter)

        ss = _get_summary_stats_from_registry(self._registry)
        dr = self._get_data_registry_from_registry(self._registry)
        console.print(self._view_summary_stats(ss))
        console.print(self._view_data_registry(dr))

        if not hide_state_registries:
            for field in self.fields:
                state_registry = self.get_state_registry(field.registry_key)
                t = field.view_state_registry(state_registry)
                if t is not None:
                    console.print(t)

    def get_state_registry(self, registry_key: str) -> attrdict:
        """Returns the state registry for the AnnDataField registered with this instance."""
        return attrdict(self.registry_[_FIELD_REGISTRIES_KEY][registry_key][_STATE_REGISTRY_KEY])

    def get_setup_arg(self, setup_arg: str) -> attrdict:
        """Returns the string provided to setup of a specific setup_arg."""
        return self.registry_[_SETUP_ARGS_KEY][setup_arg]

    @staticmethod
    def _view_summary_stats(
        summary_stats: attrdict, as_markdown: bool = False
    ) -> rich.table.Table | str:
        """Prints summary stats."""
        if not as_markdown:
            t = rich.table.Table(title="Summary Statistics")
        else:
            t = rich.table.Table(box=box.MARKDOWN)

        t.add_column(
            "Summary Stat Key",
            justify="center",
            style="dodger_blue1",
            no_wrap=True,
            overflow="fold",
        )
        t.add_column(
            "Value",
            justify="center",
            style="dark_violet",
            no_wrap=True,
            overflow="fold",
        )
        for stat_key, count in summary_stats.items():
            t.add_row(stat_key, str(count))

        if as_markdown:
            console = Console(file=StringIO(), force_jupyter=False)
            console.print(t)
            return console.file.getvalue().strip()

        return t

    @staticmethod
    def _view_data_registry(
        data_registry: attrdict, as_markdown: bool = False
    ) -> rich.table.Table | str:
        """Prints data registry."""
        if not as_markdown:
            t = rich.table.Table(title="Data Registry")
        else:
            t = rich.table.Table(box=box.MARKDOWN)

        t.add_column(
            "Registry Key",
            justify="center",
            style="dodger_blue1",
            no_wrap=True,
            overflow="fold",
        )
        t.add_column(
            "scvi-tools Location",
            justify="center",
            style="dark_violet",
            no_wrap=True,
            overflow="fold",
        )

        for registry_key, data_loc in data_registry.items():
            mod_key = getattr(data_loc, _constants._DR_MOD_KEY, None)
            attr_name = data_loc.attr_name
            attr_key = data_loc.attr_key
            scvi_data_str = "adata"
            if mod_key is not None:
                scvi_data_str += f".mod['{mod_key}']"
            if attr_key is None:
                scvi_data_str += f".{attr_name}"
            else:
                scvi_data_str += f".{attr_name}['{attr_key}']"
            t.add_row(registry_key, scvi_data_str)

        if as_markdown:
            console = Console(file=StringIO(), force_jupyter=False)
            console.print(t)
            return console.file.getvalue().strip()

        return t

    def update_setup_method_args(self, setup_method_args: dict):
        """Update setup method args.

        Parameters
        ----------
        setup_method_args
            This is a bit of a misnomer, this is a dict representing kwargs
            of the setup method that will be used to update the existing values
            in the registry of this instance.
        """
        self._registry[_SETUP_ARGS_KEY].update(setup_method_args)


class BaseMinifiedModeModelClass(BaseModelClass):
    """Abstract base class for scvi-tools models that can handle minified data."""

    @property
    def minified_data_type(self) -> MinifiedDataType | None:
        """The type of minified data associated with this model, if applicable."""
        if self.adata_manager:
            return (
                self.adata_manager.get_from_registry(REGISTRY_KEYS.MINIFY_TYPE_KEY)
                if REGISTRY_KEYS.MINIFY_TYPE_KEY in self.adata_manager.data_registry
                else None
            )
        else:
            return None

    def minify_adata(
        self,
        minified_data_type: MinifiedDataType = ADATA_MINIFY_TYPE.LATENT_POSTERIOR,
        use_latent_qzm_key: str = "X_latent_qzm",
        use_latent_qzv_key: str = "X_latent_qzv",
    ) -> None:
        """Minify the model's :attr:`~scvi.model.base.BaseModelClass.adata`.

        Minifies the :class:`~anndata.AnnData` object associated with the model according to the
        method specified by ``minified_data_type`` and registers the new fields with the model's
        :class:`~scvi.data.AnnDataManager`. This also sets the ``minified_data_type`` attribute
        of the underlying :class:`~scvi.module.base.BaseModuleClass` instance.

        Parameters
        ----------
        minified_data_type
            Method for minifying the data. One of the following:

            - ``"latent_posterior_parameters"``: Store the latent posterior mean and variance in
                :attr:`~anndata.AnnData.obsm` using the keys ``use_latent_qzm_key`` and
                ``use_latent_qzv_key``.
            - ``"latent_posterior_parameters_with_counts"``: Store the latent posterior mean and
                variance in :attr:`~anndata.AnnData.obsm` using the keys ``use_latent_qzm_key`` and
                ``use_latent_qzv_key``, and the raw count data in :attr:`~anndata.AnnData.X`.
        use_latent_qzm_key
            Key to use for storing the latent posterior mean in :attr:`~anndata.AnnData.obsm` when
            ``minified_data_type`` is ``"latent_posterior"``.
        use_latent_qzv_key
            Key to use for storing the latent posterior variance in :attr:`~anndata.AnnData.obsm`
            when ``minified_data_type`` is ``"latent_posterior"``.

        Notes
        -----
        The modification is not done inplace -- instead the model is assigned a new (minified)
        version of the :class:`~anndata.AnnData`.
        """
        if minified_data_type not in ADATA_MINIFY_TYPE:
            raise NotImplementedError(
                f"Minification method {minified_data_type} is not supported."
            )
        elif not getattr(self.module, "use_observed_lib_size", True):
            raise ValueError(
                "Minification is not supported for models that do not use observed library size."
            )

        keep_count_data = minified_data_type == ADATA_MINIFY_TYPE.LATENT_POSTERIOR_WITH_COUNTS
        mini_adata = get_minified_adata_scrna(
            adata_manager=self.adata_manager,
            keep_count_data=keep_count_data,
        )
        del mini_adata.uns[_SCVI_UUID_KEY]
        mini_adata.uns[_ADATA_MINIFY_TYPE_UNS_KEY] = minified_data_type
        mini_adata.obsm[self._LATENT_QZM_KEY] = self.adata.obsm[use_latent_qzm_key]
        mini_adata.obsm[self._LATENT_QZV_KEY] = self.adata.obsm[use_latent_qzv_key]
        mini_adata.obs[self._OBSERVED_LIB_SIZE_KEY] = np.squeeze(
            np.asarray(self.adata_manager.get_from_registry(REGISTRY_KEYS.X_KEY).sum(axis=-1))
        )
        self._update_adata_and_manager_post_minification(
            mini_adata,
            minified_data_type,
        )
        self.module.minified_data_type = minified_data_type

    @classmethod
    def _get_fields_for_adata_minification(
        cls,
        minified_data_type: MinifiedDataType,
    ):
        """Return the fields required for minification of the given type."""
        if minified_data_type not in ADATA_MINIFY_TYPE:
            raise NotImplementedError(
                f"Minification method {minified_data_type} is not supported."
            )

        mini_fields = [
            fields.ObsmField(REGISTRY_KEYS.LATENT_QZM_KEY, cls._LATENT_QZM_KEY),
            fields.ObsmField(REGISTRY_KEYS.LATENT_QZV_KEY, cls._LATENT_QZV_KEY),
            fields.NumericalObsField(REGISTRY_KEYS.OBSERVED_LIB_SIZE, cls._OBSERVED_LIB_SIZE_KEY),
            fields.StringUnsField(REGISTRY_KEYS.MINIFY_TYPE_KEY, _ADATA_MINIFY_TYPE_UNS_KEY),
        ]

        return mini_fields

    def _update_adata_and_manager_post_minification(
        self,
        minified_adata: AnnOrMuData,
        minified_data_type: MinifiedDataType,
    ):
        """Update the :class:`~anndata.AnnData` and :class:`~scvi.data.AnnDataManager` in-place.

        Parameters
        ----------
        minified_adata
            Minified version of :attr:`~scvi.model.base.BaseModelClass.adata`.
        minified_data_type
            Method used for minifying the data.
        keep_count_data
            If ``True``, the full count matrix is kept in the minified
            :attr:`~scvi.model.base.BaseModelClass.adata`.
        """
        self._validate_anndata(minified_adata)
        new_adata_manager = self.get_anndata_manager(minified_adata, required=True)
        new_adata_manager.register_new_fields(
            self._get_fields_for_adata_minification(minified_data_type)
        )
        self.adata = minified_adata

    @property
    def summary_string(self):
        """Summary string of the model."""
        summary_string = super().summary_string
        summary_string += "\nModel's adata is minified?: {}".format(
            hasattr(self, "minified_data_type") and self.minified_data_type is not None
        )
        return summary_string


class BaseMudataMinifiedModeModelClass(BaseModelClass):
    """Abstract base class for scvi-tools models that can handle minified data."""

    @property
    def minified_data_type(self) -> MinifiedDataType | None:
        """The type of minified data associated with this model, if applicable."""
        return (
            self.adata_manager.get_from_registry(REGISTRY_KEYS.MINIFY_TYPE_KEY)
            if REGISTRY_KEYS.MINIFY_TYPE_KEY in self.adata_manager.data_registry
            else None
        )

    def minify_mudata(
        self,
        minified_data_type: MinifiedDataType = ADATA_MINIFY_TYPE.LATENT_POSTERIOR,
        use_latent_qzm_key: str = "X_latent_qzm",
        use_latent_qzv_key: str = "X_latent_qzv",
    ) -> None:
        """Minify the model's :attr:`~scvi.model.base.BaseModelClass.adata`.

        Minifies the :class:`~mudata.MuData` object associated with the model according to the
        method specified by ``minified_data_type`` and registers the new fields with the model's
        :class:`~scvi.data.AnnDataManager`. This also sets the ``minified_data_type`` attribute
        of the underlying :class:`~scvi.module.base.BaseModuleClass` instance.

        Parameters
        ----------
        minified_data_type
            Method for minifying the data. One of the following:

            - ``"latent_posterior_parameters"``: Store the latent posterior mean and variance in
                :attr:`~mudata.MuData.obsm` using the keys ``use_latent_qzm_key`` and
                ``use_latent_qzv_key``.
            - ``"latent_posterior_parameters_with_counts"``: Store the latent posterior mean and
                variance in :attr:`~mudata.MuData.obsm` using the keys ``use_latent_qzm_key`` and
                ``use_latent_qzv_key``, and the raw count data in :attr:`~mudata.MuData.X`.
        use_latent_qzm_key
            Key to use for storing the latent posterior mean in :attr:`~mudata.MuData.obsm` when
            ``minified_data_type`` is ``"latent_posterior"``.
        use_latent_qzv_key
            Key to use for storing the latent posterior variance in :attr:`~mudata.MuData.obsm`
            when ``minified_data_type`` is ``"latent_posterior"``.

        Notes
        -----
        The modification is not done inplace -- instead the model is assigned a new (minified)
        version of the :class:`~mudata.MuData`.
        """
        if self.adata_manager._registry["setup_method_name"] != "setup_mudata":
            raise ValueError(
                f"MuData must be registered with {self.__name__}.setup_mudata to use this method."
            )
        if minified_data_type not in ADATA_MINIFY_TYPE:
            raise NotImplementedError(
                f"Minification method {minified_data_type} is not supported."
            )
        elif not getattr(self.module, "use_observed_lib_size", True):
            raise ValueError(
                "Minification is not supported for models that do not use observed library size."
            )

        keep_count_data = minified_data_type == ADATA_MINIFY_TYPE.LATENT_POSTERIOR_WITH_COUNTS
        mini_adata = get_minified_mudata(
            adata_manager=self.adata_manager,
            keep_count_data=keep_count_data,
        )
        del mini_adata.uns[_SCVI_UUID_KEY]
        mini_adata.uns[_ADATA_MINIFY_TYPE_UNS_KEY] = minified_data_type
        mini_adata.obsm[self._LATENT_QZM_KEY] = self.adata.obsm[use_latent_qzm_key]
        mini_adata.obsm[self._LATENT_QZV_KEY] = self.adata.obsm[use_latent_qzv_key]
        mini_adata.obs[self._OBSERVED_LIB_SIZE_KEY] = np.squeeze(
            np.asarray(self.adata_manager.get_from_registry(REGISTRY_KEYS.X_KEY).sum(axis=-1))
        )
        self._update_mudata_and_manager_post_minification(
            mini_adata,
            minified_data_type,
        )
        self.module.minified_data_type = minified_data_type

    @classmethod
    def _get_fields_for_mudata_minification(
        cls,
        minified_data_type: MinifiedDataType,
    ):
        """Return the fields required for minification of the given type."""
        if minified_data_type not in ADATA_MINIFY_TYPE:
            raise NotImplementedError(
                f"Minification method {minified_data_type} is not supported."
            )

        mini_fields = [
            fields.ObsmField(REGISTRY_KEYS.LATENT_QZM_KEY, cls._LATENT_QZM_KEY),
            fields.ObsmField(REGISTRY_KEYS.LATENT_QZV_KEY, cls._LATENT_QZV_KEY),
            fields.NumericalObsField(REGISTRY_KEYS.OBSERVED_LIB_SIZE, cls._OBSERVED_LIB_SIZE_KEY),
            fields.StringUnsField(REGISTRY_KEYS.MINIFY_TYPE_KEY, _ADATA_MINIFY_TYPE_UNS_KEY),
        ]

        return mini_fields

    def _update_mudata_and_manager_post_minification(
        self, minified_adata: AnnOrMuData, minified_data_type: MinifiedDataType
    ):
        """Update the mudata and manager inplace after creating a minified adata."""
        # Register this new adata with the model, creating a new manager in the cache
        self._validate_anndata(minified_adata)
        new_adata_manager = self.get_anndata_manager(minified_adata, required=True)
        # This inplace edits the manager
        new_adata_manager.register_new_fields(
            self._get_fields_for_mudata_minification(minified_data_type),
        )
        new_adata_manager.registry["setup_method_name"] = "setup_mudata"
        # We set the adata attribute of the model as this will update self.registry_
        # and self.adata_manager with the new adata manager
        self.adata = minified_adata

    @property
    def summary_string(self):
        """Summary string of the model."""
        summary_string = super().summary_string
        summary_string += "\nModel's adata is minified?: {}".format(
            hasattr(self, "minified_data_type") and self.minified_data_type is not None
        )
        return summary_string<|MERGE_RESOLUTION|>--- conflicted
+++ resolved
@@ -798,14 +798,9 @@
             method_name = registry.get(_SETUP_METHOD_NAME, "setup_anndata")
             getattr(cls, method_name)(adata, source_registry=registry, **registry[_SETUP_ARGS_KEY])
 
-<<<<<<< HEAD
         model = _initialize_model(cls, adata, registry, attr_dict)
-        model.module.on_load(model)
-=======
-        model = _initialize_model(cls, adata, attr_dict)
         pyro_param_store = model_state_dict.pop("pyro_param_store", None)
         model.module.on_load(model, pyro_param_store=pyro_param_store)
->>>>>>> 2f1611c5
         model.module.load_state_dict(model_state_dict)
 
         model.to_device(device)
