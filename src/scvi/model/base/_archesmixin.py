--- conflicted
+++ resolved
@@ -13,12 +13,7 @@
 from mudata import MuData
 from scipy.sparse import csr_matrix
 
-<<<<<<< HEAD
 from scvi import REGISTRY_KEYS, settings
-=======
-from scvi import settings
-from scvi._types import AnnOrMuData
->>>>>>> f8811ad9
 from scvi.data import _constants
 from scvi.data._constants import _MODEL_NAME_KEY, _SETUP_ARGS_KEY, _SETUP_METHOD_NAME
 from scvi.model._utils import parse_device_args
