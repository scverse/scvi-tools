--- conflicted
+++ resolved
@@ -367,11 +367,7 @@
                 change_distribution_props = describe_continuous_distrib(
                     samples=change_fn(scales_1, scales_2, 1e-3 * pseudocounts),
                     credible_intervals_levels=cred_interval_lvls,
-<<<<<<< HEAD
                 ) # reduced pseudocounts to correctly estimate log-fold change.
-=======
-                )  # reduced pseudocounts to correctly estimate lfc
->>>>>>> 34c1cb5e
                 change_distribution_props = {
                     "lfc_" + key: val for (key, val) in change_distribution_props.items()
                 }
