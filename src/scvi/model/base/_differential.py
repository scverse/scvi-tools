--- conflicted
+++ resolved
@@ -1,14 +1,7 @@
-from __future__ import annotations
-
 import inspect
 import logging
 import warnings
-<<<<<<< HEAD
 from typing import TYPE_CHECKING
-=======
-from collections.abc import Callable, Sequence
-from typing import Literal
->>>>>>> 0028cd3d
 
 import numpy as np
 import pandas as pd
@@ -565,7 +558,7 @@
     arr1: list[float] | np.ndarray | torch.Tensor,
     arr2: list[float] | np.ndarray | torch.Tensor,
     use_permutation: bool = True,
-    m_permutation: int | None = None,
+    m_permutation: int = None,
     sanity_check_perm: bool = False,
     weights1: list[float] | np.ndarray | torch.Tensor = None,
     weights2: list[float] | np.ndarray | torch.Tensor = None,
