from __future__ import annotations

import logging
from collections.abc import Iterable as IterableClass
<<<<<<< HEAD
from typing import TYPE_CHECKING
=======
>>>>>>> 0028cd3d

import numpy as np
import pandas as pd

from scvi.utils import track

from ._differential import DifferentialComputation

if TYPE_CHECKING:
    import anndata

logger = logging.getLogger(__name__)


def _prepare_obs(
    idx1: list[bool] | np.ndarray | str,
    idx2: list[bool] | np.ndarray | str,
    adata: anndata.AnnData,
):
    """Construct an array used for masking.

    Given population identifiers `idx1` and potentially `idx2`,
    this function creates an array `obs_col` that identifies both populations
    for observations contained in `adata`.
    In particular, `obs_col` will take values `group1` (resp. `group2`)
    for `idx1` (resp `idx2`).

    Parameters
    ----------
    idx1
        Can be of three types. First, it can corresponds to a boolean mask that
        has the same shape as adata. It can also corresponds to a list of indices.
        Last, it can correspond to string query of adata.obs columns.
    idx2
        Same as above
    adata
        Anndata
    """

    def ravel_idx(my_idx, obs_df):
        return (
            obs_df.index.isin(obs_df.query(my_idx).index)
            if isinstance(my_idx, str)
            else np.asarray(my_idx).ravel()
        )

    obs_df = adata.obs
    idx1 = ravel_idx(idx1, obs_df)
    g1_key = "one"
    obs_col = np.array(["None"] * adata.shape[0], dtype=str)
    obs_col[idx1] = g1_key
    group1 = [g1_key]
    group2 = None if idx2 is None else "two"
    if idx2 is not None:
        idx2 = ravel_idx(idx2, obs_df)
        obs_col[idx2] = group2
    if (obs_col[idx1].shape[0] == 0) or (obs_col[idx2].shape[0] == 0):
        raise ValueError("One of idx1 or idx2 has size zero.")
    return obs_col, group1, group2


def _de_core(
    adata_manager,
    model_fn,
    representation_fn,
    groupby,
    group1,
    group2,
    idx1,
    idx2,
    all_stats,
    all_stats_fn,
    col_names,
    mode,
    batchid1,
    batchid2,
    delta,
    batch_correction,
    fdr,
    silent,
    **kwargs,
):
    """Internal function for DE interface."""
    adata = adata_manager.adata
    if group1 is None and idx1 is None:
        group1 = adata.obs[groupby].astype("category").cat.categories.tolist()
        if len(group1) == 1:
            raise ValueError("Only a single group in the data. Can't run DE on a single group.")

    if not isinstance(group1, IterableClass) or isinstance(group1, str):
        group1 = [group1]

    # make a temp obs key using indices
    temp_key = None
    if idx1 is not None:
        obs_col, group1, group2 = _prepare_obs(idx1, idx2, adata)
        temp_key = "_scvi_temp_de"
        adata.obs[temp_key] = obs_col
        groupby = temp_key

    df_results = []
    dc = DifferentialComputation(model_fn, representation_fn, adata_manager)
    for g1 in track(
        group1,
        description="DE...",
        disable=silent,
    ):
        cell_idx1 = (adata.obs[groupby] == g1).to_numpy().ravel()
        if group2 is None:
            cell_idx2 = ~cell_idx1
        else:
            cell_idx2 = (adata.obs[groupby] == group2).to_numpy().ravel()

        all_info = dc.get_bayes_factors(
            cell_idx1,
            cell_idx2,
            mode=mode,
            delta=delta,
            batchid1=batchid1,
            batchid2=batchid2,
            use_observed_batches=not batch_correction,
            **kwargs,
        )

        if all_stats is True:
            genes_properties_dict = all_stats_fn(adata_manager, cell_idx1, cell_idx2)
            all_info = {**all_info, **genes_properties_dict}

        res = pd.DataFrame(all_info, index=col_names)
        sort_key = "proba_de" if mode == "change" else "bayes_factor"
        res = res.sort_values(by=sort_key, ascending=False)
        if mode == "change":
            res[f"is_de_fdr_{fdr}"] = _fdr_de_prediction(res["proba_de"], fdr=fdr)
        if idx1 is None:
            g2 = "Rest" if group2 is None else group2
            res["comparison"] = f"{g1} vs {g2}"
            res["group1"] = g1
            res["group2"] = g2
        df_results.append(res)

    if temp_key is not None:
        del adata.obs[temp_key]

    result = pd.concat(df_results, axis=0)

    return result


def _fdr_de_prediction(posterior_probas: pd.Series, fdr: float = 0.05) -> pd.Series:
    """Compute posterior expected FDR and tag features as DE."""
    if not posterior_probas.ndim == 1:
        raise ValueError("posterior_probas should be 1-dimensional")
    original_index = posterior_probas.index
    sorted_pgs = posterior_probas.sort_values(ascending=False)
    cumulative_fdr = (1.0 - sorted_pgs).cumsum() / (1.0 + np.arange(len(sorted_pgs)))
    d = (cumulative_fdr <= fdr).sum()
    is_pred_de = pd.Series(np.zeros_like(cumulative_fdr).astype(bool), index=sorted_pgs.index)
    is_pred_de.iloc[:d] = True
    is_pred_de = is_pred_de.loc[original_index]
    return is_pred_de<|MERGE_RESOLUTION|>--- conflicted
+++ resolved
@@ -1,11 +1,6 @@
-from __future__ import annotations
-
 import logging
 from collections.abc import Iterable as IterableClass
-<<<<<<< HEAD
 from typing import TYPE_CHECKING
-=======
->>>>>>> 0028cd3d
 
 import numpy as np
 import pandas as pd
