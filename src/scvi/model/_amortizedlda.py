from __future__ import annotations

import collections.abc
import logging
<<<<<<< HEAD
from collections.abc import Sequence
=======
from typing import TYPE_CHECKING
>>>>>>> e0e02091

import numpy as np
import pandas as pd
import pyro
import torch

from scvi._constants import REGISTRY_KEYS
from scvi.data import AnnDataManager
from scvi.data.fields import LayerField
from scvi.module import AmortizedLDAPyroModule
from scvi.utils import setup_anndata_dsp

from .base import BaseModelClass, PyroSviTrainMixin

if TYPE_CHECKING:
    from collections.abc import Sequence

    from anndata import AnnData

logger = logging.getLogger(__name__)


class AmortizedLDA(PyroSviTrainMixin, BaseModelClass):
    """Amortized Latent Dirichlet Allocation :cite:p:`Blei03`.

    Parameters
    ----------
    adata
        AnnData object that has been registered via :meth:`~scvi.model.AmortizedLDA.setup_anndata`.
    n_topics
        Number of topics to model.
    n_hidden
        Number of nodes in the hidden layer of the encoder.
    cell_topic_prior
        Prior of cell topic distribution. If `None`, defaults to `1 / n_topics`.
    topic_feature_prior
        Prior of topic feature distribution. If `None`, defaults to `1 / n_topics`.

    Examples
    --------
    >>> adata = anndata.read_h5ad(path_to_anndata)
    >>> scvi.model.AmortizedLDA.setup_anndata(adata)
    >>> model = scvi.model.AmortizedLDA(adata)
    >>> model.train()
    >>> feature_by_topic = model.get_feature_by_topic()
    >>> adata.obsm["X_LDA"] = model.get_latent_representation()

    Notes
    -----
    See further usage examples in the following tutorial:

    1. :doc:`/tutorials/notebooks/scrna/amortized_lda`
    """

    _module_cls = AmortizedLDAPyroModule

    def __init__(
        self,
        adata: AnnData,
        n_topics: int = 20,
        n_hidden: int = 128,
        cell_topic_prior: float | Sequence[float] | None = None,
        topic_feature_prior: float | Sequence[float] | None = None,
    ):
        # in case any other model was created before that shares the same parameter names.
        pyro.clear_param_store()

        super().__init__(adata)

        n_input = self.summary_stats.n_vars

        if (
            cell_topic_prior is not None
            and not isinstance(cell_topic_prior, float)
            and (
                not isinstance(cell_topic_prior, collections.abc.Sequence)
                or len(cell_topic_prior) != n_topics
            )
        ):
            raise ValueError(
                f"cell_topic_prior, {cell_topic_prior}, must be None, "
                f"a float or a Sequence of length n_topics."
            )
        if (
            topic_feature_prior is not None
            and not isinstance(topic_feature_prior, float)
            and (
                not isinstance(topic_feature_prior, collections.abc.Sequence)
                or len(topic_feature_prior) != n_input
            )
        ):
            raise ValueError(
                f"topic_feature_prior, {topic_feature_prior}, must be None, "
                f"a float or a Sequence of length n_input."
            )

        self.module = self._module_cls(
            n_input=n_input,
            n_topics=n_topics,
            n_hidden=n_hidden,
            cell_topic_prior=cell_topic_prior,
            topic_feature_prior=topic_feature_prior,
        )

        self.init_params_ = self._get_init_params(locals())

    @classmethod
    @setup_anndata_dsp.dedent
    def setup_anndata(
        cls,
        adata: AnnData,
        layer: str | None = None,
        **kwargs,
    ) -> AnnData | None:
        """%(summary)s.

        Parameters
        ----------
        %(param_adata)s
        %(param_layer)s
        """
        setup_method_args = cls._get_setup_method_args(**locals())
        anndata_fields = [
            LayerField(REGISTRY_KEYS.X_KEY, layer, is_count_data=True),
        ]
        adata_manager = AnnDataManager(fields=anndata_fields, setup_method_args=setup_method_args)
        adata_manager.register_fields(adata, **kwargs)
        cls.register_manager(adata_manager)

    def get_feature_by_topic(self, n_samples=5000) -> pd.DataFrame:
        """Gets a Monte-Carlo estimate of the expectation of the feature by topic matrix.

        Parameters
        ----------
        adata
            AnnData to transform. If None, returns the feature by topic matrix for
            the source AnnData.
        n_samples
            Number of samples to take for the Monte-Carlo estimate of the mean.

        Returns
        -------
        A `n_var x n_topics` Pandas DataFrame containing the feature by topic matrix.
        """
        self._check_if_trained(warn=False)

        topic_by_feature = self.module.topic_by_feature(n_samples=n_samples)

        return pd.DataFrame(
            data=topic_by_feature.numpy().T,
            index=self.adata.var_names,
            columns=[f"topic_{i}" for i in range(topic_by_feature.shape[0])],
        )

    def get_latent_representation(
        self,
        adata: AnnData | None = None,
        indices: Sequence[int] | None = None,
        batch_size: int | None = None,
        n_samples: int = 5000,
    ) -> pd.DataFrame:
        """Converts a count matrix to an inferred topic distribution.

        Parameters
        ----------
        adata
            AnnData object with equivalent structure to initial AnnData. If `None`, defaults to the
            AnnData object used to initialize the model.
        indices
            Indices of cells in adata to use. If `None`, all cells are used.
        batch_size
            Minibatch size for data loading into model. Defaults to `scvi.settings.batch_size`.
        n_samples
            Number of samples to take for the Monte-Carlo estimate of the mean.

        Returns
        -------
        A `n_obs x n_topics` Pandas DataFrame containing the normalized estimate
        of the topic distribution for each observation.
        """
        self._check_if_trained(warn=False)
        adata = self._validate_anndata(adata)

        dl = self._make_data_loader(adata=adata, indices=indices, batch_size=batch_size)

        transformed_xs = []
        for tensors in dl:
            x = tensors[REGISTRY_KEYS.X_KEY]
            transformed_xs.append(self.module.get_topic_distribution(x, n_samples=n_samples))
        transformed_x = torch.cat(transformed_xs).numpy()

        return pd.DataFrame(
            data=transformed_x,
            index=adata.obs_names,
            columns=[f"topic_{i}" for i in range(transformed_x.shape[1])],
        )

    def get_elbo(
        self,
        adata: AnnData | None = None,
        indices: Sequence[int] | None = None,
        batch_size: int | None = None,
    ) -> float:
        """Return the ELBO for the data.

        The ELBO is a lower bound on the log likelihood of the data used for optimization
        of VAEs. Note, this is not the negative ELBO, higher is better.

        Parameters
        ----------
        adata
            AnnData object with equivalent structure to initial AnnData. If `None`, defaults to the
            AnnData object used to initialize the model.
        indices
            Indices of cells in adata to use. If `None`, all cells are used.
        batch_size
            Minibatch size for data loading into model. Defaults to `scvi.settings.batch_size`.

        Returns
        -------
        The positive ELBO.
        """
        self._check_if_trained(warn=False)
        adata = self._validate_anndata(adata)

        dl = self._make_data_loader(adata=adata, indices=indices, batch_size=batch_size)

        elbos = []
        for tensors in dl:
            x = tensors[REGISTRY_KEYS.X_KEY]
            library = x.sum(dim=1)
            elbos.append(self.module.get_elbo(x, library, len(dl.indices)))
        return np.mean(elbos)

    def get_perplexity(
        self,
        adata: AnnData | None = None,
        indices: Sequence[int] | None = None,
        batch_size: int | None = None,
    ) -> float:
        """Computes approximate perplexity for `adata`.

        Perplexity is defined as exp(-1 * log-likelihood per count).

        Parameters
        ----------
        adata
            AnnData object with equivalent structure to initial AnnData. If `None`, defaults to the
            AnnData object used to initialize the model.
        indices
            Indices of cells in adata to use. If `None`, all cells are used.
        batch_size
            Minibatch size for data loading into model. Defaults to `scvi.settings.batch_size`.

        Returns
        -------
        Perplexity.
        """
        self._check_if_trained(warn=False)
        adata = self._validate_anndata(adata)

        dl = self._make_data_loader(adata=adata, indices=indices, batch_size=batch_size)
        total_counts = sum(tensors[REGISTRY_KEYS.X_KEY].sum().item() for tensors in dl)

        return np.exp(
            self.get_elbo(adata=adata, indices=indices, batch_size=batch_size) / total_counts
        )<|MERGE_RESOLUTION|>--- conflicted
+++ resolved
@@ -2,11 +2,7 @@
 
 import collections.abc
 import logging
-<<<<<<< HEAD
-from collections.abc import Sequence
-=======
 from typing import TYPE_CHECKING
->>>>>>> e0e02091
 
 import numpy as np
 import pandas as pd
