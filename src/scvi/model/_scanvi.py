--- conflicted
+++ resolved
@@ -8,7 +8,6 @@
 import numpy as np
 import pandas as pd
 import torch
-from anndata import AnnData
 
 from scvi import REGISTRY_KEYS, settings
 from scvi.data import AnnDataManager
@@ -34,8 +33,6 @@
 from scvi.utils import setup_anndata_dsp
 from scvi.utils._docstrings import devices_dsp
 
-<<<<<<< HEAD
-=======
 from .base import ArchesMixin, BaseMinifiedModeModelClass, RNASeqMixin, VAEMixin
 
 if TYPE_CHECKING:
@@ -55,7 +52,6 @@
 _SCANVI_LATENT_QZV = "_scanvi_latent_qzv"
 _SCANVI_OBSERVED_LIB_SIZE = "_scanvi_observed_lib_size"
 
->>>>>>> 38e1d65f
 logger = logging.getLogger(__name__)
 
 
