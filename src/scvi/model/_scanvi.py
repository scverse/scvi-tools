--- conflicted
+++ resolved
@@ -20,12 +20,7 @@
     NumericalJointObsField,
     NumericalObsField,
 )
-<<<<<<< HEAD
-from scvi.dataloaders import SemiSupervisedDataSplitter
-from scvi.model._utils import _init_library_size, get_max_epochs_heuristic
-=======
 from scvi.model._utils import _init_library_size
->>>>>>> 0cfa925d
 from scvi.module import SCANVAE
 from scvi.train import SemiSupervisedTrainingPlan
 from scvi.utils import setup_anndata_dsp
@@ -45,6 +40,10 @@
     from lightning import LightningDataModule
 
     from ._scvi import SCVI
+
+_SCANVI_LATENT_QZM = "_scanvi_latent_qzm"
+_SCANVI_LATENT_QZV = "_scanvi_latent_qzv"
+_SCANVI_OBSERVED_LIB_SIZE = "_scanvi_observed_lib_size"
 
 logger = logging.getLogger(__name__)
 
@@ -110,14 +109,8 @@
 
     _module_cls = SCANVAE
     _training_plan_cls = SemiSupervisedTrainingPlan
-<<<<<<< HEAD
-    _LATENT_QZM = "_scanvi_latent_qzm"
-    _LATENT_QZV = "_scanvi_latent_qzv"
-    _OBSERVED_LIB_SIZE = "_scanvi_observed_lib_size"
-=======
     _LATENT_QZM_KEY = "scanvi_latent_qzm"
     _LATENT_QZV_KEY = "scanvi_latent_qzv"
->>>>>>> 0cfa925d
 
     def __init__(
         self,
@@ -316,8 +309,7 @@
         use_minified: bool = True,
         **kwargs,
     ):
-        """
-        %(summary)s.
+        """%(summary)s.
 
         Parameters
         ----------
