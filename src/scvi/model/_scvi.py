from __future__ import annotations

import logging
import warnings
<<<<<<< HEAD
from typing import Literal

from anndata import AnnData
=======
from typing import TYPE_CHECKING
>>>>>>> 0cfa925d

from scvi import REGISTRY_KEYS, settings
from scvi.data import AnnDataManager
from scvi.data._constants import ADATA_MINIFY_TYPE
from scvi.data._utils import _get_adata_minify_type
from scvi.data.fields import (
    CategoricalJointObsField,
    CategoricalObsField,
    LayerField,
    NumericalJointObsField,
    NumericalObsField,
)
from scvi.model._utils import _init_library_size
from scvi.model.base import EmbeddingMixin, UnsupervisedTrainingMixin
from scvi.module import VAE
from scvi.utils import setup_anndata_dsp

from .base import ArchesMixin, BaseMinifiedModeModelClass, RNASeqMixin, VAEMixin

<<<<<<< HEAD
=======
if TYPE_CHECKING:
    from typing import Literal

    from anndata import AnnData


_SCVI_LATENT_QZM = "_scvi_latent_qzm"
_SCVI_LATENT_QZV = "_scvi_latent_qzv"
_SCVI_OBSERVED_LIB_SIZE = "_scvi_observed_lib_size"

>>>>>>> 0cfa925d
logger = logging.getLogger(__name__)


class SCVI(
    EmbeddingMixin,
    RNASeqMixin,
    VAEMixin,
    ArchesMixin,
    UnsupervisedTrainingMixin,
    BaseMinifiedModeModelClass,
):
    """single-cell Variational Inference :cite:p:`Lopez18`.

    Parameters
    ----------
    adata
        AnnData object that has been registered via :meth:`~scvi.model.SCVI.setup_anndata`. If
        ``None``, then the underlying module will not be initialized until training, and a
        :class:`~lightning.pytorch.core.LightningDataModule` must be passed in during training
        (``EXPERIMENTAL``).
    n_hidden
        Number of nodes per hidden layer.
    n_latent
        Dimensionality of the latent space.
    n_layers
        Number of hidden layers used for encoder and decoder NNs.
    dropout_rate
        Dropout rate for neural networks.
    dispersion
        One of the following:

        * ``'gene'`` - dispersion parameter of NB is constant per gene across cells
        * ``'gene-batch'`` - dispersion can differ between different batches
        * ``'gene-label'`` - dispersion can differ between different labels
        * ``'gene-cell'`` - dispersion can differ for every gene in every cell
    gene_likelihood
        One of:

        * ``'nb'`` - Negative binomial distribution
        * ``'zinb'`` - Zero-inflated negative binomial distribution
        * ``'poisson'`` - Poisson distribution
        * ``'normal'`` - ``EXPERIMENTAL`` Normal distribution
    use_observed_lib_size
        If ``True``, use the observed library size for RNA as the scaling factor in the mean of the
        conditional distribution.
    latent_distribution
        One of:

        * ``'normal'`` - Normal distribution
        * ``'ln'`` - Logistic normal distribution (Normal(0, I) transformed by softmax)
    **kwargs
        Additional keyword arguments for :class:`~scvi.module.VAE`.

    Examples
    --------
    >>> adata = anndata.read_h5ad(path_to_anndata)
    >>> scvi.model.SCVI.setup_anndata(adata, batch_key="batch")
    >>> vae = scvi.model.SCVI(adata)
    >>> vae.train()
    >>> adata.obsm["X_scVI"] = vae.get_latent_representation()
    >>> adata.obsm["X_normalized_scVI"] = vae.get_normalized_expression()

    Notes
    -----
    See further usage examples in the following tutorials:

    1. :doc:`/tutorials/notebooks/quick_start/api_overview`
    2. :doc:`/tutorials/notebooks/scrna/harmonization`
    3. :doc:`/tutorials/notebooks/scrna/scarches_scvi_tools`
    4. :doc:`/tutorials/notebooks/scrna/scvi_in_R`

    See Also
    --------
    :class:`~scvi.module.VAE`
    """

    _module_cls = VAE
<<<<<<< HEAD
    _LATENT_QZM = "_scvi_latent_qzm"
    _LATENT_QZV = "_scvi_latent_qzv"
    _OBSERVED_LIB_SIZE = "_scvi_observed_lib_size"
=======
    _LATENT_QZM_KEY = "scvi_latent_qzm"
    _LATENT_QZV_KEY = "scvi_latent_qzv"
>>>>>>> 0cfa925d

    def __init__(
        self,
        adata: AnnData | None = None,
        registry: dict | None = None,
        n_hidden: int = 128,
        n_latent: int = 10,
        n_layers: int = 1,
        dropout_rate: float = 0.1,
        dispersion: Literal["gene", "gene-batch", "gene-label", "gene-cell"] = "gene",
        gene_likelihood: Literal["zinb", "nb", "poisson", "normal"] = "zinb",
        use_observed_lib_size: bool = True,
        latent_distribution: Literal["normal", "ln"] = "normal",
        **kwargs,
    ):
        super().__init__(adata, registry)

        self._module_kwargs = {
            "n_hidden": n_hidden,
            "n_latent": n_latent,
            "n_layers": n_layers,
            "dropout_rate": dropout_rate,
            "dispersion": dispersion,
            "gene_likelihood": gene_likelihood,
            "latent_distribution": latent_distribution,
            **kwargs,
        }
        self._model_summary_string = (
            "SCVI model with the following parameters: \n"
            f"n_hidden: {n_hidden}, n_latent: {n_latent}, n_layers: {n_layers}, "
            f"dropout_rate: {dropout_rate}, dispersion: {dispersion}, "
            f"gene_likelihood: {gene_likelihood}, latent_distribution: {latent_distribution}."
        )

        if self._module_init_on_train:
            self.module = None
            warnings.warn(
                "Model was initialized without `adata`. The module will be initialized when "
                "calling `train`. This behavior is experimental and may change in the future.",
                UserWarning,
                stacklevel=settings.warnings_stacklevel,
            )
        else:
            if adata is not None:
                n_cats_per_cov = (
                    self.adata_manager.get_state_registry(
                        REGISTRY_KEYS.CAT_COVS_KEY
                    ).n_cats_per_key
                    if REGISTRY_KEYS.CAT_COVS_KEY in self.adata_manager.data_registry
                    else None
                )
            else:
                # custom datamodule
                if (
                    len(
                        self.registry["field_registries"][f"{REGISTRY_KEYS.CAT_COVS_KEY}"][
                            "state_registry"
                        ]
                    )
                    > 0
                ):
                    n_cats_per_cov = tuple(
                        self.registry["field_registries"][f"{REGISTRY_KEYS.CAT_COVS_KEY}"][
                            "state_registry"
                        ]["n_cats_per_key"]
                    )
                else:
                    n_cats_per_cov = None

            n_batch = self.summary_stats.n_batch
            use_size_factor_key = self.registry_["setup_args"][
                f"{REGISTRY_KEYS.SIZE_FACTOR_KEY}_key"
            ]
            library_log_means, library_log_vars = None, None
            if (
                not use_size_factor_key
                and self.minified_data_type != ADATA_MINIFY_TYPE.LATENT_POSTERIOR
                and not use_observed_lib_size
            ):
                library_log_means, library_log_vars = _init_library_size(
                    self.adata_manager, n_batch
                )
            self.module = self._module_cls(
                n_input=self.summary_stats.n_vars,
                n_batch=n_batch,
                n_labels=self.summary_stats.n_labels,
                n_continuous_cov=self.summary_stats.get("n_extra_continuous_covs", 0),
                n_cats_per_cov=n_cats_per_cov,
                n_hidden=n_hidden,
                n_latent=n_latent,
                n_layers=n_layers,
                dropout_rate=dropout_rate,
                dispersion=dispersion,
                gene_likelihood=gene_likelihood,
                use_observed_lib_size=use_observed_lib_size,
                latent_distribution=latent_distribution,
                use_size_factor_key=use_size_factor_key,
                library_log_means=library_log_means,
                library_log_vars=library_log_vars,
                **kwargs,
            )
            self.module.minified_data_type = self.minified_data_type

        self.init_params_ = self._get_init_params(locals())

    @classmethod
    @setup_anndata_dsp.dedent
    def setup_anndata(
        cls,
        adata: AnnData,
        layer: str | None = None,
        batch_key: str | None = None,
        labels_key: str | None = None,
        size_factor_key: str | None = None,
        categorical_covariate_keys: list[str] | None = None,
        continuous_covariate_keys: list[str] | None = None,
        **kwargs,
    ):
        """%(summary)s.

        Parameters
        ----------
        %(param_adata)s
        %(param_layer)s
        %(param_batch_key)s
        %(param_labels_key)s
        %(param_size_factor_key)s
        %(param_cat_cov_keys)s
        %(param_cont_cov_keys)s
        """
        setup_method_args = cls._get_setup_method_args(**locals())
        anndata_fields = [
            LayerField(REGISTRY_KEYS.X_KEY, layer, is_count_data=True),
            CategoricalObsField(REGISTRY_KEYS.BATCH_KEY, batch_key),
            CategoricalObsField(REGISTRY_KEYS.LABELS_KEY, labels_key),
            NumericalObsField(REGISTRY_KEYS.SIZE_FACTOR_KEY, size_factor_key, required=False),
            CategoricalJointObsField(REGISTRY_KEYS.CAT_COVS_KEY, categorical_covariate_keys),
            NumericalJointObsField(REGISTRY_KEYS.CONT_COVS_KEY, continuous_covariate_keys),
        ]
        # register new fields if the adata is minified
        adata_minify_type = _get_adata_minify_type(adata)
        if adata_minify_type is not None:
            anndata_fields += cls._get_fields_for_adata_minification(adata_minify_type)
        adata_manager = AnnDataManager(fields=anndata_fields, setup_method_args=setup_method_args)
        adata_manager.register_fields(adata, **kwargs)
        cls.register_manager(adata_manager)<|MERGE_RESOLUTION|>--- conflicted
+++ resolved
@@ -2,13 +2,7 @@
 
 import logging
 import warnings
-<<<<<<< HEAD
-from typing import Literal
-
-from anndata import AnnData
-=======
 from typing import TYPE_CHECKING
->>>>>>> 0cfa925d
 
 from scvi import REGISTRY_KEYS, settings
 from scvi.data import AnnDataManager
@@ -28,8 +22,6 @@
 
 from .base import ArchesMixin, BaseMinifiedModeModelClass, RNASeqMixin, VAEMixin
 
-<<<<<<< HEAD
-=======
 if TYPE_CHECKING:
     from typing import Literal
 
@@ -40,7 +32,6 @@
 _SCVI_LATENT_QZV = "_scvi_latent_qzv"
 _SCVI_OBSERVED_LIB_SIZE = "_scvi_observed_lib_size"
 
->>>>>>> 0cfa925d
 logger = logging.getLogger(__name__)
 
 
@@ -118,14 +109,8 @@
     """
 
     _module_cls = VAE
-<<<<<<< HEAD
-    _LATENT_QZM = "_scvi_latent_qzm"
-    _LATENT_QZV = "_scvi_latent_qzv"
-    _OBSERVED_LIB_SIZE = "_scvi_observed_lib_size"
-=======
     _LATENT_QZM_KEY = "scvi_latent_qzm"
     _LATENT_QZV_KEY = "scvi_latent_qzv"
->>>>>>> 0cfa925d
 
     def __init__(
         self,
