from __future__ import annotations

from typing import TYPE_CHECKING

from anndata import AnnData
from mudata import MuData
from scipy.sparse import csr_matrix

from scvi import REGISTRY_KEYS

if TYPE_CHECKING:
    from scvi.data import AnnDataManager


def get_minified_adata_scrna(
    adata_manager: AnnDataManager,
    keep_count_data: bool = False,
) -> AnnData:
<<<<<<< HEAD
    """Returns a minified adata that works for most scrna models (such as SCVI, SCANVI).

    Parameters
    ----------
    adata
        Original adata, of which we to create a minified version.
    minified_data_type
        How to minify the data.
    """
    if minified_data_type != ADATA_MINIFY_TYPE.LATENT_POSTERIOR:
        raise NotImplementedError(f"Unknown MinifiedDataType: {minified_data_type}")

    all_zeros = csr_matrix(adata.X.shape)
    layers = {layer: all_zeros.copy() for layer in adata.layers}
    bdata = AnnData(
        X=all_zeros,
        layers=layers,
        uns=adata.uns.copy(),
        obs=adata.obs,
        var=adata.var,
        varm=adata.varm,
        obsm=adata.obsm,
        obsp=adata.obsp,
    )
    # Remove scvi uuid key to make bdata fresh w.r.t. the model's manager
    del bdata.uns[_SCVI_UUID_KEY]
    bdata.uns[_ADATA_MINIFY_TYPE_UNS_KEY] = minified_data_type
    return bdata


def get_minified_mudata(
    mdata: MuData,
    minified_data_type: MinifiedDataType,
) -> MuData:
    """Returns a minified adata that works for most multi modality models (MULTIVI, TOTALVI).

    Parameters
    ----------
    mdata
        Original adata, of which we to create a minified version.
    minified_data_type
        How to minify the data.
    """
    if minified_data_type != ADATA_MINIFY_TYPE.LATENT_POSTERIOR:
        raise NotImplementedError(f"Unknown MinifiedDataType: {minified_data_type}")

    bdata = mdata.copy()
    for modality in mdata.mod_names:
        all_zeros = csr_matrix(mdata[modality].X.shape)
        bdata[modality].X = all_zeros
        if len(mdata[modality].layers) > 0:
            layers = {layer: all_zeros for layer in mdata[modality].layers}
            bdata[modality].layers = layers
    # Remove scvi uuid key to make bdata fresh w.r.t. the model's manager
    del bdata.uns[_SCVI_UUID_KEY]
    bdata.uns[_ADATA_MINIFY_TYPE_UNS_KEY] = minified_data_type
    return bdata
=======
    """Get a minified version of an :class:`~anndata.AnnData` or :class:`~mudata.MuData` object."""
    counts = adata_manager.get_from_registry(REGISTRY_KEYS.X_KEY)
    all_zeros = csr_matrix(counts.shape)
    return AnnData(
        X=counts if keep_count_data else all_zeros,
        layers={layer: all_zeros.copy() for layer in adata_manager.adata.layers},
        obs=adata_manager.adata.obs.copy(),
        var=adata_manager.adata.var.copy(),
        uns=adata_manager.adata.uns.copy(),
        obsm=adata_manager.adata.obsm.copy(),
        varm=adata_manager.adata.varm.copy(),
        obsp=adata_manager.adata.obsp.copy(),
        varp=adata_manager.adata.varp.copy(),
    )
>>>>>>> b770de36
<|MERGE_RESOLUTION|>--- conflicted
+++ resolved
@@ -3,12 +3,19 @@
 from typing import TYPE_CHECKING
 
 from anndata import AnnData
-from mudata import MuData
 from scipy.sparse import csr_matrix
 
 from scvi import REGISTRY_KEYS
+from scvi.data._constants import (
+    _ADATA_MINIFY_TYPE_UNS_KEY,
+    _SCVI_UUID_KEY,
+    ADATA_MINIFY_TYPE,
+)
 
 if TYPE_CHECKING:
+    from mudata import MuData
+
+    from scvi._types import MinifiedDataType
     from scvi.data import AnnDataManager
 
 
@@ -16,35 +23,20 @@
     adata_manager: AnnDataManager,
     keep_count_data: bool = False,
 ) -> AnnData:
-<<<<<<< HEAD
-    """Returns a minified adata that works for most scrna models (such as SCVI, SCANVI).
-
-    Parameters
-    ----------
-    adata
-        Original adata, of which we to create a minified version.
-    minified_data_type
-        How to minify the data.
-    """
-    if minified_data_type != ADATA_MINIFY_TYPE.LATENT_POSTERIOR:
-        raise NotImplementedError(f"Unknown MinifiedDataType: {minified_data_type}")
-
-    all_zeros = csr_matrix(adata.X.shape)
-    layers = {layer: all_zeros.copy() for layer in adata.layers}
-    bdata = AnnData(
-        X=all_zeros,
-        layers=layers,
-        uns=adata.uns.copy(),
-        obs=adata.obs,
-        var=adata.var,
-        varm=adata.varm,
-        obsm=adata.obsm,
-        obsp=adata.obsp,
+    """Get a minified version of an :class:`~anndata.AnnData` or :class:`~mudata.MuData` object."""
+    counts = adata_manager.get_from_registry(REGISTRY_KEYS.X_KEY)
+    all_zeros = csr_matrix(counts.shape)
+    return AnnData(
+        X=counts if keep_count_data else all_zeros,
+        layers={layer: all_zeros.copy() for layer in adata_manager.adata.layers},
+        obs=adata_manager.adata.obs.copy(),
+        var=adata_manager.adata.var.copy(),
+        uns=adata_manager.adata.uns.copy(),
+        obsm=adata_manager.adata.obsm.copy(),
+        varm=adata_manager.adata.varm.copy(),
+        obsp=adata_manager.adata.obsp.copy(),
+        varp=adata_manager.adata.varp.copy(),
     )
-    # Remove scvi uuid key to make bdata fresh w.r.t. the model's manager
-    del bdata.uns[_SCVI_UUID_KEY]
-    bdata.uns[_ADATA_MINIFY_TYPE_UNS_KEY] = minified_data_type
-    return bdata
 
 
 def get_minified_mudata(
@@ -73,20 +65,4 @@
     # Remove scvi uuid key to make bdata fresh w.r.t. the model's manager
     del bdata.uns[_SCVI_UUID_KEY]
     bdata.uns[_ADATA_MINIFY_TYPE_UNS_KEY] = minified_data_type
-    return bdata
-=======
-    """Get a minified version of an :class:`~anndata.AnnData` or :class:`~mudata.MuData` object."""
-    counts = adata_manager.get_from_registry(REGISTRY_KEYS.X_KEY)
-    all_zeros = csr_matrix(counts.shape)
-    return AnnData(
-        X=counts if keep_count_data else all_zeros,
-        layers={layer: all_zeros.copy() for layer in adata_manager.adata.layers},
-        obs=adata_manager.adata.obs.copy(),
-        var=adata_manager.adata.var.copy(),
-        uns=adata_manager.adata.uns.copy(),
-        obsm=adata_manager.adata.obsm.copy(),
-        varm=adata_manager.adata.varm.copy(),
-        obsp=adata_manager.adata.obsp.copy(),
-        varp=adata_manager.adata.varp.copy(),
-    )
->>>>>>> b770de36
+    return bdata