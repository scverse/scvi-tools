from __future__ import annotations

import logging
import warnings
from collections.abc import Iterable as IterableClass
from functools import partial
from typing import TYPE_CHECKING

import numpy as np
import pandas as pd
import torch

from scvi import REGISTRY_KEYS, settings
from scvi.data import AnnDataManager, fields
from scvi.data._constants import ADATA_MINIFY_TYPE
from scvi.data._utils import _check_nonnegative_integers, _get_adata_minify_type
from scvi.dataloaders import DataSplitter
from scvi.model._utils import (
    _get_batch_code_from_category,
    _get_var_names_from_manager,
    _init_library_size,
    cite_seq_raw_counts_properties,
    get_max_epochs_heuristic,
)
from scvi.model.base._de_core import _de_core
from scvi.module import TOTALVAE
from scvi.train import AdversarialTrainingPlan, TrainRunner
from scvi.utils._docstrings import de_dsp, devices_dsp, setup_anndata_dsp

from .base import (
    ArchesMixin,
    BaseMinifiedModeModelClass,
    BaseMudataMinifiedModeModelClass,
    RNASeqMixin,
    VAEMixin,
)

if TYPE_CHECKING:
    from collections.abc import Iterable, Sequence
    from typing import Literal

    from anndata import AnnData
    from mudata import MuData

    from scvi._types import AnnOrMuData, Number

logger = logging.getLogger(__name__)


class TOTALVI(
    RNASeqMixin,
    VAEMixin,
    ArchesMixin,
    BaseMinifiedModeModelClass,
    BaseMudataMinifiedModeModelClass,
):
    """total Variational Inference :cite:p:`GayosoSteier21`.

    Parameters
    ----------
    adata
<<<<<<< HEAD
        AnnData/MuData object that has been registered via
        :meth:`~scvi.model.TOTALVI.setup_anndata` or :meth:`~scvi.model.TOTALVI.setup_mudata`.
=======
        AnnOrMuData object that has been registered via :meth:`~scvi.model.TOTALVI.setup_anndata`
        or :meth:`~scvi.model.TOTALVI.setup_mudata`.
>>>>>>> 84395e5f
    n_latent
        Dimensionality of the latent space.
    gene_dispersion
        One of the following:

        * ``'gene'`` - genes_dispersion parameter of NB is constant per gene across cells
        * ``'gene-batch'`` - genes_dispersion can differ between different batches
        * ``'gene-label'`` - genes_dispersion can differ between different labels
    protein_dispersion
        One of the following:

        * ``'protein'`` - protein_dispersion parameter is constant per protein across cells
        * ``'protein-batch'`` - protein_dispersion can differ between different batches NOT TESTED
        * ``'protein-label'`` - protein_dispersion can differ between different labels NOT TESTED
    gene_likelihood
        One of:

        * ``'nb'`` - Negative binomial distribution
        * ``'zinb'`` - Zero-inflated negative binomial distribution
    latent_distribution
        One of:

        * ``'normal'`` - Normal distribution
        * ``'ln'`` - Logistic normal distribution (Normal(0, I) transformed by softmax)
    empirical_protein_background_prior
        Set the initialization of protein background prior empirically. This option fits a GMM for
        each of 100 cells per batch and averages the distributions. Note that even with this option
        set to `True`, this only initializes a parameter that is learned during inference. If
        `False`, randomly initializes. The default (`None`), sets this to `True` if greater than 10
        proteins are used.
    override_missing_proteins
        If `True`, will not treat proteins with all 0 expression in a particular batch as missing.
    **model_kwargs
        Keyword args for :class:`~scvi.module.TOTALVAE`

    Examples
    --------
    >>> mdata = mudata.read_h5mu(path_to_mudata)
    >>> scvi.model.TOTALVI.setup_mudata(
            mdata, modalities={"rna_layer": "rna", "protein_layer": "prot"}
    >>> vae = scvi.model.TOTALVI(mdata)
    >>> vae.train()
    >>> mdata.obsm["X_totalVI"] = vae.get_latent_representation()

    Notes
    -----
    See further usage examples in the following tutorials:

    1. :doc:`/tutorials/notebooks/multimodal/totalVI`
    2. :doc:`/tutorials/notebooks/multimodal/cite_scrna_integration_w_totalVI`
    3. :doc:`/tutorials/notebooks/scrna/scarches_scvi_tools`
    """

    _module_cls = TOTALVAE
    _LATENT_QZM_KEY = "totalvi_latent_qzm"
    _LATENT_QZV_KEY = "totalvi_latent_qzv"
    _data_splitter_cls = DataSplitter
    _training_plan_cls = AdversarialTrainingPlan
    _train_runner_cls = TrainRunner

    def __init__(
        self,
        adata: AnnOrMuData,
        n_latent: int = 20,
        gene_dispersion: Literal["gene", "gene-batch", "gene-label", "gene-cell"] = "gene",
        protein_dispersion: Literal["protein", "protein-batch", "protein-label"] = "protein",
        gene_likelihood: Literal["zinb", "nb"] = "nb",
        latent_distribution: Literal["normal", "ln"] = "normal",
        empirical_protein_background_prior: bool | None = None,
        override_missing_proteins: bool = False,
        **model_kwargs,
    ):
        super().__init__(adata)
        self.protein_state_registry = self.adata_manager.get_state_registry(
            REGISTRY_KEYS.PROTEIN_EXP_KEY
        )
        if (
            fields.ProteinObsmField.PROTEIN_BATCH_MASK in self.protein_state_registry
            and not override_missing_proteins
        ):
            batch_mask = self.protein_state_registry.protein_batch_mask
            msg = (
                "Some proteins have all 0 counts in some batches. "
                "These proteins will be treated as missing measurements; however, "
                "this can occur due to experimental design/biology. "
                "Reinitialize the model with `override_missing_proteins=True`,"
                "to override this behavior."
            )
            warnings.warn(msg, UserWarning, stacklevel=settings.warnings_stacklevel)
            self._use_adversarial_classifier = True
        else:
            batch_mask = None
            self._use_adversarial_classifier = False

        emp_prior = (
            empirical_protein_background_prior
            if empirical_protein_background_prior is not None
            else (self.summary_stats.n_proteins > 10)
        )
        if emp_prior and self.minified_data_type != ADATA_MINIFY_TYPE.LATENT_POSTERIOR:
            prior_mean, prior_scale = self._get_totalvi_protein_priors(adata)
        else:
            prior_mean, prior_scale = None, None

        n_cats_per_cov = (
            self.adata_manager.get_state_registry(REGISTRY_KEYS.CAT_COVS_KEY)[
                fields.CategoricalJointObsField.N_CATS_PER_KEY
            ]
            if REGISTRY_KEYS.CAT_COVS_KEY in self.adata_manager.data_registry
            else None
        )

        n_batch = self.summary_stats.n_batch
        use_size_factor_key = REGISTRY_KEYS.SIZE_FACTOR_KEY in self.adata_manager.data_registry
        library_log_means, library_log_vars = None, None
        if (
            not use_size_factor_key
            and self.minified_data_type != ADATA_MINIFY_TYPE.LATENT_POSTERIOR
        ):
            library_log_means, library_log_vars = _init_library_size(self.adata_manager, n_batch)

        self.module = self._module_cls(
            n_input_genes=self.summary_stats.n_vars,
            n_input_proteins=self.summary_stats.n_proteins,
            n_batch=n_batch,
            n_latent=n_latent,
            n_continuous_cov=self.summary_stats.get("n_extra_continuous_covs", 0),
            n_cats_per_cov=n_cats_per_cov,
            gene_dispersion=gene_dispersion,
            protein_dispersion=protein_dispersion,
            gene_likelihood=gene_likelihood,
            latent_distribution=latent_distribution,
            protein_batch_mask=batch_mask,
            protein_background_prior_mean=prior_mean,
            protein_background_prior_scale=prior_scale,
            use_size_factor_key=use_size_factor_key,
            library_log_means=library_log_means,
            library_log_vars=library_log_vars,
            **model_kwargs,
        )
        self._model_summary_string = (
            f"TotalVI Model with the following params: \nn_latent: {n_latent}, "
            f"gene_dispersion: {gene_dispersion}, protein_dispersion: {protein_dispersion}, "
            f"gene_likelihood: {gene_likelihood}, latent_distribution: {latent_distribution}"
        )
        self.init_params_ = self._get_init_params(locals())

    @devices_dsp.dedent
    def train(
        self,
        max_epochs: int | None = None,
        lr: float = 4e-3,
        accelerator: str = "auto",
        devices: int | list[int] | str = "auto",
        train_size: float | None = None,
        validation_size: float | None = None,
        shuffle_set_split: bool = True,
        batch_size: int = 256,
        early_stopping: bool = True,
        check_val_every_n_epoch: int | None = None,
        reduce_lr_on_plateau: bool = True,
        n_steps_kl_warmup: int | None = None,
        n_epochs_kl_warmup: int | None = None,
        adversarial_classifier: bool | None = None,
        datasplitter_kwargs: dict | None = None,
        plan_kwargs: dict | None = None,
        external_indexing: list[np.array] = None,
        **kwargs,
    ):
        """Trains the model using amortized variational inference.

        Parameters
        ----------
        max_epochs
            Number of passes through the dataset.
        lr
            Learning rate for optimization.
        %(param_accelerator)s
        %(param_devices)s
        train_size
            Size of training set in the range [0.0, 1.0].
        validation_size
            Size of the test set. If `None`, defaults to 1 - `train_size`. If
            `train_size + validation_size < 1`, the remaining cells belong to a test set.
        shuffle_set_split
            Whether to shuffle indices before splitting. If `False`, the val, train, and test set
            are split in the sequential order of the data according to `validation_size` and
            `train_size` percentages.
        batch_size
            Minibatch size to use during training.
        early_stopping
            Whether to perform early stopping with respect to the validation set.
        check_val_every_n_epoch
            Check val every n train epochs. By default, val is not checked, unless `early_stopping`
            is `True` or `reduce_lr_on_plateau` is `True`. If either of the latter conditions are
            met, val is checked every epoch.
        reduce_lr_on_plateau
            Reduce learning rate on plateau of validation metric (default is ELBO).
        n_steps_kl_warmup
            Number of training steps (minibatches) to scale weight on KL divergences from 0 to 1.
            Only activated when `n_epochs_kl_warmup` is set to None. If `None`, defaults
            to `floor(0.75 * adata.n_obs)`.
        n_epochs_kl_warmup
            Number of epochs to scale weight on KL divergences from 0 to 1.
            Overrides `n_steps_kl_warmup` when both are not `None`.
        adversarial_classifier
            Whether to use adversarial classifier in the latent space. This helps mixing when
            there are missing proteins in any of the batches. Defaults to `True` is missing
            proteins are detected.
        datasplitter_kwargs
            Additional keyword arguments passed into :class:`~scvi.dataloaders.DataSplitter`.
        plan_kwargs
            Keyword args for :class:`~scvi.train.AdversarialTrainingPlan`. Keyword arguments passed
            to `train()` will overwrite values present in `plan_kwargs`, when appropriate.
        external_indexing
            A list of data split indices in the order of training, validation, and test sets.
            Validation and test set are not required and can be left empty.
        **kwargs
            Other keyword args for :class:`~scvi.train.Trainer`.
        """
        if adversarial_classifier is None:
            adversarial_classifier = self._use_adversarial_classifier
        n_steps_kl_warmup = (
            n_steps_kl_warmup if n_steps_kl_warmup is not None else int(0.75 * self.adata.n_obs)
        )
        if reduce_lr_on_plateau:
            check_val_every_n_epoch = 1

        update_dict = {
            "lr": lr,
            "adversarial_classifier": adversarial_classifier,
            "reduce_lr_on_plateau": reduce_lr_on_plateau,
            "n_epochs_kl_warmup": n_epochs_kl_warmup,
            "n_steps_kl_warmup": n_steps_kl_warmup,
        }
        if plan_kwargs is not None:
            plan_kwargs.update(update_dict)
        else:
            plan_kwargs = update_dict

        if max_epochs is None:
            max_epochs = get_max_epochs_heuristic(self.adata.n_obs)

        plan_kwargs = plan_kwargs if isinstance(plan_kwargs, dict) else {}
        datasplitter_kwargs = datasplitter_kwargs or {}

        data_splitter = self._data_splitter_cls(
            self.adata_manager,
            train_size=train_size,
            validation_size=validation_size,
            shuffle_set_split=shuffle_set_split,
            batch_size=batch_size,
            external_indexing=external_indexing,
            **datasplitter_kwargs,
        )
        training_plan = self._training_plan_cls(self.module, **plan_kwargs)
        runner = self._train_runner_cls(
            self,
            training_plan=training_plan,
            data_splitter=data_splitter,
            max_epochs=max_epochs,
            accelerator=accelerator,
            devices=devices,
            early_stopping=early_stopping,
            check_val_every_n_epoch=check_val_every_n_epoch,
            **kwargs,
        )
        return runner()

    @torch.inference_mode()
    def get_latent_library_size(
        self,
        adata: AnnData | None = None,
        indices: Sequence[int] | None = None,
        give_mean: bool = True,
        batch_size: int | None = None,
    ) -> np.ndarray:
        r"""Returns the latent library size for each cell.

        This is denoted as :math:`\ell_n` in the totalVI paper.

        Parameters
        ----------
        adata
            AnnData object with equivalent structure to initial AnnData. If `None`, defaults to the
            AnnData object used to initialize the model.
        indices
            Indices of cells in adata to use. If `None`, all cells are used.
        give_mean
            Return the mean or a sample from the posterior distribution.
        batch_size
            Minibatch size for data loading into model. Defaults to `scvi.settings.batch_size`.
        """
        self._check_if_trained(warn=False)

        adata = self._validate_anndata(adata)
        post = self._make_data_loader(adata=adata, indices=indices, batch_size=batch_size)

        libraries = []
        for tensors in post:
            inference_inputs = self.module._get_inference_input(tensors)
            outputs = self.module.inference(**inference_inputs)
            if give_mean:
                ql = outputs["ql"]
                library = torch.exp(ql.loc + 0.5 * (ql.scale**2))
            else:
                library = outputs["library_gene"]
            libraries += [library.cpu()]
        return torch.cat(libraries).numpy()

    @torch.inference_mode()
    def get_normalized_expression(
        self,
        adata=None,
        indices=None,
        n_samples_overall: int | None = None,
        transform_batch: Sequence[Number | str] | None = None,
        gene_list: Sequence[str] | None = None,
        protein_list: Sequence[str] | None = None,
        library_size: float | Literal["latent"] | None = 1,
        n_samples: int = 1,
        sample_protein_mixing: bool = False,
        scale_protein: bool = False,
        include_protein_background: bool = False,
        batch_size: int | None = None,
        return_mean: bool = True,
        return_numpy: bool | None = None,
    ) -> tuple[np.ndarray | pd.DataFrame, np.ndarray | pd.DataFrame]:
        r"""Returns the normalized gene expression and protein expression.

        This is denoted as :math:`\rho_n` in the totalVI paper for genes, and TODO
        for proteins, :math:`(1-\pi_{nt})\alpha_{nt}\beta_{nt}`.

        Parameters
        ----------
        adata
            AnnData object with equivalent structure to initial AnnData. If `None`, defaults to the
            AnnData object used to initialize the model.
        indices
            Indices of cells in adata to use. If `None`, all cells are used.
        n_samples_overall
            Number of samples to use in total
        transform_batch
            Batch to condition on.
            If transform_batch is:

            - None, then real observed batch is used
            - int, then batch transform_batch is used
            - List[int], then average over batches in list
        gene_list
            Return frequencies of expression for a subset of genes.
            This can save memory when working with large datasets and few genes are
            of interest.
        protein_list
            Return protein expression for a subset of genes.
            This can save memory when working with large datasets and few genes are
            of interest.
        library_size
            Scale the expression frequencies to a common library size.
            This allows gene expression levels to be interpreted on a common scale of relevant
            magnitude.
        n_samples
            Get sample scale from multiple samples.
        sample_protein_mixing
            Sample mixing bernoulli, setting background to zero
        scale_protein
            Make protein expression sum to 1
        include_protein_background
            Include background component for protein expression
        batch_size
            Minibatch size for data loading into model. Defaults to `scvi.settings.batch_size`.
        return_mean
            Whether to return the mean of the samples.
        return_numpy
            Return a `np.ndarray` instead of a `pd.DataFrame`. Includes gene
            names as columns. If either n_samples=1 or return_mean=True, defaults to False.
            Otherwise, it defaults to True.

        Returns
        -------
        - **gene_normalized_expression** - normalized expression for RNA
        - **protein_normalized_expression** - normalized expression for proteins

        If ``n_samples`` > 1 and ``return_mean`` is False, then the shape is
        ``(samples, cells, genes)``. Otherwise, shape is ``(cells, genes)``. Return type is
        ``pd.DataFrame`` unless ``return_numpy`` is True.
        """
        adata = self._validate_anndata(adata)
        adata_manager = self.get_anndata_manager(adata)
        if indices is None:
            indices = np.arange(adata.n_obs)
        if n_samples_overall is not None:
            indices = np.random.choice(indices, n_samples_overall)
        post = self._make_data_loader(adata=adata, indices=indices, batch_size=batch_size)

        if gene_list is None:
            gene_mask = slice(None)
        else:
            all_genes = _get_var_names_from_manager(adata_manager)
            gene_mask = [True if gene in gene_list else False for gene in all_genes]
        if protein_list is None:
            protein_mask = slice(None)
        else:
            all_proteins = self.protein_state_registry.column_names
            protein_mask = [True if p in protein_list else False for p in all_proteins]
        if indices is None:
            indices = np.arange(adata.n_obs)

        if n_samples > 1 and return_mean is False:
            if return_numpy is False:
                warnings.warn(
                    "`return_numpy` must be `True` if `n_samples > 1` and `return_mean` "
                    "is `False`, returning an `np.ndarray`.",
                    UserWarning,
                    stacklevel=settings.warnings_stacklevel,
                )
            return_numpy = True

        if not isinstance(transform_batch, IterableClass):
            transform_batch = [transform_batch]

        transform_batch = _get_batch_code_from_category(adata_manager, transform_batch)

        scale_list_gene = []
        scale_list_pro = []

        for tensors in post:
            x = tensors[REGISTRY_KEYS.X_KEY]
            y = tensors[REGISTRY_KEYS.PROTEIN_EXP_KEY]
            px_scale = torch.zeros_like(x)[..., gene_mask]
            py_scale = torch.zeros_like(y)[..., protein_mask]
            if n_samples > 1:
                px_scale = torch.stack(n_samples * [px_scale])
                py_scale = torch.stack(n_samples * [py_scale])
            for b in transform_batch:
                generative_kwargs = {"transform_batch": b}
                inference_kwargs = {"n_samples": n_samples}
                _, generative_outputs = self.module.forward(
                    tensors=tensors,
                    inference_kwargs=inference_kwargs,
                    generative_kwargs=generative_kwargs,
                    compute_loss=False,
                )
                if library_size == "latent":
                    px_scale += generative_outputs["px_"]["rate"].cpu()[..., gene_mask]
                else:
                    px_scale += generative_outputs["px_"]["scale"].cpu()[..., gene_mask]

                py_ = generative_outputs["py_"]
                # probability of background
                protein_mixing = 1 / (1 + torch.exp(-py_["mixing"].cpu()))
                if sample_protein_mixing is True:
                    protein_mixing = torch.distributions.Bernoulli(protein_mixing).sample()
                protein_val = py_["rate_fore"].cpu() * (1 - protein_mixing)
                if include_protein_background is True:
                    protein_val += py_["rate_back"].cpu() * protein_mixing

                if scale_protein is True:
                    protein_val = torch.nn.functional.normalize(protein_val, p=1, dim=-1)
                protein_val = protein_val[..., protein_mask]
                py_scale += protein_val
            px_scale /= len(transform_batch)
            py_scale /= len(transform_batch)
            scale_list_gene.append(px_scale)
            scale_list_pro.append(py_scale)

        if n_samples > 1:
            # concatenate along batch dimension -> result shape = (samples, cells, features)
            scale_list_gene = torch.cat(scale_list_gene, dim=1)
            scale_list_pro = torch.cat(scale_list_pro, dim=1)
            # (cells, features, samples)
            scale_list_gene = scale_list_gene.permute(1, 2, 0)
            scale_list_pro = scale_list_pro.permute(1, 2, 0)
        else:
            scale_list_gene = torch.cat(scale_list_gene, dim=0)
            scale_list_pro = torch.cat(scale_list_pro, dim=0)

        if return_mean is True and n_samples > 1:
            scale_list_gene = torch.mean(scale_list_gene, dim=-1)
            scale_list_pro = torch.mean(scale_list_pro, dim=-1)

        scale_list_gene = scale_list_gene.cpu().numpy()
        scale_list_pro = scale_list_pro.cpu().numpy()
        if return_numpy is None or return_numpy is False:
            gene_df = pd.DataFrame(
                scale_list_gene,
                columns=_get_var_names_from_manager(adata_manager)[gene_mask],
                index=adata.obs_names[indices],
            )
            protein_names = self.protein_state_registry.column_names
            pro_df = pd.DataFrame(
                scale_list_pro,
                columns=protein_names[protein_mask],
                index=adata.obs_names[indices],
            )

            return gene_df, pro_df
        else:
            return scale_list_gene, scale_list_pro

    @torch.inference_mode()
    def get_protein_foreground_probability(
        self,
        adata: AnnData | None = None,
        indices: Sequence[int] | None = None,
        transform_batch: Sequence[Number | str] | None = None,
        protein_list: Sequence[str] | None = None,
        n_samples: int = 1,
        batch_size: int | None = None,
        return_mean: bool = True,
        return_numpy: bool | None = None,
    ):
        r"""Returns the foreground probability for proteins.

        This is denoted as :math:`(1 - \pi_{nt})` in the totalVI paper.

        Parameters
        ----------
        adata
            AnnData object with equivalent structure to initial AnnData. If `None`, defaults to the
            AnnData object used to initialize the model.
        indices
            Indices of cells in adata to use. If `None`, all cells are used.
        transform_batch
            Batch to condition on.
            If transform_batch is:

            - None, then real observed batch is used
            - int, then batch transform_batch is used
            - List[int], then average over batches in list
        protein_list
            Return protein expression for a subset of genes.
            This can save memory when working with large datasets and few genes are
            of interest.
        n_samples
            Number of posterior samples to use for estimation.
        batch_size
            Minibatch size for data loading into model. Defaults to `scvi.settings.batch_size`.
        return_mean
            Whether to return the mean of the samples.
        return_numpy
            Return a :class:`~numpy.ndarray` instead of a :class:`~pandas.DataFrame`. DataFrame
            includes gene names as columns. If either `n_samples=1` or `return_mean=True`, defaults
            to `False`. Otherwise, it defaults to `True`.

        Returns
        -------
        - **foreground_probability** - probability foreground for each protein

        If `n_samples` > 1 and `return_mean` is False, then the shape is `(samples, cells, genes)`.
        Otherwise, shape is `(cells, genes)`. In this case, return type is
        :class:`~pandas.DataFrame` unless `return_numpy` is True.
        """
        adata = self._validate_anndata(adata)
        post = self._make_data_loader(adata=adata, indices=indices, batch_size=batch_size)

        if protein_list is None:
            protein_mask = slice(None)
        else:
            all_proteins = self.protein_state_registry.column_names
            protein_mask = [True if p in protein_list else False for p in all_proteins]

        if n_samples > 1 and return_mean is False:
            if return_numpy is False:
                warnings.warn(
                    "`return_numpy` must be `True` if `n_samples > 1` and `return_mean` "
                    "is `False`, returning an `np.ndarray`.",
                    UserWarning,
                    stacklevel=settings.warnings_stacklevel,
                )
            return_numpy = True
        if indices is None:
            indices = np.arange(adata.n_obs)

        py_mixings = []
        if not isinstance(transform_batch, IterableClass):
            transform_batch = [transform_batch]

        transform_batch = _get_batch_code_from_category(self.adata_manager, transform_batch)
        for tensors in post:
            y = tensors[REGISTRY_KEYS.PROTEIN_EXP_KEY]
            py_mixing = torch.zeros_like(y[..., protein_mask])
            if n_samples > 1:
                py_mixing = torch.stack(n_samples * [py_mixing])
            for b in transform_batch:
                generative_kwargs = {"transform_batch": b}
                inference_kwargs = {"n_samples": n_samples}
                _, generative_outputs = self.module.forward(
                    tensors=tensors,
                    inference_kwargs=inference_kwargs,
                    generative_kwargs=generative_kwargs,
                    compute_loss=False,
                )
                py_mixing += torch.sigmoid(generative_outputs["py_"]["mixing"])[
                    ..., protein_mask
                ].cpu()
            py_mixing /= len(transform_batch)
            py_mixings += [py_mixing]
        if n_samples > 1:
            # concatenate along batch dimension -> result shape = (samples, cells, features)
            py_mixings = torch.cat(py_mixings, dim=1)
            # (cells, features, samples)
            py_mixings = py_mixings.permute(1, 2, 0)
        else:
            py_mixings = torch.cat(py_mixings, dim=0)

        if return_mean is True and n_samples > 1:
            py_mixings = torch.mean(py_mixings, dim=-1)

        py_mixings = py_mixings.cpu().numpy()

        if return_numpy is True:
            return 1 - py_mixings
        else:
            pro_names = self.protein_state_registry.column_names
            foreground_prob = pd.DataFrame(
                1 - py_mixings,
                columns=pro_names[protein_mask],
                index=adata.obs_names[indices],
            )
            return foreground_prob

    def _expression_for_de(
        self,
        adata=None,
        indices=None,
        n_samples_overall=None,
        transform_batch: Sequence[Number | str] | None = None,
        scale_protein=False,
        batch_size: int | None = None,
        sample_protein_mixing=False,
        include_protein_background=False,
        protein_prior_count=0.5,
    ):
        rna, protein = self.get_normalized_expression(
            adata=adata,
            indices=indices,
            n_samples_overall=n_samples_overall,
            transform_batch=transform_batch,
            return_numpy=True,
            n_samples=1,
            batch_size=batch_size,
            scale_protein=scale_protein,
            sample_protein_mixing=sample_protein_mixing,
            include_protein_background=include_protein_background,
        )
        protein += protein_prior_count

        joint = np.concatenate([rna, protein], axis=1)
        return joint

    @de_dsp.dedent
    def differential_expression(
        self,
        adata: AnnData | None = None,
        groupby: str | None = None,
        group1: Iterable[str] | None = None,
        group2: str | None = None,
        idx1: Sequence[int] | Sequence[bool] | str | None = None,
        idx2: Sequence[int] | Sequence[bool] | str | None = None,
        mode: Literal["vanilla", "change"] = "change",
        delta: float = 0.25,
        batch_size: int | None = None,
        all_stats: bool = True,
        batch_correction: bool = False,
        batchid1: Iterable[str] | None = None,
        batchid2: Iterable[str] | None = None,
        fdr_target: float = 0.05,
        silent: bool = False,
        protein_prior_count: float = 0.1,
        scale_protein: bool = False,
        sample_protein_mixing: bool = False,
        include_protein_background: bool = False,
        **kwargs,
    ) -> pd.DataFrame:
        r"""A unified method for differential expression analysis.

        Implements `"vanilla"` DE :cite:p:`Lopez18`. and `"change"` mode DE :cite:p:`Boyeau19`.

        Parameters
        ----------
        %(de_adata)s
        %(de_groupby)s
        %(de_group1)s
        %(de_group2)s
        %(de_idx1)s
        %(de_idx2)s
        %(de_mode)s
        %(de_delta)s
        %(de_batch_size)s
        %(de_all_stats)s
        %(de_batch_correction)s
        %(de_batchid1)s
        %(de_batchid2)s
        %(de_fdr_target)s
        %(de_silent)s
        protein_prior_count
            Prior count added to protein expression before LFC computation
        scale_protein
            Force protein values to sum to one in every single cell (post-hoc normalization)
        sample_protein_mixing
            Sample the protein mixture component, i.e., use the parameter to sample a Bernoulli
            that determines if expression is from foreground/background.
        include_protein_background
            Include the protein background component as part of the protein expression
        **kwargs
            Keyword args for :meth:`scvi.model.base.DifferentialComputation.get_bayes_factors`

        Returns
        -------
        Differential expression DataFrame.
        """
        adata = self._validate_anndata(adata)
        adata_manager = self.get_anndata_manager(adata, required=True)
        model_fn = partial(
            self._expression_for_de,
            scale_protein=scale_protein,
            sample_protein_mixing=sample_protein_mixing,
            include_protein_background=include_protein_background,
            protein_prior_count=protein_prior_count,
            batch_size=batch_size,
        )
        col_names = np.concatenate(
            [
                np.asarray(_get_var_names_from_manager(adata_manager)),
                self.protein_state_registry.column_names,
            ]
        )
        result = _de_core(
            adata_manager,
            model_fn,
            None,
            groupby,
            group1,
            group2,
            idx1,
            idx2,
            all_stats,
            cite_seq_raw_counts_properties,
            col_names,
            mode,
            batchid1,
            batchid2,
            delta,
            batch_correction,
            fdr_target,
            silent,
            **kwargs,
        )

        return result

    @torch.inference_mode()
    def posterior_predictive_sample(
        self,
        adata: AnnData | None = None,
        indices: Sequence[int] | None = None,
        n_samples: int = 1,
        batch_size: int | None = None,
        gene_list: Sequence[str] | None = None,
        protein_list: Sequence[str] | None = None,
    ) -> np.ndarray:
        r"""Generate observation samples from the posterior predictive distribution.

        The posterior predictive distribution is written as :math:`p(\hat{x}, \hat{y} \mid x, y)`.

        Parameters
        ----------
        adata
            AnnData object with equivalent structure to initial AnnData. If `None`, defaults to the
            AnnData object used to initialize the model.
        indices
            Indices of cells in adata to use. If `None`, all cells are used.
        n_samples
            Number of required samples for each cell
        batch_size
            Minibatch size for data loading into model. Defaults to `scvi.settings.batch_size`.
        gene_list
            Names of genes of interest
        protein_list
            Names of proteins of interest

        Returns
        -------
        x_new : :class:`~numpy.ndarray`
            tensor with shape (n_cells, n_genes, n_samples)
        """
        if self.module.gene_likelihood not in ["nb"]:
            raise ValueError("Invalid gene_likelihood")

        adata = self._validate_anndata(adata)
        adata_manager = self.get_anndata_manager(adata, required=True)
        if gene_list is None:
            gene_mask = slice(None)
        else:
            all_genes = _get_var_names_from_manager(adata_manager)
            gene_mask = [True if gene in gene_list else False for gene in all_genes]
        if protein_list is None:
            protein_mask = slice(None)
        else:
            all_proteins = self.protein_state_registry.column_names
            protein_mask = [True if p in protein_list else False for p in all_proteins]

        scdl = self._make_data_loader(adata=adata, indices=indices, batch_size=batch_size)

        scdl_list = []
        for tensors in scdl:
            rna_sample, protein_sample = self.module.sample(tensors, n_samples=n_samples)
            rna_sample = rna_sample[..., gene_mask]
            protein_sample = protein_sample[..., protein_mask]
            data = torch.cat([rna_sample, protein_sample], dim=-1).numpy()

            scdl_list += [data]
            if n_samples > 1:
                scdl_list[-1] = np.transpose(scdl_list[-1], (1, 2, 0))
        scdl_list = np.concatenate(scdl_list, axis=0)

        return scdl_list

    @torch.inference_mode()
    def _get_denoised_samples(
        self,
        adata=None,
        indices=None,
        n_samples: int = 25,
        batch_size: int = 64,
        rna_size_factor: int = 1000,
        transform_batch: int | None = None,
    ) -> np.ndarray:
        """Return samples from an adjusted posterior predictive.

        Parameters
        ----------
        adata
            AnnData object with equivalent structure to initial AnnData. If `None`, defaults to the
            AnnData object used to initialize the model.
        indices
            indices of `adata` to use
        n_samples
            How may samples per cell
        batch_size
            Minibatch size for data loading into model. Defaults to `scvi.settings.batch_size`.
        rna_size_factor
            size factor for RNA prior to sampling gamma distribution
        transform_batch
            int of which batch to condition on for all cells
        """
        adata = self._validate_anndata(adata)
        scdl = self._make_data_loader(adata=adata, indices=indices, batch_size=batch_size)

        scdl_list = []
        for tensors in scdl:
            x = tensors[REGISTRY_KEYS.X_KEY]
            y = tensors[REGISTRY_KEYS.PROTEIN_EXP_KEY]

            generative_kwargs = {"transform_batch": transform_batch}
            inference_kwargs = {"n_samples": n_samples}
            with torch.inference_mode():
                (
                    inference_outputs,
                    generative_outputs,
                ) = self.module.forward(
                    tensors,
                    inference_kwargs=inference_kwargs,
                    generative_kwargs=generative_kwargs,
                    compute_loss=False,
                )
            px_ = generative_outputs["px_"]
            py_ = generative_outputs["py_"]
            device = px_["r"].device

            pi = 1 / (1 + torch.exp(-py_["mixing"]))
            mixing_sample = torch.distributions.Bernoulli(pi).sample()
            protein_rate = py_["rate_fore"]
            rate = torch.cat((rna_size_factor * px_["scale"], protein_rate), dim=-1)
            if len(px_["r"].size()) == 2:
                px_dispersion = px_["r"]
            else:
                px_dispersion = torch.ones_like(x).to(device) * px_["r"]
            if len(py_["r"].size()) == 2:
                py_dispersion = py_["r"]
            else:
                py_dispersion = torch.ones_like(y).to(device) * py_["r"]

            dispersion = torch.cat((px_dispersion, py_dispersion), dim=-1)

            # This gamma is really l*w using scVI manuscript notation
            p = rate / (rate + dispersion)
            r = dispersion
            l_train = torch.distributions.Gamma(r, (1 - p) / p).sample()
            data = l_train.cpu().numpy()
            # make background 0
            data[:, :, x.shape[1] :] = data[:, :, x.shape[1] :] * (1 - mixing_sample).cpu().numpy()
            scdl_list += [data]

            scdl_list[-1] = np.transpose(scdl_list[-1], (1, 2, 0))

        return np.concatenate(scdl_list, axis=0)

    @torch.inference_mode()
    def get_feature_correlation_matrix(
        self,
        adata=None,
        indices=None,
        n_samples: int = 10,
        batch_size: int = 64,
        rna_size_factor: int = 1000,
        transform_batch: Sequence[Number | str] | None = None,
        correlation_type: Literal["spearman", "pearson"] = "spearman",
        log_transform: bool = False,
    ) -> pd.DataFrame:
        """Generate gene-gene correlation matrix using scvi uncertainty and expression.

        Parameters
        ----------
        adata
            AnnData object with equivalent structure to initial AnnData. If `None`, defaults to the
            AnnData object used to initialize the model.
        indices
            Indices of cells in adata to use. If `None`, all cells are used.
        n_samples
            Number of posterior samples to use for estimation.
        batch_size
            Minibatch size for data loading into model. Defaults to `scvi.settings.batch_size`.
        rna_size_factor
            size factor for RNA prior to sampling gamma distribution
        transform_batch
            Batches to condition on.
            If transform_batch is:

            - None, then real observed batch is used
            - int, then batch transform_batch is used
            - list of int, then values are averaged over provided batches.
        correlation_type
            One of "pearson", "spearman".
        log_transform
            Whether to log transform denoised values prior to correlation calculation.

        Returns
        -------
        Gene-protein-gene-protein correlation matrix
        """
        from scipy.stats import spearmanr

        adata = self._validate_anndata(adata)
        adata_manager = self.get_anndata_manager(adata, required=True)

        if not isinstance(transform_batch, IterableClass):
            transform_batch = [transform_batch]

        transform_batch = _get_batch_code_from_category(
            self.get_anndata_manager(adata, required=True), transform_batch
        )

        corr_mats = []
        for b in transform_batch:
            denoised_data = self._get_denoised_samples(
                n_samples=n_samples,
                batch_size=batch_size,
                rna_size_factor=rna_size_factor,
                transform_batch=b,
                indices=indices,
            )
            flattened = np.zeros((denoised_data.shape[0] * n_samples, denoised_data.shape[1]))
            for i in range(n_samples):
                flattened[denoised_data.shape[0] * (i) : denoised_data.shape[0] * (i + 1)] = (
                    denoised_data[:, :, i]
                )
            if log_transform is True:
                flattened[:, : self.n_genes] = np.log(flattened[:, : self.n_genes] + 1e-8)
                flattened[:, self.n_genes :] = np.log1p(flattened[:, self.n_genes :])
            if correlation_type == "pearson":
                corr_matrix = np.corrcoef(flattened, rowvar=False)
            else:
                corr_matrix, _ = spearmanr(flattened, axis=0)
            corr_mats.append(corr_matrix)

        corr_matrix = np.mean(np.stack(corr_mats), axis=0)
        var_names = _get_var_names_from_manager(adata_manager)
        names = np.concatenate(
            [
                np.asarray(var_names),
                self.protein_state_registry.column_names,
            ]
        )
        return pd.DataFrame(corr_matrix, index=names, columns=names)

    @torch.inference_mode()
    def get_likelihood_parameters(
        self,
        adata: AnnData | None = None,
        indices: Sequence[int] | None = None,
        n_samples: int | None = 1,
        give_mean: bool | None = False,
        batch_size: int | None = None,
    ) -> dict[str, np.ndarray]:
        r"""Estimates for the parameters of the likelihood :math:`p(x, y \mid z)`.

        Parameters
        ----------
        adata
            AnnData object with equivalent structure to initial AnnData. If `None`, defaults to the
            AnnData object used to initialize the model.
        indices
            Indices of cells in adata to use. If `None`, all cells are used.
        n_samples
            Number of posterior samples to use for estimation.
        give_mean
            Return expected value of parameters or a samples
        batch_size
            Minibatch size for data loading into model. Defaults to `scvi.settings.batch_size`.
        """
        raise NotImplementedError

    def _validate_anndata(self, adata: AnnData | None = None, copy_if_view: bool = True):
        adata = super()._validate_anndata(adata=adata, copy_if_view=copy_if_view)
        error_msg = (
            "Number of {} in anndata different from when setup_anndata was run. Please rerun "
            "setup_anndata."
        )
        if REGISTRY_KEYS.PROTEIN_EXP_KEY in self.adata_manager.data_registry.keys():
            pro_exp = self.get_from_registry(adata, REGISTRY_KEYS.PROTEIN_EXP_KEY)
            if self.summary_stats.n_proteins != pro_exp.shape[1]:
                raise ValueError(error_msg.format("proteins"))
            is_nonneg_int = _check_nonnegative_integers(pro_exp)
            if not is_nonneg_int:
                warnings.warn(
                    "Make sure the registered protein expression in anndata contains "
                    "unnormalized count data.",
                    UserWarning,
                    stacklevel=settings.warnings_stacklevel,
                )
        else:
            raise ValueError("No protein data found, please setup or transfer anndata")

        return adata

    def _get_totalvi_protein_priors(self, adata, n_cells=100):
        """Compute an empirical prior for protein background."""
        from sklearn.exceptions import ConvergenceWarning
        from sklearn.mixture import GaussianMixture

        with warnings.catch_warnings():
            warnings.filterwarnings("error")
            logger.info("Computing empirical prior initialization for protein background.")

            adata = self._validate_anndata(adata)
            adata_manager = self.get_anndata_manager(adata)
            pro_exp = adata_manager.get_from_registry(REGISTRY_KEYS.PROTEIN_EXP_KEY)
            pro_exp = pro_exp.to_numpy() if isinstance(pro_exp, pd.DataFrame) else pro_exp
            batch_mask = adata_manager.get_state_registry(REGISTRY_KEYS.PROTEIN_EXP_KEY).get(
                fields.ProteinObsmField.PROTEIN_BATCH_MASK
            )
            batch = adata_manager.get_from_registry(REGISTRY_KEYS.BATCH_KEY).ravel()
            cats = adata_manager.get_state_registry(REGISTRY_KEYS.BATCH_KEY)[
                fields.CategoricalObsField.CATEGORICAL_MAPPING_KEY
            ]
            codes = np.arange(len(cats))

            batch_avg_mus, batch_avg_scales = [], []
            for b in np.unique(codes):
                # can happen during online updates
                # the values of these batches will not be used
                num_in_batch = np.sum(batch == b)
                if num_in_batch == 0:
                    batch_avg_mus.append(0)
                    batch_avg_scales.append(1)
                    continue
                batch_pro_exp = pro_exp[batch == b]

                # non missing
                if batch_mask is not None:
                    batch_pro_exp = batch_pro_exp[:, batch_mask[str(b)]]
                    if batch_pro_exp.shape[1] < 5:
                        logger.debug(
                            f"Batch {b} has too few proteins to set prior, setting randomly."
                        )
                        batch_avg_mus.append(0.0)
                        batch_avg_scales.append(0.05)
                        continue

                # a batch is missing because it's in the reference but not query data
                # for scarches case, these values will be replaced by original state dict
                if batch_pro_exp.shape[0] == 0:
                    batch_avg_mus.append(0.0)
                    batch_avg_scales.append(0.05)
                    continue

                cells = np.random.choice(np.arange(batch_pro_exp.shape[0]), size=n_cells)
                batch_pro_exp = batch_pro_exp[cells]
                gmm = GaussianMixture(n_components=2)
                mus, scales = [], []
                # fit per cell GMM
                for c in batch_pro_exp:
                    try:
                        gmm.fit(np.log1p(c.reshape(-1, 1)))
                    # when cell is all 0
                    except ConvergenceWarning:
                        mus.append(0)
                        scales.append(0.05)
                        continue

                    means = gmm.means_.ravel()
                    sorted_fg_bg = np.argsort(means)
                    mu = means[sorted_fg_bg].ravel()[0]
                    covariances = gmm.covariances_[sorted_fg_bg].ravel()[0]
                    scale = np.sqrt(covariances)
                    mus.append(mu)
                    scales.append(scale)

                # average distribution over cells
                batch_avg_mu = np.mean(mus)
                batch_avg_scale = np.sqrt(np.sum(np.square(scales)) / (n_cells**2))

                batch_avg_mus.append(batch_avg_mu)
                batch_avg_scales.append(batch_avg_scale)

            # repeat prior for each protein
            batch_avg_mus = np.array(batch_avg_mus, dtype=np.float32).reshape(1, -1)
            batch_avg_scales = np.array(batch_avg_scales, dtype=np.float32).reshape(1, -1)
            batch_avg_mus = np.tile(batch_avg_mus, (pro_exp.shape[1], 1))
            batch_avg_scales = np.tile(batch_avg_scales, (pro_exp.shape[1], 1))

        return batch_avg_mus, batch_avg_scales

    @torch.inference_mode()
    def get_protein_background_mean(self, adata, indices, batch_size):
        """Get protein background mean."""
        adata = self._validate_anndata(adata)
        scdl = self._make_data_loader(adata=adata, indices=indices, batch_size=batch_size)
        background_mean = []
        for tensors in scdl:
            _, inference_outputs, _ = self.module.forward(tensors)
            b_mean = inference_outputs["py_"]["rate_back"]
            background_mean += [b_mean.cpu().numpy()]
        return np.concatenate(background_mean)

    @classmethod
    @setup_anndata_dsp.dedent
    def setup_anndata(
        cls,
        adata: AnnData,
        protein_expression_obsm_key: str,
        protein_names_uns_key: str | None = None,
        batch_key: str | None = None,
        layer: str | None = None,
        size_factor_key: str | None = None,
        categorical_covariate_keys: list[str] | None = None,
        continuous_covariate_keys: list[str] | None = None,
        **kwargs,
    ):
        """%(summary)s.

        Parameters
        ----------
        %(param_adata)s
        protein_expression_obsm_key
            key in `adata.obsm` for protein expression data.
        protein_names_uns_key
            key in `adata.uns` for protein names. If None, will use the column names of
            `adata.obsm[protein_expression_obsm_key]` if it is a DataFrame, else will assign
            sequential names to proteins.
        %(param_batch_key)s
        %(param_layer)s
        %(param_size_factor_key)s
        %(param_cat_cov_keys)s
        %(param_cont_cov_keys)s

        Returns
        -------
        %(returns)s
        """
        warnings.warn(
<<<<<<< HEAD
            "TOTALVI is supposed to work with MuData.",
=======
            "We recommend using setup_mudata for multi-modal data."
            "It does not influence model performance",
>>>>>>> 84395e5f
            DeprecationWarning,
            stacklevel=settings.warnings_stacklevel,
        )
        setup_method_args = cls._get_setup_method_args(**locals())
        batch_field = fields.CategoricalObsField(REGISTRY_KEYS.BATCH_KEY, batch_key)
        anndata_fields = [
            fields.LayerField(REGISTRY_KEYS.X_KEY, layer, is_count_data=True),
            fields.CategoricalObsField(
                REGISTRY_KEYS.LABELS_KEY, None
            ),  # Default labels field for compatibility with TOTALVAE
            batch_field,
            fields.NumericalObsField(
                REGISTRY_KEYS.SIZE_FACTOR_KEY, size_factor_key, required=False
            ),
            fields.CategoricalJointObsField(
                REGISTRY_KEYS.CAT_COVS_KEY, categorical_covariate_keys
            ),
            fields.NumericalJointObsField(REGISTRY_KEYS.CONT_COVS_KEY, continuous_covariate_keys),
            fields.ProteinObsmField(
                REGISTRY_KEYS.PROTEIN_EXP_KEY,
                protein_expression_obsm_key,
                use_batch_mask=True,
                batch_field=batch_field,
                colnames_uns_key=protein_names_uns_key,
                is_count_data=True,
            ),
        ]
        adata_manager = AnnDataManager(fields=anndata_fields, setup_method_args=setup_method_args)
        adata_manager.register_fields(adata, **kwargs)
        cls.register_manager(adata_manager)

    @classmethod
    @setup_anndata_dsp.dedent
    def setup_mudata(
        cls,
        mdata: MuData,
        rna_layer: str | None = None,
        protein_layer: str | None = None,
        batch_key: str | None = None,
        size_factor_key: str | None = None,
        categorical_covariate_keys: list[str] | None = None,
        continuous_covariate_keys: list[str] | None = None,
        modalities: dict[str, str] | None = None,
        **kwargs,
    ):
        """%(summary_mdata)s.

        Parameters
        ----------
        %(param_mdata)s
        rna_layer
            RNA layer key. If `None`, will use `.X` of specified modality key.
        protein_layer
            Protein layer key. If `None`, will use `.X` of specified modality key.
        %(param_batch_key)s
        %(param_size_factor_key)s
        %(param_cat_cov_keys)s
        %(param_cont_cov_keys)s
        %(param_modalities)s

        Examples
        --------
        >>> mdata = muon.read_10x_h5("pbmc_10k_protein_v3_filtered_feature_bc_matrix.h5")
        >>> scvi.model.TOTALVI.setup_mudata(
                mdata, modalities={"rna_layer": "rna", "protein_layer": "prot"}
            )
        >>> vae = scvi.model.TOTALVI(mdata)
        """
        setup_method_args = cls._get_setup_method_args(**locals())

        if modalities is None:
            raise ValueError("Modalities cannot be None.")
        modalities = cls._create_modalities_attr_dict(modalities, setup_method_args)

        batch_field = fields.MuDataCategoricalObsField(
            REGISTRY_KEYS.BATCH_KEY,
            batch_key,
            mod_key=modalities.batch_key,
        )
        mudata_fields = [
            fields.MuDataLayerField(
                REGISTRY_KEYS.X_KEY,
                rna_layer,
                mod_key=modalities.rna_layer,
                is_count_data=True,
                mod_required=True,
            ),
            fields.MuDataCategoricalObsField(
                REGISTRY_KEYS.LABELS_KEY,
                None,
                mod_key=None,
            ),  # Default labels field for compatibility with TOTALVAE
            batch_field,
            fields.MuDataNumericalObsField(
                REGISTRY_KEYS.SIZE_FACTOR_KEY,
                size_factor_key,
                mod_key=modalities.size_factor_key,
                required=False,
            ),
            fields.MuDataCategoricalJointObsField(
                REGISTRY_KEYS.CAT_COVS_KEY,
                categorical_covariate_keys,
                mod_key=modalities.categorical_covariate_keys,
            ),
            fields.MuDataNumericalJointObsField(
                REGISTRY_KEYS.CONT_COVS_KEY,
                continuous_covariate_keys,
                mod_key=modalities.continuous_covariate_keys,
            ),
            fields.MuDataProteinLayerField(
                REGISTRY_KEYS.PROTEIN_EXP_KEY,
                protein_layer,
                mod_key=modalities.protein_layer,
                use_batch_mask=True,
                batch_field=batch_field,
                is_count_data=True,
                mod_required=True,
            ),
        ]
        mdata_minify_type = _get_adata_minify_type(mdata)
        if mdata_minify_type is not None:
            mudata_fields += cls._get_fields_for_mudata_minification(mdata_minify_type)
        adata_manager = AnnDataManager(fields=mudata_fields, setup_method_args=setup_method_args)
        adata_manager.register_fields(mdata, **kwargs)
        cls.register_manager(adata_manager)<|MERGE_RESOLUTION|>--- conflicted
+++ resolved
@@ -59,13 +59,8 @@
     Parameters
     ----------
     adata
-<<<<<<< HEAD
-        AnnData/MuData object that has been registered via
-        :meth:`~scvi.model.TOTALVI.setup_anndata` or :meth:`~scvi.model.TOTALVI.setup_mudata`.
-=======
         AnnOrMuData object that has been registered via :meth:`~scvi.model.TOTALVI.setup_anndata`
         or :meth:`~scvi.model.TOTALVI.setup_mudata`.
->>>>>>> 84395e5f
     n_latent
         Dimensionality of the latent space.
     gene_dispersion
@@ -1239,12 +1234,8 @@
         %(returns)s
         """
         warnings.warn(
-<<<<<<< HEAD
-            "TOTALVI is supposed to work with MuData.",
-=======
             "We recommend using setup_mudata for multi-modal data."
             "It does not influence model performance",
->>>>>>> 84395e5f
             DeprecationWarning,
             stacklevel=settings.warnings_stacklevel,
         )
