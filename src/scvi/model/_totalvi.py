from __future__ import annotations

import logging
import warnings
from collections.abc import Iterable as IterableClass
from functools import partial
from typing import TYPE_CHECKING

import numpy as np
import pandas as pd
import torch

from scvi import REGISTRY_KEYS, settings
from scvi.data import AnnDataManager, fields
from scvi.data._constants import _ADATA_MINIFY_TYPE_UNS_KEY, ADATA_MINIFY_TYPE
from scvi.data._utils import _check_nonnegative_integers, _get_adata_minify_type
from scvi.data.fields import NumericalObsField, ObsmField, StringUnsField
from scvi.dataloaders import DataSplitter
from scvi.model._utils import (
    _get_batch_code_from_category,
    _get_var_names_from_manager,
    _init_library_size,
    cite_seq_raw_counts_properties,
    get_max_epochs_heuristic,
)
from scvi.model.base._de_core import _de_core
from scvi.model.utils import get_minified_mudata
from scvi.module import TOTALVAE
from scvi.train import AdversarialTrainingPlan, TrainRunner
from scvi.utils._docstrings import de_dsp, devices_dsp, setup_anndata_dsp

from .base import ArchesMixin, BaseMudataMinifiedModeModelClass, RNASeqMixin, VAEMixin

if TYPE_CHECKING:
    from collections.abc import Iterable, Sequence
    from typing import Literal

    from anndata import AnnData
    from mudata import MuData

<<<<<<< HEAD
    from scvi._types import AnnOrMuData, MinifiedDataType, Number
    from scvi.data.fields import (
        BaseAnnDataField,
    )

_TOTALVI_LATENT_QZM = "_totalvi_latent_qzm"
_TOTALVI_LATENT_QZV = "_totalvi_latent_qzv"
_TOTALVI_OBSERVED_LIB_SIZE = "_totalvi_observed_lib_size"
=======
    from scvi._types import AnnOrMuData, Number
>>>>>>> 371ef7ab

logger = logging.getLogger(__name__)


class TOTALVI(RNASeqMixin, VAEMixin, ArchesMixin, BaseMudataMinifiedModeModelClass):
    """total Variational Inference :cite:p:`GayosoSteier21`.

    Parameters
    ----------
    adata
        AnnData/MuData object that has been registered via
        :meth:`~scvi.model.TOTALVI.setup_anndata` or :meth:`~scvi.model.TOTALVI.setup_mudata`.
    n_latent
        Dimensionality of the latent space.
    gene_dispersion
        One of the following:

        * ``'gene'`` - genes_dispersion parameter of NB is constant per gene across cells
        * ``'gene-batch'`` - genes_dispersion can differ between different batches
        * ``'gene-label'`` - genes_dispersion can differ between different labels
    protein_dispersion
        One of the following:

        * ``'protein'`` - protein_dispersion parameter is constant per protein across cells
        * ``'protein-batch'`` - protein_dispersion can differ between different batches NOT TESTED
        * ``'protein-label'`` - protein_dispersion can differ between different labels NOT TESTED
    gene_likelihood
        One of:

        * ``'nb'`` - Negative binomial distribution
        * ``'zinb'`` - Zero-inflated negative binomial distribution
    latent_distribution
        One of:

        * ``'normal'`` - Normal distribution
        * ``'ln'`` - Logistic normal distribution (Normal(0, I) transformed by softmax)
    empirical_protein_background_prior
        Set the initialization of protein background prior empirically. This option fits a GMM for
        each of 100 cells per batch and averages the distributions. Note that even with this option
        set to `True`, this only initializes a parameter that is learned during inference. If
        `False`, randomly initializes. The default (`None`), sets this to `True` if greater than 10
        proteins are used.
    override_missing_proteins
        If `True`, will not treat proteins with all 0 expression in a particular batch as missing.
    **model_kwargs
        Keyword args for :class:`~scvi.module.TOTALVAE`

    Examples
    --------
    >>> adata = anndata.read_h5ad(path_to_anndata)
    >>> scvi.model.TOTALVI.setup_anndata(
            adata, batch_key="batch", protein_expression_obsm_key="protein_expression"
        )
    >>> vae = scvi.model.TOTALVI(adata)
    >>> vae.train()
    >>> adata.obsm["X_totalVI"] = vae.get_latent_representation()

    Notes
    -----
    See further usage examples in the following tutorials:

    1. :doc:`/tutorials/notebooks/multimodal/totalVI`
    2. :doc:`/tutorials/notebooks/multimodal/cite_scrna_integration_w_totalVI`
    3. :doc:`/tutorials/notebooks/scrna/scarches_scvi_tools`
    """

    _module_cls = TOTALVAE
    _data_splitter_cls = DataSplitter
    _training_plan_cls = AdversarialTrainingPlan
    _train_runner_cls = TrainRunner

    def __init__(
        self,
        adata: AnnOrMuData,
        n_latent: int = 20,
        gene_dispersion: Literal["gene", "gene-batch", "gene-label", "gene-cell"] = "gene",
        protein_dispersion: Literal["protein", "protein-batch", "protein-label"] = "protein",
        gene_likelihood: Literal["zinb", "nb"] = "nb",
        latent_distribution: Literal["normal", "ln"] = "normal",
        empirical_protein_background_prior: bool | None = None,
        override_missing_proteins: bool = False,
        **model_kwargs,
    ):
        super().__init__(adata)
        self.protein_state_registry = self.adata_manager.get_state_registry(
            REGISTRY_KEYS.PROTEIN_EXP_KEY
        )
        if (
            fields.ProteinObsmField.PROTEIN_BATCH_MASK in self.protein_state_registry
            and not override_missing_proteins
        ):
            batch_mask = self.protein_state_registry.protein_batch_mask
            msg = (
                "Some proteins have all 0 counts in some batches. "
                + "These proteins will be treated as missing measurements; however, "
                + "this can occur due to experimental design/biology. "
                + "Reinitialize the model with `override_missing_proteins=True`,"
                + "to override this behavior."
            )
            warnings.warn(msg, UserWarning, stacklevel=settings.warnings_stacklevel)
            self._use_adversarial_classifier = True
        else:
            batch_mask = None
            self._use_adversarial_classifier = False

        emp_prior = (
            empirical_protein_background_prior
            if empirical_protein_background_prior is not None
            else (self.summary_stats.n_proteins > 10)
        )
        if emp_prior:
            prior_mean, prior_scale = self._get_totalvi_protein_priors(adata)
        else:
            prior_mean, prior_scale = None, None

        n_cats_per_cov = (
            self.adata_manager.get_state_registry(REGISTRY_KEYS.CAT_COVS_KEY)[
                fields.CategoricalJointObsField.N_CATS_PER_KEY
            ]
            if REGISTRY_KEYS.CAT_COVS_KEY in self.adata_manager.data_registry
            else None
        )

        n_batch = self.summary_stats.n_batch
        use_size_factor_key = REGISTRY_KEYS.SIZE_FACTOR_KEY in self.adata_manager.data_registry
        library_log_means, library_log_vars = None, None
        # TODO: ADD MINIFICATION CONSIDERATION
        if not use_size_factor_key and self.minified_data_type is None:
            library_log_means, library_log_vars = _init_library_size(self.adata_manager, n_batch)

        self.module = self._module_cls(
            n_input_genes=self.summary_stats.n_vars,
            n_input_proteins=self.summary_stats.n_proteins,
            n_batch=n_batch,
            n_latent=n_latent,
            n_continuous_cov=self.summary_stats.get("n_extra_continuous_covs", 0),
            n_cats_per_cov=n_cats_per_cov,
            gene_dispersion=gene_dispersion,
            protein_dispersion=protein_dispersion,
            gene_likelihood=gene_likelihood,
            latent_distribution=latent_distribution,
            protein_batch_mask=batch_mask,
            protein_background_prior_mean=prior_mean,
            protein_background_prior_scale=prior_scale,
            use_size_factor_key=use_size_factor_key,
            library_log_means=library_log_means,
            library_log_vars=library_log_vars,
            **model_kwargs,
        )
        self.module.minified_data_type = self.minified_data_type
        self._model_summary_string = (
            f"TotalVI Model with the following params: \nn_latent: {n_latent}, "
            f"gene_dispersion: {gene_dispersion}, protein_dispersion: {protein_dispersion}, "
            f"gene_likelihood: {gene_likelihood}, latent_distribution: {latent_distribution}"
        )
        self.init_params_ = self._get_init_params(locals())

    @devices_dsp.dedent
    def train(
        self,
        max_epochs: int | None = None,
        lr: float = 4e-3,
        accelerator: str = "auto",
        devices: int | list[int] | str = "auto",
        train_size: float = 0.9,
        validation_size: float | None = None,
        shuffle_set_split: bool = True,
        batch_size: int = 256,
        early_stopping: bool = True,
        check_val_every_n_epoch: int | None = None,
        reduce_lr_on_plateau: bool = True,
        n_steps_kl_warmup: int | None = None,
        n_epochs_kl_warmup: int | None = None,
        adversarial_classifier: bool | None = None,
        datasplitter_kwargs: dict | None = None,
        plan_kwargs: dict | None = None,
        external_indexing: list[np.array] = None,
        **kwargs,
    ):
        """Trains the model using amortized variational inference.

        Parameters
        ----------
        max_epochs
            Number of passes through the dataset.
        lr
            Learning rate for optimization.
        %(param_accelerator)s
        %(param_devices)s
        train_size
            Size of training set in the range [0.0, 1.0].
        validation_size
            Size of the test set. If `None`, defaults to 1 - `train_size`. If
            `train_size + validation_size < 1`, the remaining cells belong to a test set.
        shuffle_set_split
            Whether to shuffle indices before splitting. If `False`, the val, train, and test set
            are split in the sequential order of the data according to `validation_size` and
            `train_size` percentages.
        batch_size
            Minibatch size to use during training.
        early_stopping
            Whether to perform early stopping with respect to the validation set.
        check_val_every_n_epoch
            Check val every n train epochs. By default, val is not checked, unless `early_stopping`
            is `True` or `reduce_lr_on_plateau` is `True`. If either of the latter conditions are
            met, val is checked every epoch.
        reduce_lr_on_plateau
            Reduce learning rate on plateau of validation metric (default is ELBO).
        n_steps_kl_warmup
            Number of training steps (minibatches) to scale weight on KL divergences from 0 to 1.
            Only activated when `n_epochs_kl_warmup` is set to None. If `None`, defaults
            to `floor(0.75 * adata.n_obs)`.
        n_epochs_kl_warmup
            Number of epochs to scale weight on KL divergences from 0 to 1.
            Overrides `n_steps_kl_warmup` when both are not `None`.
        adversarial_classifier
            Whether to use adversarial classifier in the latent space. This helps mixing when
            there are missing proteins in any of the batches. Defaults to `True` is missing
            proteins are detected.
        datasplitter_kwargs
            Additional keyword arguments passed into :class:`~scvi.dataloaders.DataSplitter`.
        plan_kwargs
            Keyword args for :class:`~scvi.train.AdversarialTrainingPlan`. Keyword arguments passed
            to `train()` will overwrite values present in `plan_kwargs`, when appropriate.
        external_indexing
            A list of data split indices in the order of training, validation, and test sets.
            Validation and test set are not required and can be left empty.
        **kwargs
            Other keyword args for :class:`~scvi.train.Trainer`.
        """
        if adversarial_classifier is None:
            adversarial_classifier = self._use_adversarial_classifier
        n_steps_kl_warmup = (
            n_steps_kl_warmup if n_steps_kl_warmup is not None else int(0.75 * self.adata.n_obs)
        )
        if reduce_lr_on_plateau:
            check_val_every_n_epoch = 1

        update_dict = {
            "lr": lr,
            "adversarial_classifier": adversarial_classifier,
            "reduce_lr_on_plateau": reduce_lr_on_plateau,
            "n_epochs_kl_warmup": n_epochs_kl_warmup,
            "n_steps_kl_warmup": n_steps_kl_warmup,
        }
        if plan_kwargs is not None:
            plan_kwargs.update(update_dict)
        else:
            plan_kwargs = update_dict

        if max_epochs is None:
            max_epochs = get_max_epochs_heuristic(self.adata.n_obs)

        plan_kwargs = plan_kwargs if isinstance(plan_kwargs, dict) else {}
        datasplitter_kwargs = datasplitter_kwargs or {}

        data_splitter = self._data_splitter_cls(
            self.adata_manager,
            train_size=train_size,
            validation_size=validation_size,
            shuffle_set_split=shuffle_set_split,
            batch_size=batch_size,
            external_indexing=external_indexing,
            **datasplitter_kwargs,
        )
        training_plan = self._training_plan_cls(self.module, **plan_kwargs)
        runner = self._train_runner_cls(
            self,
            training_plan=training_plan,
            data_splitter=data_splitter,
            max_epochs=max_epochs,
            accelerator=accelerator,
            devices=devices,
            early_stopping=early_stopping,
            check_val_every_n_epoch=check_val_every_n_epoch,
            **kwargs,
        )
        return runner()

    @torch.inference_mode()
    def get_latent_library_size(
        self,
        adata: AnnData | None = None,
        indices: Sequence[int] | None = None,
        give_mean: bool = True,
        batch_size: int | None = None,
    ) -> np.ndarray:
        r"""Returns the latent library size for each cell.

        This is denoted as :math:`\ell_n` in the totalVI paper.

        Parameters
        ----------
        adata
            AnnData object with equivalent structure to initial AnnData. If `None`, defaults to the
            AnnData object used to initialize the model.
        indices
            Indices of cells in adata to use. If `None`, all cells are used.
        give_mean
            Return the mean or a sample from the posterior distribution.
        batch_size
            Minibatch size for data loading into model. Defaults to `scvi.settings.batch_size`.
        """
        self._check_if_trained(warn=False)

        adata = self._validate_anndata(adata)
        post = self._make_data_loader(adata=adata, indices=indices, batch_size=batch_size)

        libraries = []
        for tensors in post:
            inference_inputs = self.module._get_inference_input(tensors)
            outputs = self.module.inference(**inference_inputs)
            if give_mean:
                ql = outputs["ql"]
                library = torch.exp(ql.loc + 0.5 * (ql.scale**2))
            else:
                library = outputs["library_gene"]
            libraries += [library.cpu()]
        return torch.cat(libraries).numpy()

    @torch.inference_mode()
    def get_normalized_expression(
        self,
        adata=None,
        indices=None,
        n_samples_overall: int | None = None,
        transform_batch: Sequence[Number | str] | None = None,
        gene_list: Sequence[str] | None = None,
        protein_list: Sequence[str] | None = None,
        library_size: float | Literal["latent"] | None = 1,
        n_samples: int = 1,
        sample_protein_mixing: bool = False,
        scale_protein: bool = False,
        include_protein_background: bool = False,
        batch_size: int | None = None,
        return_mean: bool = True,
        return_numpy: bool | None = None,
    ) -> tuple[np.ndarray | pd.DataFrame, np.ndarray | pd.DataFrame]:
        r"""Returns the normalized gene expression and protein expression.

        This is denoted as :math:`\rho_n` in the totalVI paper for genes, and TODO
        for proteins, :math:`(1-\pi_{nt})\alpha_{nt}\beta_{nt}`.

        Parameters
        ----------
        adata
            AnnData object with equivalent structure to initial AnnData. If `None`, defaults to the
            AnnData object used to initialize the model.
        indices
            Indices of cells in adata to use. If `None`, all cells are used.
        n_samples_overall
            Number of samples to use in total
        transform_batch
            Batch to condition on.
            If transform_batch is:

            - None, then real observed batch is used
            - int, then batch transform_batch is used
            - List[int], then average over batches in list
        gene_list
            Return frequencies of expression for a subset of genes.
            This can save memory when working with large datasets and few genes are
            of interest.
        protein_list
            Return protein expression for a subset of genes.
            This can save memory when working with large datasets and few genes are
            of interest.
        library_size
            Scale the expression frequencies to a common library size.
            This allows gene expression levels to be interpreted on a common scale of relevant
            magnitude.
        n_samples
            Get sample scale from multiple samples.
        sample_protein_mixing
            Sample mixing bernoulli, setting background to zero
        scale_protein
            Make protein expression sum to 1
        include_protein_background
            Include background component for protein expression
        batch_size
            Minibatch size for data loading into model. Defaults to `scvi.settings.batch_size`.
        return_mean
            Whether to return the mean of the samples.
        return_numpy
            Return a `np.ndarray` instead of a `pd.DataFrame`. Includes gene
            names as columns. If either n_samples=1 or return_mean=True, defaults to False.
            Otherwise, it defaults to True.

        Returns
        -------
        - **gene_normalized_expression** - normalized expression for RNA
        - **protein_normalized_expression** - normalized expression for proteins

        If ``n_samples`` > 1 and ``return_mean`` is False, then the shape is
        ``(samples, cells, genes)``. Otherwise, shape is ``(cells, genes)``. Return type is
        ``pd.DataFrame`` unless ``return_numpy`` is True.
        """
        adata = self._validate_anndata(adata)
        adata_manager = self.get_anndata_manager(adata)
        if indices is None:
            indices = np.arange(adata.n_obs)
        if n_samples_overall is not None:
            indices = np.random.choice(indices, n_samples_overall)
        post = self._make_data_loader(adata=adata, indices=indices, batch_size=batch_size)

        if gene_list is None:
            gene_mask = slice(None)
        else:
            all_genes = _get_var_names_from_manager(adata_manager)
            gene_mask = [True if gene in gene_list else False for gene in all_genes]
        if protein_list is None:
            protein_mask = slice(None)
        else:
            all_proteins = self.protein_state_registry.column_names
            protein_mask = [True if p in protein_list else False for p in all_proteins]
        if indices is None:
            indices = np.arange(adata.n_obs)

        if n_samples > 1 and return_mean is False:
            if return_numpy is False:
                warnings.warn(
                    "`return_numpy` must be `True` if `n_samples > 1` and `return_mean` "
                    "is `False`, returning an `np.ndarray`.",
                    UserWarning,
                    stacklevel=settings.warnings_stacklevel,
                )
            return_numpy = True

        if not isinstance(transform_batch, IterableClass):
            transform_batch = [transform_batch]

        transform_batch = _get_batch_code_from_category(adata_manager, transform_batch)

        scale_list_gene = []
        scale_list_pro = []

        for tensors in post:
            x = tensors[REGISTRY_KEYS.X_KEY]
            y = tensors[REGISTRY_KEYS.PROTEIN_EXP_KEY]
            px_scale = torch.zeros_like(x)[..., gene_mask]
            py_scale = torch.zeros_like(y)[..., protein_mask]
            if n_samples > 1:
                px_scale = torch.stack(n_samples * [px_scale])
                py_scale = torch.stack(n_samples * [py_scale])
            for b in transform_batch:
                generative_kwargs = {"transform_batch": b}
                inference_kwargs = {"n_samples": n_samples}
                _, generative_outputs = self.module.forward(
                    tensors=tensors,
                    inference_kwargs=inference_kwargs,
                    generative_kwargs=generative_kwargs,
                    compute_loss=False,
                )
                if library_size == "latent":
                    px_scale += generative_outputs["px_"]["rate"].cpu()[..., gene_mask]
                else:
                    px_scale += generative_outputs["px_"]["scale"].cpu()[..., gene_mask]

                py_ = generative_outputs["py_"]
                # probability of background
                protein_mixing = 1 / (1 + torch.exp(-py_["mixing"].cpu()))
                if sample_protein_mixing is True:
                    protein_mixing = torch.distributions.Bernoulli(protein_mixing).sample()
                protein_val = py_["rate_fore"].cpu() * (1 - protein_mixing)
                if include_protein_background is True:
                    protein_val += py_["rate_back"].cpu() * protein_mixing

                if scale_protein is True:
                    protein_val = torch.nn.functional.normalize(protein_val, p=1, dim=-1)
                protein_val = protein_val[..., protein_mask]
                py_scale += protein_val
            px_scale /= len(transform_batch)
            py_scale /= len(transform_batch)
            scale_list_gene.append(px_scale)
            scale_list_pro.append(py_scale)

        if n_samples > 1:
            # concatenate along batch dimension -> result shape = (samples, cells, features)
            scale_list_gene = torch.cat(scale_list_gene, dim=1)
            scale_list_pro = torch.cat(scale_list_pro, dim=1)
            # (cells, features, samples)
            scale_list_gene = scale_list_gene.permute(1, 2, 0)
            scale_list_pro = scale_list_pro.permute(1, 2, 0)
        else:
            scale_list_gene = torch.cat(scale_list_gene, dim=0)
            scale_list_pro = torch.cat(scale_list_pro, dim=0)

        if return_mean is True and n_samples > 1:
            scale_list_gene = torch.mean(scale_list_gene, dim=-1)
            scale_list_pro = torch.mean(scale_list_pro, dim=-1)

        scale_list_gene = scale_list_gene.cpu().numpy()
        scale_list_pro = scale_list_pro.cpu().numpy()
        if return_numpy is None or return_numpy is False:
            gene_df = pd.DataFrame(
                scale_list_gene,
                columns=_get_var_names_from_manager(adata_manager)[gene_mask],
                index=adata.obs_names[indices],
            )
            protein_names = self.protein_state_registry.column_names
            pro_df = pd.DataFrame(
                scale_list_pro,
                columns=protein_names[protein_mask],
                index=adata.obs_names[indices],
            )

            return gene_df, pro_df
        else:
            return scale_list_gene, scale_list_pro

    @torch.inference_mode()
    def get_protein_foreground_probability(
        self,
        adata: AnnData | None = None,
        indices: Sequence[int] | None = None,
        transform_batch: Sequence[Number | str] | None = None,
        protein_list: Sequence[str] | None = None,
        n_samples: int = 1,
        batch_size: int | None = None,
        return_mean: bool = True,
        return_numpy: bool | None = None,
    ):
        r"""Returns the foreground probability for proteins.

        This is denoted as :math:`(1 - \pi_{nt})` in the totalVI paper.

        Parameters
        ----------
        adata
            AnnData object with equivalent structure to initial AnnData. If `None`, defaults to the
            AnnData object used to initialize the model.
        indices
            Indices of cells in adata to use. If `None`, all cells are used.
        transform_batch
            Batch to condition on.
            If transform_batch is:

            - None, then real observed batch is used
            - int, then batch transform_batch is used
            - List[int], then average over batches in list
        protein_list
            Return protein expression for a subset of genes.
            This can save memory when working with large datasets and few genes are
            of interest.
        n_samples
            Number of posterior samples to use for estimation.
        batch_size
            Minibatch size for data loading into model. Defaults to `scvi.settings.batch_size`.
        return_mean
            Whether to return the mean of the samples.
        return_numpy
            Return a :class:`~numpy.ndarray` instead of a :class:`~pandas.DataFrame`. DataFrame
            includes gene names as columns. If either `n_samples=1` or `return_mean=True`, defaults
            to `False`. Otherwise, it defaults to `True`.

        Returns
        -------
        - **foreground_probability** - probability foreground for each protein

        If `n_samples` > 1 and `return_mean` is False, then the shape is `(samples, cells, genes)`.
        Otherwise, shape is `(cells, genes)`. In this case, return type is
        :class:`~pandas.DataFrame` unless `return_numpy` is True.
        """
        adata = self._validate_anndata(adata)
        post = self._make_data_loader(adata=adata, indices=indices, batch_size=batch_size)

        if protein_list is None:
            protein_mask = slice(None)
        else:
            all_proteins = self.protein_state_registry.column_names
            protein_mask = [True if p in protein_list else False for p in all_proteins]

        if n_samples > 1 and return_mean is False:
            if return_numpy is False:
                warnings.warn(
                    "`return_numpy` must be `True` if `n_samples > 1` and `return_mean` "
                    "is `False`, returning an `np.ndarray`.",
                    UserWarning,
                    stacklevel=settings.warnings_stacklevel,
                )
            return_numpy = True
        if indices is None:
            indices = np.arange(adata.n_obs)

        py_mixings = []
        if not isinstance(transform_batch, IterableClass):
            transform_batch = [transform_batch]

        transform_batch = _get_batch_code_from_category(self.adata_manager, transform_batch)
        for tensors in post:
            y = tensors[REGISTRY_KEYS.PROTEIN_EXP_KEY]
            py_mixing = torch.zeros_like(y[..., protein_mask])
            if n_samples > 1:
                py_mixing = torch.stack(n_samples * [py_mixing])
            for b in transform_batch:
                generative_kwargs = {"transform_batch": b}
                inference_kwargs = {"n_samples": n_samples}
                _, generative_outputs = self.module.forward(
                    tensors=tensors,
                    inference_kwargs=inference_kwargs,
                    generative_kwargs=generative_kwargs,
                    compute_loss=False,
                )
                py_mixing += torch.sigmoid(generative_outputs["py_"]["mixing"])[
                    ..., protein_mask
                ].cpu()
            py_mixing /= len(transform_batch)
            py_mixings += [py_mixing]
        if n_samples > 1:
            # concatenate along batch dimension -> result shape = (samples, cells, features)
            py_mixings = torch.cat(py_mixings, dim=1)
            # (cells, features, samples)
            py_mixings = py_mixings.permute(1, 2, 0)
        else:
            py_mixings = torch.cat(py_mixings, dim=0)

        if return_mean is True and n_samples > 1:
            py_mixings = torch.mean(py_mixings, dim=-1)

        py_mixings = py_mixings.cpu().numpy()

        if return_numpy is True:
            return 1 - py_mixings
        else:
            pro_names = self.protein_state_registry.column_names
            foreground_prob = pd.DataFrame(
                1 - py_mixings,
                columns=pro_names[protein_mask],
                index=adata.obs_names[indices],
            )
            return foreground_prob

    def _expression_for_de(
        self,
        adata=None,
        indices=None,
        n_samples_overall=None,
        transform_batch: Sequence[Number | str] | None = None,
        scale_protein=False,
        batch_size: int | None = None,
        sample_protein_mixing=False,
        include_protein_background=False,
        protein_prior_count=0.5,
    ):
        rna, protein = self.get_normalized_expression(
            adata=adata,
            indices=indices,
            n_samples_overall=n_samples_overall,
            transform_batch=transform_batch,
            return_numpy=True,
            n_samples=1,
            batch_size=batch_size,
            scale_protein=scale_protein,
            sample_protein_mixing=sample_protein_mixing,
            include_protein_background=include_protein_background,
        )
        protein += protein_prior_count

        joint = np.concatenate([rna, protein], axis=1)
        return joint

    @de_dsp.dedent
    def differential_expression(
        self,
        adata: AnnData | None = None,
        groupby: str | None = None,
        group1: Iterable[str] | None = None,
        group2: str | None = None,
        idx1: Sequence[int] | Sequence[bool] | str | None = None,
        idx2: Sequence[int] | Sequence[bool] | str | None = None,
        mode: Literal["vanilla", "change"] = "change",
        delta: float = 0.25,
        batch_size: int | None = None,
        all_stats: bool = True,
        batch_correction: bool = False,
        batchid1: Iterable[str] | None = None,
        batchid2: Iterable[str] | None = None,
        fdr_target: float = 0.05,
        silent: bool = False,
        protein_prior_count: float = 0.1,
        scale_protein: bool = False,
        sample_protein_mixing: bool = False,
        include_protein_background: bool = False,
        **kwargs,
    ) -> pd.DataFrame:
        r"""A unified method for differential expression analysis.

        Implements `"vanilla"` DE :cite:p:`Lopez18`. and `"change"` mode DE :cite:p:`Boyeau19`.

        Parameters
        ----------
        %(de_adata)s
        %(de_groupby)s
        %(de_group1)s
        %(de_group2)s
        %(de_idx1)s
        %(de_idx2)s
        %(de_mode)s
        %(de_delta)s
        %(de_batch_size)s
        %(de_all_stats)s
        %(de_batch_correction)s
        %(de_batchid1)s
        %(de_batchid2)s
        %(de_fdr_target)s
        %(de_silent)s
        protein_prior_count
            Prior count added to protein expression before LFC computation
        scale_protein
            Force protein values to sum to one in every single cell (post-hoc normalization)
        sample_protein_mixing
            Sample the protein mixture component, i.e., use the parameter to sample a Bernoulli
            that determines if expression is from foreground/background.
        include_protein_background
            Include the protein background component as part of the protein expression
        **kwargs
            Keyword args for :meth:`scvi.model.base.DifferentialComputation.get_bayes_factors`

        Returns
        -------
        Differential expression DataFrame.
        """
        adata = self._validate_anndata(adata)
        adata_manager = self.get_anndata_manager(adata, required=True)
        model_fn = partial(
            self._expression_for_de,
            scale_protein=scale_protein,
            sample_protein_mixing=sample_protein_mixing,
            include_protein_background=include_protein_background,
            protein_prior_count=protein_prior_count,
            batch_size=batch_size,
        )
        col_names = np.concatenate(
            [
                np.asarray(_get_var_names_from_manager(adata_manager)),
                self.protein_state_registry.column_names,
            ]
        )
        result = _de_core(
            adata_manager,
            model_fn,
            None,
            groupby,
            group1,
            group2,
            idx1,
            idx2,
            all_stats,
            cite_seq_raw_counts_properties,
            col_names,
            mode,
            batchid1,
            batchid2,
            delta,
            batch_correction,
            fdr_target,
            silent,
            **kwargs,
        )

        return result

    @torch.inference_mode()
    def posterior_predictive_sample(
        self,
        adata: AnnData | None = None,
        indices: Sequence[int] | None = None,
        n_samples: int = 1,
        batch_size: int | None = None,
        gene_list: Sequence[str] | None = None,
        protein_list: Sequence[str] | None = None,
    ) -> np.ndarray:
        r"""Generate observation samples from the posterior predictive distribution.

        The posterior predictive distribution is written as :math:`p(\hat{x}, \hat{y} \mid x, y)`.

        Parameters
        ----------
        adata
            AnnData object with equivalent structure to initial AnnData. If `None`, defaults to the
            AnnData object used to initialize the model.
        indices
            Indices of cells in adata to use. If `None`, all cells are used.
        n_samples
            Number of required samples for each cell
        batch_size
            Minibatch size for data loading into model. Defaults to `scvi.settings.batch_size`.
        gene_list
            Names of genes of interest
        protein_list
            Names of proteins of interest

        Returns
        -------
        x_new : :class:`~numpy.ndarray`
            tensor with shape (n_cells, n_genes, n_samples)
        """
        if self.module.gene_likelihood not in ["nb"]:
            raise ValueError("Invalid gene_likelihood")

        adata = self._validate_anndata(adata)
        adata_manager = self.get_anndata_manager(adata, required=True)
        if gene_list is None:
            gene_mask = slice(None)
        else:
            all_genes = _get_var_names_from_manager(adata_manager)
            gene_mask = [True if gene in gene_list else False for gene in all_genes]
        if protein_list is None:
            protein_mask = slice(None)
        else:
            all_proteins = self.protein_state_registry.column_names
            protein_mask = [True if p in protein_list else False for p in all_proteins]

        scdl = self._make_data_loader(adata=adata, indices=indices, batch_size=batch_size)

        scdl_list = []
        for tensors in scdl:
            rna_sample, protein_sample = self.module.sample(tensors, n_samples=n_samples)
            rna_sample = rna_sample[..., gene_mask]
            protein_sample = protein_sample[..., protein_mask]
            data = torch.cat([rna_sample, protein_sample], dim=-1).numpy()

            scdl_list += [data]
            if n_samples > 1:
                scdl_list[-1] = np.transpose(scdl_list[-1], (1, 2, 0))
        scdl_list = np.concatenate(scdl_list, axis=0)

        return scdl_list

    @torch.inference_mode()
    def _get_denoised_samples(
        self,
        adata=None,
        indices=None,
        n_samples: int = 25,
        batch_size: int = 64,
        rna_size_factor: int = 1000,
        transform_batch: int | None = None,
    ) -> np.ndarray:
        """Return samples from an adjusted posterior predictive.

        Parameters
        ----------
        adata
            AnnData object with equivalent structure to initial AnnData. If `None`, defaults to the
            AnnData object used to initialize the model.
        indices
            indices of `adata` to use
        n_samples
            How may samples per cell
        batch_size
            Minibatch size for data loading into model. Defaults to `scvi.settings.batch_size`.
        rna_size_factor
            size factor for RNA prior to sampling gamma distribution
        transform_batch
            int of which batch to condition on for all cells
        """
        adata = self._validate_anndata(adata)
        scdl = self._make_data_loader(adata=adata, indices=indices, batch_size=batch_size)

        scdl_list = []
        for tensors in scdl:
            x = tensors[REGISTRY_KEYS.X_KEY]
            y = tensors[REGISTRY_KEYS.PROTEIN_EXP_KEY]

            generative_kwargs = {"transform_batch": transform_batch}
            inference_kwargs = {"n_samples": n_samples}
            with torch.inference_mode():
                (
                    inference_outputs,
                    generative_outputs,
                ) = self.module.forward(
                    tensors,
                    inference_kwargs=inference_kwargs,
                    generative_kwargs=generative_kwargs,
                    compute_loss=False,
                )
            px_ = generative_outputs["px_"]
            py_ = generative_outputs["py_"]
            device = px_["r"].device

            pi = 1 / (1 + torch.exp(-py_["mixing"]))
            mixing_sample = torch.distributions.Bernoulli(pi).sample()
            protein_rate = py_["rate_fore"]
            rate = torch.cat((rna_size_factor * px_["scale"], protein_rate), dim=-1)
            if len(px_["r"].size()) == 2:
                px_dispersion = px_["r"]
            else:
                px_dispersion = torch.ones_like(x).to(device) * px_["r"]
            if len(py_["r"].size()) == 2:
                py_dispersion = py_["r"]
            else:
                py_dispersion = torch.ones_like(y).to(device) * py_["r"]

            dispersion = torch.cat((px_dispersion, py_dispersion), dim=-1)

            # This gamma is really l*w using scVI manuscript notation
            p = rate / (rate + dispersion)
            r = dispersion
            l_train = torch.distributions.Gamma(r, (1 - p) / p).sample()
            data = l_train.cpu().numpy()
            # make background 0
            data[:, :, x.shape[1] :] = data[:, :, x.shape[1] :] * (1 - mixing_sample).cpu().numpy()
            scdl_list += [data]

            scdl_list[-1] = np.transpose(scdl_list[-1], (1, 2, 0))

        return np.concatenate(scdl_list, axis=0)

    @torch.inference_mode()
    def get_feature_correlation_matrix(
        self,
        adata=None,
        indices=None,
        n_samples: int = 10,
        batch_size: int = 64,
        rna_size_factor: int = 1000,
        transform_batch: Sequence[Number | str] | None = None,
        correlation_type: Literal["spearman", "pearson"] = "spearman",
        log_transform: bool = False,
    ) -> pd.DataFrame:
        """Generate gene-gene correlation matrix using scvi uncertainty and expression.

        Parameters
        ----------
        adata
            AnnData object with equivalent structure to initial AnnData. If `None`, defaults to the
            AnnData object used to initialize the model.
        indices
            Indices of cells in adata to use. If `None`, all cells are used.
        n_samples
            Number of posterior samples to use for estimation.
        batch_size
            Minibatch size for data loading into model. Defaults to `scvi.settings.batch_size`.
        rna_size_factor
            size factor for RNA prior to sampling gamma distribution
        transform_batch
            Batches to condition on.
            If transform_batch is:

            - None, then real observed batch is used
            - int, then batch transform_batch is used
            - list of int, then values are averaged over provided batches.
        correlation_type
            One of "pearson", "spearman".
        log_transform
            Whether to log transform denoised values prior to correlation calculation.

        Returns
        -------
        Gene-protein-gene-protein correlation matrix
        """
        from scipy.stats import spearmanr

        adata = self._validate_anndata(adata)
        adata_manager = self.get_anndata_manager(adata, required=True)

        if not isinstance(transform_batch, IterableClass):
            transform_batch = [transform_batch]

        transform_batch = _get_batch_code_from_category(
            self.get_anndata_manager(adata, required=True), transform_batch
        )

        corr_mats = []
        for b in transform_batch:
            denoised_data = self._get_denoised_samples(
                n_samples=n_samples,
                batch_size=batch_size,
                rna_size_factor=rna_size_factor,
                transform_batch=b,
            )
            flattened = np.zeros((denoised_data.shape[0] * n_samples, denoised_data.shape[1]))
            for i in range(n_samples):
                flattened[denoised_data.shape[0] * (i) : denoised_data.shape[0] * (i + 1)] = (
                    denoised_data[:, :, i]
                )
            if log_transform is True:
                flattened[:, : self.n_genes] = np.log(flattened[:, : self.n_genes] + 1e-8)
                flattened[:, self.n_genes :] = np.log1p(flattened[:, self.n_genes :])
            if correlation_type == "pearson":
                corr_matrix = np.corrcoef(flattened, rowvar=False)
            else:
                corr_matrix, _ = spearmanr(flattened, axis=0)
            corr_mats.append(corr_matrix)

        corr_matrix = np.mean(np.stack(corr_mats), axis=0)
        var_names = _get_var_names_from_manager(adata_manager)
        names = np.concatenate(
            [
                np.asarray(var_names),
                self.protein_state_registry.column_names,
            ]
        )
        return pd.DataFrame(corr_matrix, index=names, columns=names)

    @torch.inference_mode()
    def get_likelihood_parameters(
        self,
        adata: AnnData | None = None,
        indices: Sequence[int] | None = None,
        n_samples: int | None = 1,
        give_mean: bool | None = False,
        batch_size: int | None = None,
    ) -> dict[str, np.ndarray]:
        r"""Estimates for the parameters of the likelihood :math:`p(x, y \mid z)`.

        Parameters
        ----------
        adata
            AnnData object with equivalent structure to initial AnnData. If `None`, defaults to the
            AnnData object used to initialize the model.
        indices
            Indices of cells in adata to use. If `None`, all cells are used.
        n_samples
            Number of posterior samples to use for estimation.
        give_mean
            Return expected value of parameters or a samples
        batch_size
            Minibatch size for data loading into model. Defaults to `scvi.settings.batch_size`.
        """
        raise NotImplementedError

    def _validate_anndata(self, adata: AnnData | None = None, copy_if_view: bool = True):
        adata = super()._validate_anndata(adata=adata, copy_if_view=copy_if_view)
        error_msg = (
            "Number of {} in anndata different from when setup_anndata was run. Please rerun "
            "setup_anndata."
        )
        if REGISTRY_KEYS.PROTEIN_EXP_KEY in self.adata_manager.data_registry.keys():
            pro_exp = self.get_from_registry(adata, REGISTRY_KEYS.PROTEIN_EXP_KEY)
            if self.summary_stats.n_proteins != pro_exp.shape[1]:
                raise ValueError(error_msg.format("proteins"))
            is_nonneg_int = _check_nonnegative_integers(pro_exp)
            if not is_nonneg_int:
                warnings.warn(
                    "Make sure the registered protein expression in anndata contains "
                    "unnormalized count data.",
                    UserWarning,
                    stacklevel=settings.warnings_stacklevel,
                )
        else:
            raise ValueError("No protein data found, please setup or transfer anndata")

        return adata

    def _get_totalvi_protein_priors(self, adata, n_cells=100):
        """Compute an empirical prior for protein background."""
        from sklearn.exceptions import ConvergenceWarning
        from sklearn.mixture import GaussianMixture

        with warnings.catch_warnings():
            warnings.filterwarnings("error")
            logger.info("Computing empirical prior initialization for protein background.")

            adata = self._validate_anndata(adata)
            adata_manager = self.get_anndata_manager(adata)
            pro_exp = adata_manager.get_from_registry(REGISTRY_KEYS.PROTEIN_EXP_KEY)
            pro_exp = pro_exp.to_numpy() if isinstance(pro_exp, pd.DataFrame) else pro_exp
            batch_mask = adata_manager.get_state_registry(REGISTRY_KEYS.PROTEIN_EXP_KEY).get(
                fields.ProteinObsmField.PROTEIN_BATCH_MASK
            )
            batch = adata_manager.get_from_registry(REGISTRY_KEYS.BATCH_KEY).ravel()
            cats = adata_manager.get_state_registry(REGISTRY_KEYS.BATCH_KEY)[
                fields.CategoricalObsField.CATEGORICAL_MAPPING_KEY
            ]
            codes = np.arange(len(cats))

            batch_avg_mus, batch_avg_scales = [], []
            for b in np.unique(codes):
                # can happen during online updates
                # the values of these batches will not be used
                num_in_batch = np.sum(batch == b)
                if num_in_batch == 0:
                    batch_avg_mus.append(0)
                    batch_avg_scales.append(1)
                    continue
                batch_pro_exp = pro_exp[batch == b]

                # non missing
                if batch_mask is not None:
                    batch_pro_exp = batch_pro_exp[:, batch_mask[str(b)]]
                    if batch_pro_exp.shape[1] < 5:
                        logger.debug(
                            f"Batch {b} has too few proteins to set prior, setting randomly."
                        )
                        batch_avg_mus.append(0.0)
                        batch_avg_scales.append(0.05)
                        continue

                # a batch is missing because it's in the reference but not query data
                # for scarches case, these values will be replaced by original state dict
                if batch_pro_exp.shape[0] == 0:
                    batch_avg_mus.append(0.0)
                    batch_avg_scales.append(0.05)
                    continue

                cells = np.random.choice(np.arange(batch_pro_exp.shape[0]), size=n_cells)
                batch_pro_exp = batch_pro_exp[cells]
                gmm = GaussianMixture(n_components=2)
                mus, scales = [], []
                # fit per cell GMM
                for c in batch_pro_exp:
                    try:
                        gmm.fit(np.log1p(c.reshape(-1, 1)))
                    # when cell is all 0
                    except ConvergenceWarning:
                        mus.append(0)
                        scales.append(0.05)
                        continue

                    means = gmm.means_.ravel()
                    sorted_fg_bg = np.argsort(means)
                    mu = means[sorted_fg_bg].ravel()[0]
                    covariances = gmm.covariances_[sorted_fg_bg].ravel()[0]
                    scale = np.sqrt(covariances)
                    mus.append(mu)
                    scales.append(scale)

                # average distribution over cells
                batch_avg_mu = np.mean(mus)
                batch_avg_scale = np.sqrt(np.sum(np.square(scales)) / (n_cells**2))

                batch_avg_mus.append(batch_avg_mu)
                batch_avg_scales.append(batch_avg_scale)

            # repeat prior for each protein
            batch_avg_mus = np.array(batch_avg_mus, dtype=np.float32).reshape(1, -1)
            batch_avg_scales = np.array(batch_avg_scales, dtype=np.float32).reshape(1, -1)
            batch_avg_mus = np.tile(batch_avg_mus, (pro_exp.shape[1], 1))
            batch_avg_scales = np.tile(batch_avg_scales, (pro_exp.shape[1], 1))

        return batch_avg_mus, batch_avg_scales

    @torch.inference_mode()
    def get_protein_background_mean(self, adata, indices, batch_size):
        """Get protein background mean."""
        adata = self._validate_anndata(adata)
        scdl = self._make_data_loader(adata=adata, indices=indices, batch_size=batch_size)
        background_mean = []
        for tensors in scdl:
            _, inference_outputs, _ = self.module.forward(tensors)
            b_mean = inference_outputs["py_"]["rate_back"]
            background_mean += [b_mean.cpu().numpy()]
        return np.concatenate(background_mean)

    @classmethod
    @setup_anndata_dsp.dedent
    def setup_anndata(
        cls,
        adata: AnnData,
        protein_expression_obsm_key: str,
        protein_names_uns_key: str | None = None,
        batch_key: str | None = None,
        layer: str | None = None,
        size_factor_key: str | None = None,
        categorical_covariate_keys: list[str] | None = None,
        continuous_covariate_keys: list[str] | None = None,
        **kwargs,
    ):
        """%(summary)s.

        Parameters
        ----------
        %(param_adata)s
        protein_expression_obsm_key
            key in `adata.obsm` for protein expression data.
        protein_names_uns_key
            key in `adata.uns` for protein names. If None, will use the column names of
            `adata.obsm[protein_expression_obsm_key]` if it is a DataFrame, else will assign
            sequential names to proteins.
        %(param_batch_key)s
        %(param_layer)s
        %(param_size_factor_key)s
        %(param_cat_cov_keys)s
        %(param_cont_cov_keys)s

        Returns
        -------
        %(returns)s
        """
        warnings.warn(
            "TOTALVI is suppose to work with MuData. the use of anndata is "
            "deprecated and will be remove in scvi-tools 1.4. Please use setup_mudata",
            DeprecationWarning,
            stacklevel=settings.warnings_stacklevel,
        )
        setup_method_args = cls._get_setup_method_args(**locals())
        batch_field = fields.CategoricalObsField(REGISTRY_KEYS.BATCH_KEY, batch_key)
        anndata_fields = [
            fields.LayerField(REGISTRY_KEYS.X_KEY, layer, is_count_data=True),
            fields.CategoricalObsField(
                REGISTRY_KEYS.LABELS_KEY, None
            ),  # Default labels field for compatibility with TOTALVAE
            batch_field,
            fields.NumericalObsField(
                REGISTRY_KEYS.SIZE_FACTOR_KEY, size_factor_key, required=False
            ),
            fields.CategoricalJointObsField(
                REGISTRY_KEYS.CAT_COVS_KEY, categorical_covariate_keys
            ),
            fields.NumericalJointObsField(REGISTRY_KEYS.CONT_COVS_KEY, continuous_covariate_keys),
            fields.ProteinObsmField(
                REGISTRY_KEYS.PROTEIN_EXP_KEY,
                protein_expression_obsm_key,
                use_batch_mask=True,
                batch_field=batch_field,
                colnames_uns_key=protein_names_uns_key,
                is_count_data=True,
            ),
        ]
        adata_manager = AnnDataManager(fields=anndata_fields, setup_method_args=setup_method_args)
        adata_manager.register_fields(adata, **kwargs)
        cls.register_manager(adata_manager)

    @classmethod
    @setup_anndata_dsp.dedent
    def setup_mudata(
        cls,
        mdata: MuData,
        rna_layer: str | None = None,
        protein_layer: str | None = None,
        batch_key: str | None = None,
        size_factor_key: str | None = None,
        categorical_covariate_keys: list[str] | None = None,
        continuous_covariate_keys: list[str] | None = None,
        modalities: dict[str, str] | None = None,
        **kwargs,
    ):
        """%(summary_mdata)s.

        Parameters
        ----------
        %(param_mdata)s
        rna_layer
            RNA layer key. If `None`, will use `.X` of specified modality key.
        protein_layer
            Protein layer key. If `None`, will use `.X` of specified modality key.
        %(param_batch_key)s
        %(param_size_factor_key)s
        %(param_cat_cov_keys)s
        %(param_cont_cov_keys)s
        %(param_modalities)s

        Examples
        --------
        >>> mdata = muon.read_10x_h5("pbmc_10k_protein_v3_filtered_feature_bc_matrix.h5")
        >>> scvi.model.TOTALVI.setup_mudata(
                mdata, modalities={"rna_layer": "rna", "protein_layer": "prot"}
            )
        >>> vae = scvi.model.TOTALVI(mdata)
        """
        setup_method_args = cls._get_setup_method_args(**locals())

        if modalities is None:
            raise ValueError("Modalities cannot be None.")
        modalities = cls._create_modalities_attr_dict(modalities, setup_method_args)

        batch_field = fields.MuDataCategoricalObsField(
            REGISTRY_KEYS.BATCH_KEY,
            batch_key,
            mod_key=modalities.batch_key,
        )
        mudata_fields = [
            fields.MuDataLayerField(
                REGISTRY_KEYS.X_KEY,
                rna_layer,
                mod_key=modalities.rna_layer,
                is_count_data=True,
                mod_required=True,
            ),
            fields.MuDataCategoricalObsField(
                REGISTRY_KEYS.LABELS_KEY,
                None,
                mod_key=None,
            ),  # Default labels field for compatibility with TOTALVAE
            batch_field,
            fields.MuDataNumericalObsField(
                REGISTRY_KEYS.SIZE_FACTOR_KEY,
                size_factor_key,
                mod_key=modalities.size_factor_key,
                required=False,
            ),
            fields.MuDataCategoricalJointObsField(
                REGISTRY_KEYS.CAT_COVS_KEY,
                categorical_covariate_keys,
                mod_key=modalities.categorical_covariate_keys,
            ),
            fields.MuDataNumericalJointObsField(
                REGISTRY_KEYS.CONT_COVS_KEY,
                continuous_covariate_keys,
                mod_key=modalities.continuous_covariate_keys,
            ),
            fields.MuDataProteinLayerField(
                REGISTRY_KEYS.PROTEIN_EXP_KEY,
                protein_layer,
                mod_key=modalities.protein_layer,
                use_batch_mask=True,
                batch_field=batch_field,
                is_count_data=True,
                mod_required=True,
            ),
        ]
        # TODO: register new fields if the mudata is minified
        mdata_minify_type = _get_adata_minify_type(mdata)
        if mdata_minify_type is not None:
            mudata_fields += cls._get_fields_for_mudata_minification(mdata_minify_type)
        adata_manager = AnnDataManager(fields=mudata_fields, setup_method_args=setup_method_args)
        adata_manager.register_fields(mdata, **kwargs)
        cls.register_manager(adata_manager)

    @staticmethod
    def _get_fields_for_mudata_minification(
        minified_data_type: MinifiedDataType,
    ) -> list[BaseAnnDataField]:
        """Return the fields required for mudata minification of the given minified_data_type."""
        if minified_data_type == ADATA_MINIFY_TYPE.LATENT_POSTERIOR:
            fields = [
                ObsmField(
                    REGISTRY_KEYS.LATENT_QZM_KEY,
                    _TOTALVI_LATENT_QZM,
                ),
                ObsmField(
                    REGISTRY_KEYS.LATENT_QZV_KEY,
                    _TOTALVI_LATENT_QZV,
                ),
                NumericalObsField(
                    REGISTRY_KEYS.OBSERVED_LIB_SIZE,
                    _TOTALVI_OBSERVED_LIB_SIZE,
                ),
            ]
        else:
            raise NotImplementedError(f"Unknown MinifiedDataType: {minified_data_type}")
        fields.append(
            StringUnsField(
                REGISTRY_KEYS.MINIFY_TYPE_KEY,
                _ADATA_MINIFY_TYPE_UNS_KEY,
            ),
        )
        return fields

    def minify_mudata(
        self,
        minified_data_type: MinifiedDataType = ADATA_MINIFY_TYPE.LATENT_POSTERIOR,
        use_latent_qzm_key: str = "X_latent_qzm",
        use_latent_qzv_key: str = "X_latent_qzv",
    ) -> None:
        """Minifies the model's mudata.

        Minifies the mudata, and registers new mudata fields: latent qzm, latent qzv, adata uns
        containing minified-adata type, and library size.
        This also sets the appropriate property on the module to indicate that the mudata is
        minified.

        Parameters
        ----------
        minified_data_type
            How to minify the data. Currently only supports `latent_posterior_parameters`.
            If minified_data_type == `latent_posterior_parameters`:

            * the original count data is removed (`adata.X`, adata.raw, and any layers)
            * the parameters of the latent representation of the original data is stored
            * everything else is left untouched
        use_latent_qzm_key
            Key to use in `adata.obsm` where the latent qzm params are stored
        use_latent_qzv_key
            Key to use in `adata.obsm` where the latent qzv params are stored

        Notes
        -----
        The modification is not done inplace -- instead the model is assigned a new (minified)
        version of the adata.
        """
        # without removing the original counts.
        if minified_data_type != ADATA_MINIFY_TYPE.LATENT_POSTERIOR:
            raise NotImplementedError(f"Unknown MinifiedDataType: {minified_data_type}")

        if self.module.use_observed_lib_size is False:
            raise ValueError("Cannot minify the data if `use_observed_lib_size` is False")

        minified_adata = get_minified_mudata(self.adata, minified_data_type)
        minified_adata.obsm[_TOTALVI_LATENT_QZM] = self.adata.obsm[use_latent_qzm_key]
        minified_adata.obsm[_TOTALVI_LATENT_QZV] = self.adata.obsm[use_latent_qzv_key]
        counts = self.adata_manager.get_from_registry(REGISTRY_KEYS.X_KEY)
        minified_adata.obs[_TOTALVI_OBSERVED_LIB_SIZE] = np.squeeze(np.asarray(counts.sum(axis=1)))
        self._update_mudata_and_manager_post_minification(minified_adata, minified_data_type)
        self.module.minified_data_type = minified_data_type<|MERGE_RESOLUTION|>--- conflicted
+++ resolved
@@ -38,7 +38,6 @@
     from anndata import AnnData
     from mudata import MuData
 
-<<<<<<< HEAD
     from scvi._types import AnnOrMuData, MinifiedDataType, Number
     from scvi.data.fields import (
         BaseAnnDataField,
@@ -47,9 +46,6 @@
 _TOTALVI_LATENT_QZM = "_totalvi_latent_qzm"
 _TOTALVI_LATENT_QZV = "_totalvi_latent_qzv"
 _TOTALVI_OBSERVED_LIB_SIZE = "_totalvi_observed_lib_size"
-=======
-    from scvi._types import AnnOrMuData, Number
->>>>>>> 371ef7ab
 
 logger = logging.getLogger(__name__)
 
