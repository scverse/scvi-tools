--- conflicted
+++ resolved
@@ -1,34 +1,29 @@
 from __future__ import annotations
 
 import logging
+from collections import OrderedDict
 from typing import TYPE_CHECKING
 
 import numpy as np
 import pandas as pd
+import torch
 from scipy.sparse import csr_matrix
-import torch
 
 from scvi import REGISTRY_KEYS
 from scvi.data import AnnDataManager
-<<<<<<< HEAD
-from scvi.data.fields import LayerField, NumericalObsField
-=======
+from scvi.data._constants import _SETUP_ARGS_KEY
 from scvi.data.fields import (
+    CategoricalObsField,
     LayerField,
     NumericalObsField,
-    CategoricalObsField,
 )
-from scvi.data._constants import _SETUP_ARGS_KEY
-from scvi.model import CondSCVI
->>>>>>> 2533f122
 from scvi.model.base import BaseModelClass, UnsupervisedTrainingMixin
+from scvi.model.base._archesmixin import _get_loaded_data
 from scvi.module import MRDeconv
 from scvi.utils import setup_anndata_dsp
 from scvi.utils._docstrings import devices_dsp
-from scvi.model.base._archesmixin import _get_loaded_data
 
 if TYPE_CHECKING:
-    from collections import OrderedDict
     from collections.abc import Sequence
 
     from anndata import AnnData
@@ -119,7 +114,9 @@
             **module_kwargs,
         )
         self.cell_type_mapping = cell_type_mapping
-        self.cell_type_mapping_extended = list(self.cell_type_mapping) + [f'additional_{i}' for i in range(self.module.add_celltypes)]
+        self.cell_type_mapping_extended = list(self.cell_type_mapping) + [
+            f"additional_{i}" for i in range(self.module.add_celltypes)
+        ]
         self._model_summary_string = "DestVI Model"
         self.init_params_ = self._get_init_params(locals())
 
@@ -152,30 +149,40 @@
         """
         attr_dict, var_names, load_state_dict = _get_loaded_data(sc_model)
         registry = attr_dict.pop("registry_")
-        
-        decoder_state_dict = OrderedDict((i[8:], load_state_dict[i]) for i in load_state_dict.keys() if i.split('.')[0]=='decoder')
-        px_decoder_state_dict = OrderedDict((i[11:], load_state_dict[i]) for i in load_state_dict.keys() if i.split('.')[0]=='px_decoder')
-        px_r = load_state_dict['px_r']
-        per_ct_bias = load_state_dict['per_ct_bias']
-        mapping = registry['field_registries']['labels']['state_registry']['categorical_mapping']
-
-        dropout_decoder = attr_dict['init_params_']['non_kwargs']['dropout_rate']
+
+        decoder_state_dict = OrderedDict(
+            (i[8:], load_state_dict[i])
+            for i in load_state_dict.keys()
+            if i.split(".")[0] == "decoder"
+        )
+        px_decoder_state_dict = OrderedDict(
+            (i[11:], load_state_dict[i])
+            for i in load_state_dict.keys()
+            if i.split(".")[0] == "px_decoder"
+        )
+        px_r = load_state_dict["px_r"]
+        per_ct_bias = load_state_dict["per_ct_bias"]
+        mapping = registry["field_registries"]["labels"]["state_registry"]["categorical_mapping"]
+
+        dropout_decoder = attr_dict["init_params_"]["non_kwargs"]["dropout_rate"]
         if vamp_prior_p is None:
             mean_vprior = None
             var_vprior = None
-        elif attr_dict['init_params_']['kwargs']['module_kwargs']['prior']=='mog':
-            mean_vprior = load_state_dict['prior_means'].clone().detach()
-            var_vprior = torch.exp(load_state_dict['prior_log_std'])**2
-            mp_vprior = torch.nn.Softmax(dim=-1)(load_state_dict['prior_logits'])
+        elif attr_dict["init_params_"]["kwargs"]["module_kwargs"]["prior"] == "mog":
+            mean_vprior = load_state_dict["prior_means"].clone().detach()
+            var_vprior = torch.exp(load_state_dict["prior_log_std"]) ** 2
+            mp_vprior = torch.nn.Softmax(dim=-1)(load_state_dict["prior_logits"])
         else:
-            assert sc_model is not str, "VampPrior requires loading CondSCVI model and providing it"
+            assert sc_model is not str, (
+                "VampPrior requires loading CondSCVI model and providing it"
+            )
             mean_vprior, var_vprior, mp_vprior = sc_model.get_vamp_prior(
                 sc_model.adata, p=vamp_prior_p
             ).values()
-            
+
         if anndata_setup_kwargs is None:
             anndata_setup_kwargs = {}
-        
+
         cls.setup_anndata(
             st_adata,
             source_registry=registry,
@@ -216,7 +223,8 @@
         Parameters
         ----------
         keep_additional
-            whether to account for the additional cell-types as standalone cell types in the proportion estimate.
+            whether to account for the additional cell-types as standalone cell types
+            in the proportion estimate.
         normalize
             whether to normalize the proportions to sum to 1.
         indices
@@ -248,9 +256,11 @@
             if indices:
                 index_names = index_names[indices]
         else:
-            data = torch.nn.functional.softplus(self.module.V).transpose(0, 1).detach().cpu().numpy()
+            data = (
+                torch.nn.functional.softplus(self.module.V).transpose(0, 1).detach().cpu().numpy()
+            )
         if not keep_additional:
-            data = data[:, :-self.module.add_celltypes]
+            data = data[:, : -self.module.add_celltypes]
         if normalize:
             data = data / data.sum(axis=1, keepdims=True)
 
@@ -259,8 +269,8 @@
             columns=column_names,
             index=index_names,
         )
-       
-    @torch.inference_mode() 
+
+    @torch.inference_mode()
     def get_fine_celltypes(
         self,
         sc_model: CondSCVI,
@@ -274,34 +284,57 @@
         sc_model
             trained CondSCVI model
         indices
-            Indices of cells in adata to use. Only used if amortization. If `None`, all cells are used.
+            Indices of cells in adata to use. Only used if amortization.
+            If `None`, all cells are used.
         batch_size
-            Minibatch size for data loading into model. Only used if amortization. Defaults to `scvi.settings.batch_size`.
+            Minibatch size for data loading into model. Only used if amortization.
+            Defaults to `scvi.settings.batch_size`.
         """
         self._check_if_trained()
         index_names = self.adata.obs.index
-        stdl = self._make_data_loader(
-            adata=self.adata, indices=indices, batch_size=batch_size
-        )
+        stdl = self._make_data_loader(adata=self.adata, indices=indices, batch_size=batch_size)
         if sc_model.n_fine_labels is None:
-            raise RuntimeError('Single cell model does not contain fine labels. Please train the single-cell model with fine labels.')
+            raise RuntimeError(
+                "Single cell model does not contain fine labels. "
+                "Please train the single-cell model with fine labels."
+            )
         predicted_fine_celltype_ = []
         for tensors in stdl:
             inference_inputs = self.module._get_inference_input(tensors)
             outputs = self.module.inference(**inference_inputs)
             generative_inputs = self.module._get_generative_input(tensors, outputs)
             generative_outputs = self.module.generative(**generative_inputs)
-            
-            gamma_local = generative_outputs["gamma"][0, ...].transpose(-2, -4) #  c, n, p, m
-            proportions_modes_local = generative_outputs['proportion_modes'][0, ...] # pmc
+
+            gamma_local = generative_outputs["gamma"][0, ...].transpose(-2, -4)  #  c, n, p, m
+            proportions_modes_local = generative_outputs["proportion_modes"][0, ...]  # pmc
             n_modes, batch_size, n_celltypes = proportions_modes_local.shape
-            gamma_local_ = gamma_local.permute((3, 2, 0, 1)).reshape(-1, self.module.n_latent) # m*p*c, n
-            proportions_modes_local_ = proportions_modes_local.permute((1, 0, 2)).flatten() # m*p*c
-            v_local = generative_outputs['v'][0, ..., :-self.module.add_celltypes].flatten().repeat_interleave(n_modes) # m*p*c
-            label = torch.arange(self.module.n_labels, device=gamma_local.device).repeat(batch_size).repeat_interleave(n_modes).unsqueeze(-1) # m*p*c, 1
-            predicted_fine_celltype_local = v_local.unsqueeze(-1) * proportions_modes_local_.unsqueeze(-1) * torch.nn.functional.softmax(
-                sc_model.module.classify(gamma_local_, label), dim=-1)
-            predicted_fine_celltype_sum = predicted_fine_celltype_local.reshape(batch_size, n_celltypes*n_modes, sc_model.n_fine_labels).sum(1)
+            gamma_local_ = gamma_local.permute((3, 2, 0, 1)).reshape(
+                -1, self.module.n_latent
+            )  # m*p*c, n
+            proportions_modes_local_ = proportions_modes_local.permute(
+                (1, 0, 2)
+            ).flatten()  # m*p*c
+            v_local = (
+                generative_outputs["v"][0, ..., : -self.module.add_celltypes]
+                .flatten()
+                .repeat_interleave(n_modes)
+            )  # m*p*c
+            label = (
+                torch.arange(self.module.n_labels, device=gamma_local.device)
+                .repeat(batch_size)
+                .repeat_interleave(n_modes)
+                .unsqueeze(-1)
+            )  # m*p*c, 1
+            predicted_fine_celltype_local = (
+                v_local.unsqueeze(-1)
+                * proportions_modes_local_.unsqueeze(-1)
+                * torch.nn.functional.softmax(
+                    sc_model.module.classify(gamma_local_, label), dim=-1
+                )
+            )
+            predicted_fine_celltype_sum = predicted_fine_celltype_local.reshape(
+                batch_size, n_celltypes * n_modes, sc_model.n_fine_labels
+            ).sum(1)
             predicted_fine_celltype_.append(predicted_fine_celltype_sum.detach().cpu())
         predicted_fine_celltype = torch.cat(predicted_fine_celltype_, dim=0).numpy()
 
@@ -346,9 +379,11 @@
                 generative_inputs = self.module._get_generative_input(tensors, outputs)
                 generative_outputs = self.module.generative(**generative_inputs)
                 gamma_local = generative_outputs["gamma"][0, ...]
-                if self.module.prior_mode == 'mog':
-                    proportions_model_local = generative_outputs['proportion_modes'][0, ...]
-                    gamma_local = torch.einsum('pncm,pmc->ncm', gamma_local, proportions_model_local)
+                if self.module.prior_mode == "mog":
+                    proportions_model_local = generative_outputs["proportion_modes"][0, ...]
+                    gamma_local = torch.einsum(
+                        "pncm,pmc->ncm", gamma_local, proportions_model_local
+                    )
                 else:
                     gamma_local = gamma_local[0, ...].squeeze(0)
                 gamma_ += [gamma_local.cpu()]
@@ -375,7 +410,7 @@
         mc_samples: int = 5000,
         batch_size: int | None = None,
         return_dist: bool = False,
-    ) -> np.ndarray (np.ndarray, np.ndarray):
+    ) -> np.ndarray(np.ndarray, np.ndarray):
         """Return the latent representation for each cell.
 
         This is typically denoted as :math:`z_n`.
@@ -390,8 +425,8 @@
         give_mean
             Give mean of distribution or sample from it.
         mc_samples
-            For distributions with no closed-form mean (e.g., `logistic normal`), how many Monte Carlo
-            samples to take for computing mean.
+            For distributions with no closed-form mean (e.g., `logistic normal`),
+            how many Monte Carlo samples to take for computing mean.
         batch_size
             Minibatch size for data loading into model. Defaults to `scvi.settings.batch_size`.
         return_dist
@@ -410,17 +445,15 @@
         self._check_if_trained(warn=False)
 
         adata = self._validate_anndata(adata)
-        scdl = self._make_data_loader(
-            adata=adata, indices=indices, batch_size=batch_size
-        )
+        scdl = self._make_data_loader(adata=adata, indices=indices, batch_size=batch_size)
         latent = []
         latent_qzm = []
         latent_qzv = []
         for tensors in scdl:
             inference_inputs = self.module._get_inference_input(tensors)
             inference_outputs = self.module.inference(**inference_inputs, n_samples=mc_samples)
-            z = inference_outputs['z'][0, ...]
-            qz = inference_outputs['qz']
+            z = inference_outputs["z"][0, ...]
+            qz = inference_outputs["qz"]
             if give_mean:
                 latent += [qz.loc[0, ...].cpu()]
             else:
@@ -457,8 +490,10 @@
         """
         self._check_if_trained()
         self._validate_anndata()
-        
-        cell_type_mapping_extended = list(self.cell_type_mapping) + [f'additional_{i}' for i in range(self.module.add_celltypes)]
+
+        cell_type_mapping_extended = list(self.cell_type_mapping) + [
+            f"additional_{i}" for i in range(self.module.add_celltypes)
+        ]
 
         if label not in cell_type_mapping_extended:
             raise ValueError("Unknown cell type")
@@ -480,7 +515,7 @@
         if indices is not None:
             index_names = index_names[indices]
         return pd.DataFrame(data=data, columns=column_names, index=index_names)
-    
+
     @torch.inference_mode()
     def get_expression_for_ct(
         self,
@@ -519,10 +554,13 @@
             outputs = self.module.inference(**inference_inputs)
             generative_inputs = self.module._get_generative_input(tensors, outputs)
             generative_outputs = self.module.generative(**generative_inputs)
-            px_scale, proportions = generative_outputs['px_mu'][0, ...], generative_outputs['v'][0, ...]
-            px_scale_expected = torch.einsum('mkl,mk->mkl', px_scale, proportions)
-            px_scale_proportions = px_scale_expected[:, y, :]/px_scale_expected.sum(dim=1)
-            x_ct = tensors['X'].to(px_scale_proportions.device) * px_scale_proportions
+            px_scale, proportions = (
+                generative_outputs["px_mu"][0, ...],
+                generative_outputs["v"][0, ...],
+            )
+            px_scale_expected = torch.einsum("mkl,mk->mkl", px_scale, proportions)
+            px_scale_proportions = px_scale_expected[:, y, :] / px_scale_expected.sum(dim=1)
+            x_ct = tensors["X"].to(px_scale_proportions.device) * px_scale_proportions
             expression_ct += [x_ct.cpu()]
 
         data = torch.cat(expression_ct).numpy()
