from __future__ import annotations

from itertools import cycle
<<<<<<< HEAD
from typing import TYPE_CHECKING
=======
>>>>>>> 0028cd3d

import numpy as np
from torch.utils.data import DataLoader

from ._ann_dataloader import AnnDataLoader

if TYPE_CHECKING:
    from scvi.data import AnnDataManager


class ConcatDataLoader(DataLoader):
    """DataLoader that supports a list of list of indices to load.

    Parameters
    ----------
    adata_manager
        :class:`~scvi.data.AnnDataManager` object that has been created via ``setup_anndata``.
    indices_list
        List where each element is a list of indices in the adata to load
    shuffle
        Whether the data should be shuffled
    batch_size
        minibatch size to load each iteration
    data_and_attributes
        Dictionary with keys representing keys in data registry (``adata_manager.data_registry``)
        and value equal to desired numpy loading type (later made into torch tensor).
        If ``None``, defaults to all registered data.
    data_loader_kwargs
        Keyword arguments for :class:`~torch.utils.data.DataLoader`
    """

    def __init__(
        self,
        adata_manager: AnnDataManager,
        indices_list: list[list[int]],
        shuffle: bool = False,
        batch_size: int = 128,
        data_and_attributes: dict | None = None,
        drop_last: bool | int = False,
        **data_loader_kwargs,
    ):
        self.adata_manager = adata_manager
        self.dataloader_kwargs = data_loader_kwargs
        self.data_and_attributes = data_and_attributes
        self._shuffle = shuffle
        self._batch_size = batch_size
        self._drop_last = drop_last

        self.dataloaders = []
        for indices in indices_list:
            self.dataloaders.append(
                AnnDataLoader(
                    adata_manager,
                    indices=indices,
                    shuffle=shuffle,
                    batch_size=batch_size,
                    data_and_attributes=data_and_attributes,
                    drop_last=drop_last,
                    **self.dataloader_kwargs,
                )
            )
        lens = [len(dl) for dl in self.dataloaders]
        self.largest_dl = self.dataloaders[np.argmax(lens)]
        super().__init__(self.largest_dl, **data_loader_kwargs)

    def __len__(self):
        return len(self.largest_dl)

    def __iter__(self):
        """Iter method for concat data loader.

        Will iter over the dataloader with the most data while cycling through
        the data in the other dataloaders. The order of data in returned iter_list
        is the same as indices_list.
        """
        iter_list = [cycle(dl) if dl != self.largest_dl else dl for dl in self.dataloaders]
        return zip(*iter_list, strict=True)<|MERGE_RESOLUTION|>--- conflicted
+++ resolved
@@ -1,10 +1,5 @@
-from __future__ import annotations
-
 from itertools import cycle
-<<<<<<< HEAD
 from typing import TYPE_CHECKING
-=======
->>>>>>> 0028cd3d
 
 import numpy as np
 from torch.utils.data import DataLoader
