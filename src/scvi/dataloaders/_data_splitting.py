import warnings
from math import ceil, floor

import lightning.pytorch as pl
import numpy as np
import torch
from torch.utils.data import (
    BatchSampler,
    DataLoader,
    Dataset,
    RandomSampler,
    SequentialSampler,
)

from scvi import REGISTRY_KEYS, settings
from scvi.data import AnnDataManager
from scvi.data._utils import get_anndata_attribute
from scvi.dataloaders._ann_dataloader import AnnDataLoader
from scvi.dataloaders._semi_dataloader import SemiSupervisedDataLoader
from scvi.model._utils import parse_device_args
from scvi.utils._docstrings import devices_dsp


def validate_data_split(
    n_samples: int,
    train_size: float,
    validation_size: float | None = None,
    batch_size: int | None = None,
    drop_last: bool | int = False,
    train_size_is_none: bool | int = True,
):
    """Check data splitting parameters and return n_train and n_val.

    Parameters
    ----------
    n_samples
        Number of samples to split
    train_size
        Size of train set. Need to be: 0 < train_size <= 1.
    validation_size
        Size of validation set. Need to be 0 <= validation_size < 1
    batch_size
        batch size of each iteration. If `None`, do not minibatch
    drop_last
        drops last non-full batch
    train_size_is_none
        Whether the user did not explicitly input train_size
    """
    if train_size > 1.0 or train_size <= 0.0:
        raise ValueError("Invalid train_size. Must be: 0 < train_size <= 1")

    n_train = ceil(train_size * n_samples)

    if validation_size is None:
        n_val = n_samples - n_train
    elif validation_size >= 1.0 or validation_size < 0.0:
        raise ValueError("Invalid validation_size. Must be 0 <= validation_size < 1")
    elif (train_size + validation_size) > 1:
        raise ValueError("train_size + validation_size must be between 0 and 1")
    else:
        n_val = floor(n_samples * validation_size)

    if n_train == 0:
        raise ValueError(
            f"With n_samples={n_samples}, train_size={train_size} and "
            f"validation_size={validation_size}, the resulting train set will be empty. Adjust "
            "any of the aforementioned parameters."
        )

    if batch_size is not None:
        num_of_cells = n_train % batch_size
        if (num_of_cells < 3 and num_of_cells > 0) and drop_last is False:
            if not train_size_is_none:
                warnings.warn(
                    f"Last batch will have a small size of {num_of_cells} "
                    f"samples. Consider changing settings.batch_size or batch_size in model.train "
                    f"from currently {batch_size} to avoid errors during model training.",
                    UserWarning,
                    stacklevel=settings.warnings_stacklevel,
                )
            else:
                n_train -= num_of_cells
                if n_val > 0:
                    n_val += num_of_cells
                    warnings.warn(
                        f"{num_of_cells} cells moved from training set to validation set."
                        f" if you want to avoid it please use train_size parameter during train.",
                        UserWarning,
                        stacklevel=settings.warnings_stacklevel,
                    )

    return n_train, n_val


def validate_data_split_with_external_indexing(
    n_samples: int,
    external_indexing: list[np.array, np.array, np.array] | None = None,
    batch_size: int | None = None,
    drop_last: bool | int = False,
):
    """Check data splitting parameters and return n_train and n_val.

    Parameters
    ----------
    n_samples
        Number of samples to split
    external_indexing
        A list of data split indices in the order of training, validation, and test sets.
        Validation and test set are not required and can be left empty.
    batch_size
        batch size of each iteration. If `None`, do not minibatch
    drop_last
        drops last non-full batch
    """
    if not isinstance(external_indexing, list):
        raise ValueError("External indexing is not of list type")

    # validate the structure of it
    # make sure 3 elements exists and impute with None if not
    if len(external_indexing) == 0:
        external_indexing = [None, None, None]
    if len(external_indexing) == 1:
        external_indexing.append(None)
        external_indexing.append(None)
    if len(external_indexing) == 2:
        external_indexing.append(None)
    # (we can assume not all lists are given by user and impute the rest with empty arrays)
    external_indexing[0], external_indexing[1], external_indexing[2] = (
        np.array([]) if external_indexing[n] is None else external_indexing[n] for n in range(3)
    )
    if not all(isinstance(elem, np.ndarray) for elem in external_indexing):
        raise ValueError("One of the given external indexing arrays is not a np.array")

    # From this point on we will use the unique elements only
    external_indexing_unique = [
        set(external_indexing[0]),
        set(external_indexing[1]),
        set(external_indexing[2]),
    ]

    # check for duplications per subset
    if len(external_indexing_unique[0]) < len(external_indexing[0]):
        raise Warning("There are duplicate indexing in train set")
    if len(external_indexing_unique[1]) < len(external_indexing[1]):
        raise Warning("There are duplicate indexing in valid set")
    if len(external_indexing_unique[2]) < len(external_indexing[2]):
        raise Warning("There are duplicate indexing in test set")

    # check for total number of indexes (overlapping or missing)
    if (
        len(external_indexing_unique[0])
        + len(external_indexing_unique[1])
        + len(external_indexing_unique[2])
    ) < n_samples:
        raise Warning("There are missing indices please fix or remove those lines")

    if len(external_indexing_unique[0].intersection(external_indexing_unique[1])) != 0:
        raise ValueError("There are overlapping indexing between train and valid sets")
    if len(external_indexing_unique[0].intersection(external_indexing_unique[2])) != 0:
        raise ValueError("There are overlapping indexing between train and test sets")
    if len(external_indexing_unique[2].intersection(external_indexing_unique[1])) != 0:
        raise ValueError("There are overlapping indexing between test and valid sets")

    n_train = len(external_indexing[0])
    n_val = len(external_indexing[1])

    if batch_size is not None:
        num_of_cells = n_train % batch_size
        if (num_of_cells < 3 and num_of_cells > 0) and drop_last is False:
            warnings.warn(
                f"Last batch will have a small size of {num_of_cells} "
                f"samples. Consider changing settings.batch_size or batch_size in model.train "
                f"from currently {batch_size} to avoid errors during model training "
                f"or change the given external indices accordingly.",
                UserWarning,
                stacklevel=settings.warnings_stacklevel,
            )

    return n_train, n_val


class DataSplitter(pl.LightningDataModule):
    """Creates data loaders ``train_set``, ``validation_set``, ``test_set``.

    If ``train_size + validation_set < 1`` then ``test_set`` is non-empty.

    Parameters
    ----------
    adata_manager
        :class:`~scvi.data.AnnDataManager` object that has been created via ``setup_anndata``.
    train_size
        float, or None (default is None, which is practicaly 0.9 and potentially adding small last
        batch to validation cells)
    validation_size
        float, or None (default is None)
    shuffle_set_split
        Whether to shuffle indices before splitting. If `False`, the val, train, and test set are
        split in the sequential order of the data according to `validation_size` and `train_size`
        percentages.
    load_sparse_tensor
        ``EXPERIMENTAL`` If `True`, loads sparse CSR or CSC arrays in the input dataset as sparse
        :class:`~torch.Tensor` with the same layout. Can lead to significant speedups in
        transferring data to GPUs, depending on the sparsity of the data.
    pin_memory
        Whether to copy tensors into device-pinned memory before returning them. Passed
        into :class:`~scvi.data.AnnDataLoader`.
    external_indexing
        A list of data split indices in the order of training, validation, and test sets.
        Validation and test set are not required and can be left empty.
    **kwargs
        Keyword args for data loader. If adata has labeled data, data loader
        class is :class:`~scvi.dataloaders.SemiSupervisedDataLoader`,
        else data loader class is :class:`~scvi.dataloaders.AnnDataLoader`.

    Examples
    --------
    >>> adata = scvi.data.synthetic_iid()
    >>> scvi.model.SCVI.setup_anndata(adata)
    >>> adata_manager = scvi.model.SCVI(adata).adata_manager
    >>> splitter = DataSplitter(adata)
    >>> splitter.setup()
    >>> train_dl = splitter.train_dataloader()
    """

    data_loader_cls = AnnDataLoader

    def __init__(
        self,
        adata_manager: AnnDataManager,
        train_size: float | None = None,
        validation_size: float | None = None,
        shuffle_set_split: bool = True,
        load_sparse_tensor: bool = False,
        pin_memory: bool = False,
        external_indexing: list[np.array, np.array, np.array] | None = None,
        **kwargs,
    ):
        super().__init__()
        self.adata_manager = adata_manager
        self.train_size_is_none = not bool(train_size)
        self.train_size = 0.9 if self.train_size_is_none else float(train_size)
        self.validation_size = validation_size
        self.shuffle_set_split = shuffle_set_split
        self.load_sparse_tensor = load_sparse_tensor
        self.drop_last = kwargs.pop("drop_last", False)
        self.data_loader_kwargs = kwargs
        self.pin_memory = pin_memory
        self.external_indexing = external_indexing

        if self.external_indexing is not None:
            self.n_train, self.n_val = validate_data_split_with_external_indexing(
                self.adata_manager.adata.n_obs,
                self.external_indexing,
                self.data_loader_kwargs.get("batch_size", settings.batch_size),
                self.drop_last,
            )
        else:
            self.n_train, self.n_val = validate_data_split(
                self.adata_manager.adata.n_obs,
                self.train_size,
                self.validation_size,
                self.data_loader_kwargs.get("batch_size", settings.batch_size),
                self.drop_last,
                self.train_size_is_none,
            )

    def setup(self, stage: str | None = None):
        """Split indices in train/test/val sets."""
        if self.external_indexing is not None:
            # The structure and its order are guaranteed at this stage
            # (can include missing indexes for some group)
            self.train_idx = self.external_indexing[0]
            self.val_idx = self.external_indexing[1]
            self.test_idx = self.external_indexing[2]
        else:
            # just like it used to be w/o external indexing
            n_train = self.n_train
            n_val = self.n_val
            indices = np.arange(self.adata_manager.adata.n_obs)

            if self.shuffle_set_split:
                random_state = np.random.RandomState(seed=settings.seed)
                indices = random_state.permutation(indices)

            self.val_idx = indices[:n_val]
            self.train_idx = indices[n_val : (n_val + n_train)]
            self.test_idx = indices[(n_val + n_train) :]

    def train_dataloader(self):
        """Create train data loader."""
        return self.data_loader_cls(
            self.adata_manager,
            indices=self.train_idx,
            shuffle=True,
            drop_last=self.drop_last,
            load_sparse_tensor=self.load_sparse_tensor,
            pin_memory=self.pin_memory,
            **self.data_loader_kwargs,
        )

    def val_dataloader(self):
        """Create validation data loader."""
        if len(self.val_idx) > 0:
            return self.data_loader_cls(
                self.adata_manager,
                indices=self.val_idx,
                shuffle=False,
                drop_last=False,
                load_sparse_tensor=self.load_sparse_tensor,
                pin_memory=self.pin_memory,
                **self.data_loader_kwargs,
            )
        else:
            pass

    def test_dataloader(self):
        """Create test data loader."""
        if len(self.test_idx) > 0:
            return self.data_loader_cls(
                self.adata_manager,
                indices=self.test_idx,
                shuffle=False,
                drop_last=False,
                load_sparse_tensor=self.load_sparse_tensor,
                pin_memory=self.pin_memory,
                **self.data_loader_kwargs,
            )
        else:
            pass

    def on_after_batch_transfer(self, batch, dataloader_idx):
        """Converts sparse tensors to dense if necessary."""
        if self.load_sparse_tensor:
            for key, val in batch.items():
                layout = val.layout if isinstance(val, torch.Tensor) else None
                if layout is torch.sparse_csr or layout is torch.sparse_csc:
                    batch[key] = val.to_dense()

        return batch


class SemiSupervisedDataSplitter(pl.LightningDataModule):
    """Creates data loaders ``train_set``, ``validation_set``, ``test_set``.

    If ``train_size + validation_set < 1`` then ``test_set`` is non-empty.
    The ratio between labeled and unlabeled data in adata will be preserved
    in the train/test/val sets.

    Parameters
    ----------
    adata_manager
        :class:`~scvi.data.AnnDataManager` object that has been created via ``setup_anndata``.
    train_size
        float, or None (default is None, which is practicaly 0.9 and potentially adding small last
        batch to validation cells)
    validation_size
        float, or None (default is None)
    shuffle_set_split
        Whether to shuffle indices before splitting. If `False`, the val, train, and test set
        are split in the sequential order of the data according to `validation_size` and
        `train_size` percentages.
    n_samples_per_label
        Number of subsamples for each label class to sample per epoch
    pin_memory
        Whether to copy tensors into device-pinned memory before returning them. Passed
        into :class:`~scvi.data.AnnDataLoader`.
    external_indexing
        A list of data split indices in the order of training, validation, and test sets.
        Validation and test set are not required and can be left empty.
        Note that per group (train,valid,test) it will cover both the labeled and unlebeled parts
    **kwargs
        Keyword args for data loader. If adata has labeled data, data loader
        class is :class:`~scvi.dataloaders.SemiSupervisedDataLoader`,
        else data loader class is :class:`~scvi.dataloaders.AnnDataLoader`.

    Examples
    --------
    >>> adata = scvi.data.synthetic_iid()
    >>> scvi.model.SCVI.setup_anndata(adata, labels_key="labels")
    >>> adata_manager = scvi.model.SCVI(adata).adata_manager
    >>> unknown_label = "label_0"
    >>> splitter = SemiSupervisedDataSplitter(adata, unknown_label)
    >>> splitter.setup()
    >>> train_dl = splitter.train_dataloader()
    """

    def __init__(
        self,
        adata_manager: AnnDataManager,
        train_size: float | None = None,
        validation_size: float | None = None,
        shuffle_set_split: bool = True,
        n_samples_per_label: int | None = None,
        pin_memory: bool = False,
        external_indexing: list[np.array, np.array, np.array] | None = None,
        **kwargs,
    ):
        super().__init__()
        self.adata_manager = adata_manager
        self.train_size_is_none = not bool(train_size)
        self.train_size = 0.9 if self.train_size_is_none else float(train_size)
        self.validation_size = validation_size
        self.shuffle_set_split = shuffle_set_split
        self.drop_last = kwargs.pop("drop_last", False)
        self.data_loader_kwargs = kwargs
        self.n_samples_per_label = n_samples_per_label
        self.batch_size = self.data_loader_kwargs.pop("batch_size", settings.batch_size)

        labels_state_registry = adata_manager.get_state_registry(REGISTRY_KEYS.LABELS_KEY)
        labels = get_anndata_attribute(
            adata_manager.adata,
            adata_manager.data_registry.labels.attr_name,
            labels_state_registry.original_key,
        ).ravel()
        self.unlabeled_category = labels_state_registry.unlabeled_category
        self._unlabeled_indices = np.argwhere(labels == self.unlabeled_category).ravel()
        self._labeled_indices = np.argwhere(labels != self.unlabeled_category).ravel()

        self.pin_memory = pin_memory
        self.external_indexing = external_indexing

    def setup(self, stage: str | None = None):
        """Split indices in train/test/val sets."""
        n_labeled_idx = len(self._labeled_indices)
        n_unlabeled_idx = len(self._unlabeled_indices)

        if n_labeled_idx != 0:
            # Need to separate to the external and non-external cases of the labeled indices
            if self.external_indexing is not None:
                # first we need to intersect the external indexing given with the labeled indices
                labeled_idx_train, labeled_idx_val, labeled_idx_test = (
                    np.intersect1d(self.external_indexing[n], self._labeled_indices)
                    for n in range(3)
                )
                n_labeled_train, n_labeled_val = validate_data_split_with_external_indexing(
                    n_labeled_idx,
                    [labeled_idx_train, labeled_idx_val, labeled_idx_test],
<<<<<<< HEAD
                    self.batch_size,
=======
                    self.data_loader_kwargs.get("batch_size", settings.batch_size),
>>>>>>> a435561e
                    self.drop_last,
                )
            else:
                n_labeled_train, n_labeled_val = validate_data_split(
                    n_labeled_idx,
                    self.train_size,
                    self.validation_size,
<<<<<<< HEAD
                    self.batch_size,
=======
                    self.data_loader_kwargs.get("batch_size", settings.batch_size),
>>>>>>> a435561e
                    self.drop_last,
                    self.train_size_is_none,
                )

                labeled_permutation = self._labeled_indices
                if self.shuffle_set_split:
                    rs = np.random.RandomState(seed=settings.seed)
                    labeled_permutation = rs.choice(
                        self._labeled_indices, len(self._labeled_indices), replace=False
                    )

                labeled_idx_val = labeled_permutation[:n_labeled_val]
                labeled_idx_train = labeled_permutation[
                    n_labeled_val : (n_labeled_val + n_labeled_train)
                ]
                labeled_idx_test = labeled_permutation[(n_labeled_val + n_labeled_train) :]
        else:
            labeled_idx_test = []
            labeled_idx_train = []
            labeled_idx_val = []

        if n_unlabeled_idx != 0:
            # Need to separate to the external and non-external cases of the unlabeled indices
            if self.external_indexing is not None:
                # we need to intersect the external indexing given with the labeled indices
                unlabeled_idx_train, unlabeled_idx_val, unlabeled_idx_test = (
                    np.intersect1d(self.external_indexing[n], self._unlabeled_indices)
                    for n in range(3)
                )
                n_unlabeled_train, n_unlabeled_val = validate_data_split_with_external_indexing(
                    n_unlabeled_idx,
                    [unlabeled_idx_train, unlabeled_idx_val, unlabeled_idx_test],
<<<<<<< HEAD
                    self.batch_size,
=======
                    self.data_loader_kwargs.get("batch_size", settings.batch_size),
>>>>>>> a435561e
                    self.drop_last,
                )
            else:
                n_unlabeled_train, n_unlabeled_val = validate_data_split(
                    n_unlabeled_idx,
                    self.train_size,
                    self.validation_size,
<<<<<<< HEAD
                    self.batch_size,
=======
                    self.data_loader_kwargs.get("batch_size", settings.batch_size),
>>>>>>> a435561e
                    self.drop_last,
                    self.train_size_is_none,
                )

                unlabeled_permutation = self._unlabeled_indices
                if self.shuffle_set_split:
                    rs = np.random.RandomState(seed=settings.seed)
                    unlabeled_permutation = rs.choice(
                        self._unlabeled_indices,
                        len(self._unlabeled_indices),
                        replace=False,
                    )

                unlabeled_idx_val = unlabeled_permutation[:n_unlabeled_val]
                unlabeled_idx_train = unlabeled_permutation[
                    n_unlabeled_val : (n_unlabeled_val + n_unlabeled_train)
                ]
                unlabeled_idx_test = unlabeled_permutation[(n_unlabeled_val + n_unlabeled_train) :]
        else:
            unlabeled_idx_train = []
            unlabeled_idx_val = []
            unlabeled_idx_test = []

        indices_train = np.concatenate((labeled_idx_train, unlabeled_idx_train))
        indices_val = np.concatenate((labeled_idx_val, unlabeled_idx_val))
        indices_test = np.concatenate((labeled_idx_test, unlabeled_idx_test))

        self.train_idx = indices_train.astype(int)
        self.val_idx = indices_val.astype(int)
        self.test_idx = indices_test.astype(int)

        if len(self._labeled_indices) != 0:
            self.data_loader_class = SemiSupervisedDataLoader
            dl_kwargs = {
                "n_samples_per_label": self.n_samples_per_label,
            }
        else:
            self.data_loader_class = AnnDataLoader
            dl_kwargs = {}

        self.data_loader_kwargs.update(dl_kwargs)

    def train_dataloader(self):
        """Create the train data loader."""
        return self.data_loader_class(
            self.adata_manager,
            indices=self.train_idx,
            batch_size=self.batch_size,
            shuffle=True,
            drop_last=self.drop_last,
            pin_memory=self.pin_memory,
            **self.data_loader_kwargs,
        )

    def val_dataloader(self):
        """Create the validation data loader."""
        if len(self.val_idx) > 0:
            return self.data_loader_class(
                self.adata_manager,
                indices=self.val_idx,
                shuffle=False,
                drop_last=False,
                pin_memory=self.pin_memory,
                **self.data_loader_kwargs,
            )
        else:
            pass

    def test_dataloader(self):
        """Create the test data loader."""
        if len(self.test_idx) > 0:
            return self.data_loader_class(
                self.adata_manager,
                indices=self.test_idx,
                shuffle=False,
                drop_last=False,
                pin_memory=self.pin_memory,
                **self.data_loader_kwargs,
            )
        else:
            pass


@devices_dsp.dedent
class DeviceBackedDataSplitter(DataSplitter):
    """Creates loaders for data that is already on device, e.g., GPU.

    If ``train_size + validation_set < 1`` then ``test_set`` is non-empty.

    Parameters
    ----------
    adata_manager
        :class:`~scvi.data.AnnDataManager` object that has been created via ``setup_anndata``.
    train_size
        float, or None (default is None, which is practicaly 0.9 and potentially adding small last
        batch to validation cells)
    validation_size
        float, or None (default is None)
    %(param_accelerator)s
    %(param_device)s
    pin_memory
        Whether to copy tensors into device-pinned memory before returning them. Passed
        into :class:`~scvi.data.AnnDataLoader`.
    shuffle
        if ``True``, shuffles indices before sampling for training set
    shuffle_test_val
        Shuffle test and validation indices.
    batch_size
        batch size of each iteration. If `None`, do not minibatch

    Examples
    --------
    >>> adata = scvi.data.synthetic_iid()
    >>> scvi.model.SCVI.setup_anndata(adata)
    >>> adata_manager = scvi.model.SCVI(adata).adata_manager
    >>> splitter = DeviceBackedDataSplitter(adata)
    >>> splitter.setup()
    >>> train_dl = splitter.train_dataloader()
    """

    def __init__(
        self,
        adata_manager: AnnDataManager,
        train_size: float | None = None,
        validation_size: float | None = None,
        accelerator: str = "auto",
        device: int | str = "auto",
        pin_memory: bool = False,
        shuffle: bool = False,
        shuffle_test_val: bool = False,
        batch_size: int | None = None,
        **kwargs,
    ):
        super().__init__(
            adata_manager=adata_manager,
            train_size=train_size,
            validation_size=validation_size,
            pin_memory=pin_memory,
            **kwargs,
        )
        self.batch_size = batch_size
        self.shuffle = shuffle
        self.shuffle_test_val = shuffle_test_val
        _, _, self.device = parse_device_args(
            accelerator=accelerator, devices=device, return_device="torch"
        )

    def setup(self, stage: str | None = None):
        """Create the train, validation, and test indices."""
        super().setup()

        if self.shuffle is False:
            self.train_idx = np.sort(self.train_idx)
            self.val_idx = np.sort(self.val_idx) if len(self.val_idx) > 0 else self.val_idx
            self.test_idx = np.sort(self.test_idx) if len(self.test_idx) > 0 else self.test_idx

        self.train_tensor_dict = self._get_tensor_dict(self.train_idx, device=self.device)
        self.test_tensor_dict = self._get_tensor_dict(self.test_idx, device=self.device)
        self.val_tensor_dict = self._get_tensor_dict(self.val_idx, device=self.device)

    def _get_tensor_dict(self, indices, device):
        """Get tensor dict for a given set of indices."""
        if len(indices) is not None and len(indices) > 0:
            dl = AnnDataLoader(
                self.adata_manager,
                indices=indices,
                batch_size=len(indices),
                shuffle=False,
                pin_memory=self.pin_memory,
                **self.data_loader_kwargs,
            )
            # will only have one minibatch
            for batch in dl:
                tensor_dict = batch

            for k, v in tensor_dict.items():
                tensor_dict[k] = v.to(device)

            return tensor_dict
        else:
            return None

    def _make_dataloader(self, tensor_dict: dict[str, torch.Tensor], shuffle):
        """Create a dataloader from a tensor dict."""
        if tensor_dict is None:
            return None
        dataset = _DeviceBackedDataset(tensor_dict)
        bs = self.batch_size if self.batch_size is not None else len(dataset)
        sampler_cls = SequentialSampler if not shuffle else RandomSampler
        sampler = BatchSampler(
            sampler=sampler_cls(dataset),
            batch_size=bs,
            drop_last=False,
        )
        return DataLoader(dataset, sampler=sampler, batch_size=bs)

    def train_dataloader(self):
        """Create the train data loader."""
        return self._make_dataloader(self.train_tensor_dict, self.shuffle)

    def test_dataloader(self):
        """Create the test data loader."""
        return self._make_dataloader(self.test_tensor_dict, self.shuffle_test_val)

    def val_dataloader(self):
        """Create the validation data loader."""
        return self._make_dataloader(self.val_tensor_dict, self.shuffle_test_val)


class _DeviceBackedDataset(Dataset):
    def __init__(self, tensor_dict: dict[str, torch.Tensor]):
        self.data = tensor_dict

    def __getitem__(self, idx: list[int]) -> dict[str, torch.Tensor]:
        return_dict = {}
        for key, value in self.data.items():
            return_dict[key] = value[idx]

        return return_dict

    def __len__(self):
        for _, value in self.data.items():
            return len(value)<|MERGE_RESOLUTION|>--- conflicted
+++ resolved
@@ -404,7 +404,7 @@
         self.drop_last = kwargs.pop("drop_last", False)
         self.data_loader_kwargs = kwargs
         self.n_samples_per_label = n_samples_per_label
-        self.batch_size = self.data_loader_kwargs.pop("batch_size", settings.batch_size)
+        self.batch_size = self.data_loader_kwargs.get("batch_size", settings.batch_size)
 
         labels_state_registry = adata_manager.get_state_registry(REGISTRY_KEYS.LABELS_KEY)
         labels = get_anndata_attribute(
@@ -435,11 +435,7 @@
                 n_labeled_train, n_labeled_val = validate_data_split_with_external_indexing(
                     n_labeled_idx,
                     [labeled_idx_train, labeled_idx_val, labeled_idx_test],
-<<<<<<< HEAD
-                    self.batch_size,
-=======
                     self.data_loader_kwargs.get("batch_size", settings.batch_size),
->>>>>>> a435561e
                     self.drop_last,
                 )
             else:
@@ -447,11 +443,7 @@
                     n_labeled_idx,
                     self.train_size,
                     self.validation_size,
-<<<<<<< HEAD
-                    self.batch_size,
-=======
                     self.data_loader_kwargs.get("batch_size", settings.batch_size),
->>>>>>> a435561e
                     self.drop_last,
                     self.train_size_is_none,
                 )
@@ -484,11 +476,7 @@
                 n_unlabeled_train, n_unlabeled_val = validate_data_split_with_external_indexing(
                     n_unlabeled_idx,
                     [unlabeled_idx_train, unlabeled_idx_val, unlabeled_idx_test],
-<<<<<<< HEAD
-                    self.batch_size,
-=======
                     self.data_loader_kwargs.get("batch_size", settings.batch_size),
->>>>>>> a435561e
                     self.drop_last,
                 )
             else:
@@ -496,11 +484,7 @@
                     n_unlabeled_idx,
                     self.train_size,
                     self.validation_size,
-<<<<<<< HEAD
-                    self.batch_size,
-=======
                     self.data_loader_kwargs.get("batch_size", settings.batch_size),
->>>>>>> a435561e
                     self.drop_last,
                     self.train_size_is_none,
                 )
