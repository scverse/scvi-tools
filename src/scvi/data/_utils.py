from __future__ import annotations

import logging
import warnings
from typing import TYPE_CHECKING
from uuid import uuid4

import h5py
import numpy as np
import pandas as pd
import scipy.sparse as sp_sparse
from anndata import AnnData
from anndata.abc import CSCDataset, CSRDataset
from anndata.io import read_elem
from mudata import MuData
from torch import as_tensor, sparse_csc_tensor, sparse_csr_tensor

from scvi import REGISTRY_KEYS, settings
<<<<<<< HEAD
from scvi._types import AnnOrMuData, MinifiedDataType
from scvi.data._constants import ADATA_MINIFY_TYPE
=======
from scvi.utils import is_package_installed
>>>>>>> 0cfa925d

from . import _constants

if TYPE_CHECKING:
    from collections.abc import Iterator

    import numpy.typing as npt
    from pandas.api.types import CategoricalDtype
    from torch import Tensor

    from scvi._types import AnnOrMuData, MinifiedDataType

logger = logging.getLogger(__name__)

SparseDataset = (CSRDataset, CSCDataset)


def registry_key_to_default_dtype(key: str) -> type:
    """Returns the default dtype for a given registry key."""
    if key in [
        REGISTRY_KEYS.BATCH_KEY,
        REGISTRY_KEYS.LABELS_KEY,
        REGISTRY_KEYS.CAT_COVS_KEY,
        REGISTRY_KEYS.INDICES_KEY,
    ]:
        return np.int64

    return np.float32


def scipy_to_torch_sparse(x: sp_sparse.csr_matrix | sp_sparse.csc_matrix) -> Tensor:
    """Converts a SciPy sparse data structure to a sparse :class:`~torch.Tensor`.

    Parameters
    ----------
    x
        SciPy sparse data structure to convert. One of the following:

        * :class:`~scipy.sparse.csr_matrix`:
            Converted to a :class:`~torch.Tensor` constructed with
            :meth:`~torch.sparse_csr_tensor`.
        * :class:`~scipy.sparse.csc_matrix`:
            Converted to a :class:`~torch.Tensor` constructed with
            :meth:`~torch.sparse_csc_tensor`.

    Returns
    -------
    :class:`~torch.Tensor`
        A sparse tensor equivalent to `x`.
    """
    if isinstance(x, sp_sparse.csr_matrix):
        return sparse_csr_tensor(
            as_tensor(x.indptr),
            as_tensor(x.indices),
            as_tensor(x.data),
            size=x.shape,
        )
    elif isinstance(x, sp_sparse.csc_matrix):
        return sparse_csc_tensor(
            as_tensor(x.indptr),
            as_tensor(x.indices),
            as_tensor(x.data),
            size=x.shape,
        )
    else:
        raise TypeError(
            "`x` must be of type `scipy.sparse.csr_matrix` or `scipy.sparse.csc_matrix`."
        )


def get_anndata_attribute(
    adata: AnnOrMuData,
    attr_name: str,
    attr_key: str | None,
    mod_key: str | None = None,
) -> npt.NDArray | pd.DataFrame:
    """Returns the requested data from a given AnnData/MuData object."""
    if mod_key is not None:
        if isinstance(adata, AnnData):
            raise ValueError(f"Cannot access modality {mod_key} on an AnnData object.")
        if mod_key not in adata.mod:
            raise ValueError(f"{mod_key} is not a valid modality in adata.mod.")
        adata = adata.mod[mod_key]

    adata_attr = getattr(adata, attr_name)
    if attr_key is None:
        field = adata_attr
    elif isinstance(adata_attr, pd.DataFrame):
        if attr_key not in adata_attr.columns:
            raise ValueError(f"{attr_key} is not a valid column in adata.{attr_name}.")
        field = adata_attr.loc[:, attr_key]
    else:
        if attr_key not in adata_attr.keys():
            raise ValueError(f"{attr_key} is not a valid key in adata.{attr_name}.")
        field = adata_attr[attr_key]

    if isinstance(field, pd.Series):
        field = field.to_numpy().reshape(-1, 1)
    return field


def _set_data_in_registry(
    adata: AnnData,
    data: npt.NDArray | pd.DataFrame,
    attr_name: str,
    attr_key: str | None,
) -> None:
    """Sets the data in the AnnData object according to the attr_name and attr_key.

    Note: This is a dangerous method and will change the underlying data of the user's anndata
    Currently used to make the user's anndata C_CONTIGUOUS and csr if it is dense numpy
    or sparse respectively.

    Parameters
    ----------
    adata
        AnnData object to change data of.
    data
        Data to change to.
    attr_name
        Attribute name of AnnData object to store data in.
    attr_key
        Key in AnnData attribute under which to store data in.
    """
    if attr_key is None:
        setattr(adata, attr_name, data)

    elif attr_key is not None:
        attribute = getattr(adata, attr_name)
        if isinstance(attribute, pd.DataFrame):
            attribute.loc[:, attr_key] = data
        else:
            attribute[attr_key] = data
        setattr(adata, attr_name, attribute)


def _verify_and_correct_data_format(adata: AnnData, attr_name: str, attr_key: str | None):
    """Check data format and correct if necessary.

    Checks that the user's AnnData field is C_CONTIGUOUS and csr if it is dense numpy or sparse
    respectively.

    Parameters
    ----------
    adata
        AnnData object to check.
    attr_name
        Attribute name where data is stored.
    attr_key
        Attribute key where data is stored, if applicable.
    """
    data = get_anndata_attribute(adata, attr_name, attr_key)
    data_loc_str = (
        f"adata.{attr_name}[{attr_key}]" if attr_key is not None else f"adata.{attr_name}"
    )
    if sp_sparse.isspmatrix(data) and data.getformat() != "csr":
        warnings.warn(
            "Training will be faster when sparse matrix is formatted as CSR. It is safe to cast "
            "before model initialization.",
            UserWarning,
            stacklevel=settings.warnings_stacklevel,
        )
    elif isinstance(data, np.ndarray) and not data.flags["C_CONTIGUOUS"]:
        logger.debug(f"{data_loc_str} is not C_CONTIGUOUS. Overwriting to C_CONTIGUOUS.")
        data = np.asarray(data, order="C")
        _set_data_in_registry(adata, data, attr_name, attr_key)
    elif isinstance(data, pd.DataFrame) and not data.to_numpy().flags["C_CONTIGUOUS"]:
        logger.debug(f"{data_loc_str} is not C_CONTIGUOUS. Overwriting to C_CONTIGUOUS.")
        index = data.index
        vals = data.to_numpy()
        columns = data.columns
        data = pd.DataFrame(np.ascontiguousarray(vals), index=index, columns=columns)
        _set_data_in_registry(adata, data, attr_name, attr_key)


def _make_column_categorical(
    df: pd.DataFrame,
    column_key: str,
    alternate_column_key: str,
    categorical_dtype: str | CategoricalDtype | None = None,
):
    """Makes the data in column_key in DataFrame all categorical.

    Categorizes df[column_key], then saves category codes to
    df[alternate_column_key] and returns the category mappings.
    """
    if categorical_dtype is None:
        categorical_obs = df[column_key].astype("category")
    else:
        categorical_obs = df[column_key].astype(categorical_dtype)

    # put codes in .obs[alternate_column_key]
    codes = categorical_obs.cat.codes
    unique, counts = np.unique(codes, return_counts=True)
    mapping = categorical_obs.cat.categories.to_numpy(copy=True)
    if -1 in unique:
        received_categories = df[column_key].astype("category").cat.categories
        raise ValueError(
            f'Making .obs["{column_key}"] categorical failed. Expected categories: {mapping}. '
            f"Received categories: {received_categories}. "
        )
    df[alternate_column_key] = codes

    # make sure each category contains enough cells
    if np.min(counts) < 3:
        category = unique[np.argmin(counts)]
        warnings.warn(
            f"Category {category} in adata.obs['{alternate_column_key}'] has fewer than 3 cells. "
            "Models may not train properly.",
            UserWarning,
            stacklevel=settings.warnings_stacklevel,
        )

    return mapping


def _assign_adata_uuid(adata: AnnOrMuData, overwrite: bool = False) -> None:
    """Assigns a UUID unique to the AnnData object.

    If already present, the UUID is left alone, unless ``overwrite == True``.
    """
    if _constants._SCVI_UUID_KEY not in adata.uns or overwrite:
        adata.uns[_constants._SCVI_UUID_KEY] = str(uuid4())


def _check_nonnegative_integers(
    data: pd.DataFrame | npt.NDArray | sp_sparse.spmatrix | h5py.Dataset,
    n_to_check: int = 20,
):
    """Approximately checks values of data to ensure it is count data."""
    # for backed anndata
    if isinstance(data, h5py.Dataset) or isinstance(data, SparseDataset):
        data = data[:100]
    elif is_package_installed("dask"):
        import dask.array as da

        if isinstance(data, da.Array):
            data = data[:100, :100].compute()

    if isinstance(data, np.ndarray):
        data = data
    elif issubclass(type(data), sp_sparse.spmatrix):
        data = data.data
    elif isinstance(data, pd.DataFrame):
        data = data.to_numpy()
    else:
        raise TypeError("data type not understood")

    ret = True
    if data.shape[0] != 0:
        inds = np.random.choice(data.shape[0], size=(n_to_check,))
        check = data[inds]
        negative = np.any(check < 0)
        non_integer = np.any(check % 1 != 0)
        ret = not (negative or non_integer)
    return ret


def _check_if_view(adata: AnnOrMuData, copy_if_view: bool = False):
    if adata.is_view:
        if copy_if_view:
            logger.info("Received view of anndata, making copy.")
            adata._init_as_actual(adata.copy())
            # Reassign AnnData UUID to produce a separate AnnDataManager.
            _assign_adata_uuid(adata, overwrite=True)
        else:
            raise ValueError("Please run `adata = adata.copy()`")
    elif isinstance(adata, MuData):
        for mod_key in adata.mod.keys():
            mod_adata = adata.mod[mod_key]
            _check_if_view(mod_adata, copy_if_view)


def _check_mudata_fully_paired(mdata: MuData):
    if isinstance(mdata, AnnData):
        raise AssertionError("Cannot call ``_check_mudata_fully_paired`` with AnnData object.")
    for mod_key in mdata.mod:
        if not mdata.obsm[mod_key].all():
            raise ValueError(
                f"Detected unpaired observations in modality {mod_key}. "
                "Please make sure that data is fully paired in all MuData inputs. "
                "Either pad the unpaired modalities or take the intersection with "
                "muon.pp.intersect_obs()."
            )


def _get_adata_minify_type(adata: AnnData) -> MinifiedDataType | None:
    return adata.uns.get(_constants._ADATA_MINIFY_TYPE_UNS_KEY, None)


def _is_minified(adata: AnnOrMuData | str) -> bool:
    uns_key = _constants._ADATA_MINIFY_TYPE_UNS_KEY
    if isinstance(adata, AnnData):
<<<<<<< HEAD
        return adata.uns.get(uns_key, None) == ADATA_MINIFY_TYPE.LATENT_POSTERIOR
=======
        return adata.uns.get(uns_key, None) is not None
    elif isinstance(adata, MuData):
        return adata.uns.get(uns_key, None) is not None
>>>>>>> 0cfa925d
    elif isinstance(adata, str):
        with h5py.File(adata) as fp:
            return (
                read_elem(fp["uns"]).get(uns_key, None)
                == ADATA_MINIFY_TYPE.LATENT_POSTERIOR
            )
    else:
        raise TypeError(f"Unsupported type: {type(adata)}")


def _check_fragment_counts(
    data: pd.DataFrame | npt.NDArray | sp_sparse.spmatrix | h5py.Dataset,
    n_to_check: int = 100,
):
    """Approximately checks values of data to ensure it is fragment count data."""
    # for backed anndata
    if isinstance(data, h5py.Dataset) or isinstance(data, SparseDataset):
        if data.shape[0] >= 400:
            data = data[:400]
        else:
            data = data[:]
    elif is_package_installed("dask"):
        import dask.array as da

        if isinstance(data, da.Array):
            if data.shape[0] >= 400:
                data = data[:400].compute()
            else:
                data = data[:].compute()

    # check that n_obs is greater than n_to_check
    if data.shape[0] < n_to_check:
        raise ValueError(
            f"adata.obs must have at least {n_to_check} observations. Consider reducing "
            "n_to_check."
        )

    inds = np.random.choice(data.shape[0], size=(n_to_check,))
    if isinstance(data, np.ndarray):
        data = data[inds]
    elif sp_sparse.issparse(data):
        data = data[inds].data
    elif isinstance(data, pd.DataFrame):
        data = data.iloc[inds].to_numpy()
    else:
        raise TypeError("data type not understood")

    binary = np.logical_not(np.any(data > 1))  # True if all values are 0 or 1
    non_fragments = np.count_nonzero(data == 1) < np.count_nonzero(
        data == 2
    )  # True if there are more 2s than 1s
    ret = not (non_fragments or binary)
    return ret


def _validate_adata_dataloader_input(
    model,
    adata: AnnOrMuData | None = None,
    dataloader: Iterator[dict[str, Tensor | None]] | None = None,
):
    """Validate that model uses adata or custom dataloader"""
    if adata is not None and dataloader is not None:
        raise ValueError("Only one of `adata` or `dataloader` can be provided.")
    elif (
        hasattr(model, "registry")
        and "setup_method_name" in model.registry.keys()
        and model.registry["setup_method_name"] == "setup_datamodule"
        and dataloader is None
    ):
        raise ValueError("`dataloader` must be provided.")
    return<|MERGE_RESOLUTION|>--- conflicted
+++ resolved
@@ -16,12 +16,7 @@
 from torch import as_tensor, sparse_csc_tensor, sparse_csr_tensor
 
 from scvi import REGISTRY_KEYS, settings
-<<<<<<< HEAD
-from scvi._types import AnnOrMuData, MinifiedDataType
-from scvi.data._constants import ADATA_MINIFY_TYPE
-=======
 from scvi.utils import is_package_installed
->>>>>>> 0cfa925d
 
 from . import _constants
 
@@ -315,19 +310,12 @@
 def _is_minified(adata: AnnOrMuData | str) -> bool:
     uns_key = _constants._ADATA_MINIFY_TYPE_UNS_KEY
     if isinstance(adata, AnnData):
-<<<<<<< HEAD
-        return adata.uns.get(uns_key, None) == ADATA_MINIFY_TYPE.LATENT_POSTERIOR
-=======
         return adata.uns.get(uns_key, None) is not None
     elif isinstance(adata, MuData):
         return adata.uns.get(uns_key, None) is not None
->>>>>>> 0cfa925d
     elif isinstance(adata, str):
         with h5py.File(adata) as fp:
-            return (
-                read_elem(fp["uns"]).get(uns_key, None)
-                == ADATA_MINIFY_TYPE.LATENT_POSTERIOR
-            )
+            return uns_key in read_elem(fp["uns"]).keys()
     else:
         raise TypeError(f"Unsupported type: {type(adata)}")
 
