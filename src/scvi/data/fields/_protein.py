--- conflicted
+++ resolved
@@ -1,10 +1,5 @@
-from __future__ import annotations
-
 import logging
-<<<<<<< HEAD
 from typing import TYPE_CHECKING
-=======
->>>>>>> 0028cd3d
 
 import numpy as np
 import pandas as pd
