from __future__ import annotations

import warnings
<<<<<<< HEAD
from typing import TYPE_CHECKING
=======
>>>>>>> 0028cd3d

import numpy as np
from pandas.api.types import CategoricalDtype

from scvi import settings
from scvi.data._utils import _make_column_categorical, _set_data_in_registry

from ._dataframe_field import CategoricalObsField

if TYPE_CHECKING:
    from anndata import AnnData


class LabelsWithUnlabeledObsField(CategoricalObsField):
    """An AnnDataField for labels which include explicitly unlabeled cells.

    Remaps the unlabeled category to the final index if present in labels.
    The unlabeled category is a specific category name specified by the user.

    Parameters
    ----------
    registry_key
        Key to register field under in data registry.
    obs_key
        Key to access the field in the AnnData obs mapping. If None, defaults to `registry_key`.
    unlabeled_category
        Value assigned to unlabeled cells.
    """

    UNLABELED_CATEGORY = "unlabeled_category"

    def __init__(
        self,
        registry_key: str,
        obs_key: str | None,
        unlabeled_category: str | int | float,
    ) -> None:
        super().__init__(registry_key, obs_key)
        self._unlabeled_category = unlabeled_category

    def _remap_unlabeled_to_final_category(self, adata: AnnData, mapping: np.ndarray) -> dict:
        labels = self._get_original_column(adata)

        if self._unlabeled_category in labels:
            unlabeled_idx = np.where(mapping == self._unlabeled_category)
            unlabeled_idx = unlabeled_idx[0][0]
            # move unlabeled category to be the last position
            mapping[unlabeled_idx], mapping[-1] = mapping[-1], mapping[unlabeled_idx]
        # could be in mapping in transfer case
        elif self._unlabeled_category not in mapping:
            # just put as last category
            mapping = np.asarray([*list(mapping), self._unlabeled_category])

        cat_dtype = CategoricalDtype(categories=mapping, ordered=True)
        # rerun setup for the batch column
        mapping = _make_column_categorical(
            adata.obs,
            self._original_attr_key,
            self.attr_key,
            categorical_dtype=cat_dtype,
        )

        return {
            self.CATEGORICAL_MAPPING_KEY: mapping,
            self.ORIGINAL_ATTR_KEY: self._original_attr_key,
            self.UNLABELED_CATEGORY: self._unlabeled_category,
        }

    def register_field(self, adata: AnnData) -> dict:
        """Register the field."""
        state_registry = super().register_field(adata)
        mapping = state_registry[self.CATEGORICAL_MAPPING_KEY]
        return self._remap_unlabeled_to_final_category(adata, mapping)

    def transfer_field(
        self,
        state_registry: dict,
        adata_target: AnnData,
        allow_missing_labels: bool = False,
        **kwargs,
    ) -> dict:
        """Transfer the field."""
        if (
            allow_missing_labels
            and self._original_attr_key is not None
            and self._original_attr_key not in adata_target.obs
        ):
            # Fill in original .obs attribute with unlabeled_category values.
            warnings.warn(
                f"Missing labels key {self._original_attr_key}. Filling in with "
                f"unlabeled category {self._unlabeled_category}.",
                UserWarning,
                stacklevel=settings.warnings_stacklevel,
            )
            _set_data_in_registry(
                adata_target,
                self._unlabeled_category,
                self.attr_name,
                self._original_attr_key,
            )

        # don't extend labels for query data
        ec = "extend_categories"
        if ec in kwargs:
            kwargs.pop(ec)
        transfer_state_registry = super().transfer_field(
            state_registry, adata_target, extend_categories=False, **kwargs
        )
        mapping = transfer_state_registry[self.CATEGORICAL_MAPPING_KEY]
        return self._remap_unlabeled_to_final_category(adata_target, mapping)<|MERGE_RESOLUTION|>--- conflicted
+++ resolved
@@ -1,10 +1,5 @@
-from __future__ import annotations
-
 import warnings
-<<<<<<< HEAD
 from typing import TYPE_CHECKING
-=======
->>>>>>> 0028cd3d
 
 import numpy as np
 from pandas.api.types import CategoricalDtype
@@ -56,7 +51,7 @@
         # could be in mapping in transfer case
         elif self._unlabeled_category not in mapping:
             # just put as last category
-            mapping = np.asarray([*list(mapping), self._unlabeled_category])
+            mapping = np.asarray(list(mapping) + [self._unlabeled_category])
 
         cat_dtype = CategoricalDtype(categories=mapping, ordered=True)
         # rerun setup for the batch column
