--- conflicted
+++ resolved
@@ -1,11 +1,5 @@
-from __future__ import annotations
-
 import logging
-<<<<<<< HEAD
 from typing import TYPE_CHECKING
-=======
-from typing import Literal
->>>>>>> 0028cd3d
 
 import numpy as np
 import rich
@@ -45,11 +39,7 @@
         self,
         registry_key: str,
         attr_key: str | None,
-<<<<<<< HEAD
-        field_type: Literal["obs", "var"] | None = None,
-=======
         field_type: Literal["obs", "var"] = None,
->>>>>>> 0028cd3d
         required: bool = True,
     ) -> None:
         super().__init__()
@@ -160,11 +150,7 @@
         self,
         registry_key: str,
         attr_key: str | None,
-<<<<<<< HEAD
-        field_type: Literal["obs", "var"] | None = None,
-=======
         field_type: Literal["obs", "var"] = None,
->>>>>>> 0028cd3d
     ) -> None:
         self.is_default = attr_key is None
         self._original_attr_key = attr_key or registry_key
