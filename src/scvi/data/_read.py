from __future__ import annotations

import os
<<<<<<< HEAD
from typing import TYPE_CHECKING
=======
from pathlib import Path
>>>>>>> 0028cd3d

import pandas as pd
from anndata import AnnData
from scipy.io import mmread

if TYPE_CHECKING:
    from pathlib import Path


def read_10x_atac(base_path: str | Path) -> AnnData:
    """Read scATAC-seq data outputted by 10x Genomics software.

    Parameters
    ----------
    base_path
        Path to directory with matrix, bed file, etc.
    """
    data = mmread(os.path.join(base_path, "matrix.mtx")).transpose()
    coords = pd.read_csv(
        os.path.join(base_path, "peaks.bed"),
        sep="\t",
        header=None,
        index_col=None,
    )
    coords.rename({0: "chr", 1: "start", 2: "end"}, axis="columns", inplace=True)
    coords.set_index(
        coords.chr.astype(str) + ":" + coords.start.astype(str) + "-" + coords.end.astype(str),
        inplace=True,
    )
    coords.index = coords.index.astype(str)

    cell_annot = pd.read_csv(
        os.path.join(base_path, "barcodes.tsv"), sep="-", header=None, index_col=None
    )
    cell_annot.rename({0: "barcode", 1: "batch_id"}, axis="columns", inplace=True)
    cell_annot.set_index("barcode", inplace=True)
    cell_annot.index = cell_annot.index.astype(str)

    return AnnData(data.tocsr(), var=coords, obs=cell_annot)


def read_10x_multiome(base_path: str | Path) -> AnnData:
    """Read Multiome (scRNA + scATAC) data outputted by 10x Genomics software.

    Parameters
    ----------
    base_path
        Path to directory with matrix, barcodes file, etc.
    """
    data = mmread(os.path.join(base_path, "matrix.mtx")).transpose()

    features = pd.read_csv(
        os.path.join(base_path, "features.tsv"),
        sep="\t",
        header=None,
        index_col=1,
    )
    features.rename(
        {0: "ID", 2: "modality", 3: "chr", 4: "start", 5: "end"},
        axis="columns",
        inplace=True,
    )
    features.index.name = None

    cell_annot = pd.read_csv(
        os.path.join(base_path, "barcodes.tsv"), sep="-", header=None, index_col=None
    )
    cell_annot.rename({0: "barcode", 1: "batch_id"}, axis="columns", inplace=True)
    cell_annot.set_index("barcode", inplace=True)
    cell_annot.index = cell_annot.index.astype(str)

    return AnnData(data.tocsr(), var=features, obs=cell_annot)<|MERGE_RESOLUTION|>--- conflicted
+++ resolved
@@ -1,11 +1,5 @@
-from __future__ import annotations
-
 import os
-<<<<<<< HEAD
 from typing import TYPE_CHECKING
-=======
-from pathlib import Path
->>>>>>> 0028cd3d
 
 import pandas as pd
 from anndata import AnnData
@@ -13,7 +7,6 @@
 
 if TYPE_CHECKING:
     from pathlib import Path
-
 
 def read_10x_atac(base_path: str | Path) -> AnnData:
     """Read scATAC-seq data outputted by 10x Genomics software.
