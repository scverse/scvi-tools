from __future__ import annotations

<<<<<<< HEAD
from collections.abc import Callable, Iterable
from dataclasses import dataclass
from typing import Literal
=======
from dataclasses import dataclass
from typing import TYPE_CHECKING
>>>>>>> e0e02091

from xarray import DataArray

if TYPE_CHECKING:
    from collections.abc import Callable, Iterable
    from typing import Literal


@dataclass(frozen=True)
class MRVIReduction:
    """Reduction dataclass for :meth:`~scvi.external.MRVI.compute_local_statistics`.

    Parameters
    ----------
    name
        Name of the reduction. Used as the key for the corresponding :class:`~xarray.DataArray`.
    input
        Type of input data, must be one of the following:

        * ``"mean_representations"``
        * ``"mean_distances"``
        * ``"sampled_representations"``
        * ``"sampled_distances"``
        * ``"normalized_distances"``
    fn
        Function that computes the reduction.
    group_by
        Covariate name by which to average the computed statistics by. If ``None``, the outputs are
        left at the per-cell granularity.
    """

    name: str
    input: Literal[
        "mean_representations",
        "mean_distances",
        "sampled_representations",
        "sampled_distances",
        "normalized_distances",
    ]
    fn: Callable[[DataArray], DataArray] = lambda x: DataArray(x)
    group_by: str | None = None


@dataclass(frozen=True)
class _ComputeLocalStatisticsRequirements:
    """Summarized requirements for :meth:`~scvi.external.MRVI.compute_local_statistics`."""

    needs_mean_representations: bool
    needs_mean_distances: bool
    needs_sampled_representations: bool
    needs_sampled_distances: bool
    needs_normalized_distances: bool
    ungrouped_reductions: Iterable[MRVIReduction]
    grouped_reductions: Iterable[MRVIReduction]<|MERGE_RESOLUTION|>--- conflicted
+++ resolved
@@ -1,13 +1,7 @@
 from __future__ import annotations
 
-<<<<<<< HEAD
-from collections.abc import Callable, Iterable
-from dataclasses import dataclass
-from typing import Literal
-=======
 from dataclasses import dataclass
 from typing import TYPE_CHECKING
->>>>>>> e0e02091
 
 from xarray import DataArray
 
