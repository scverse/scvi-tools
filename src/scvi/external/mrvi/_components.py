--- conflicted
+++ resolved
@@ -1,11 +1,6 @@
 from __future__ import annotations
 
-<<<<<<< HEAD
-from collections.abc import Callable
-from typing import Any, Literal
-=======
 from typing import TYPE_CHECKING
->>>>>>> e0e02091
 
 import flax.linen as nn
 import jax
