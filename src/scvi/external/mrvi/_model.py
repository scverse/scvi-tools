from __future__ import annotations

import logging
import warnings
from typing import Literal

import jax
import jax.numpy as jnp
import numpy as np
import numpy.typing as npt
import xarray as xr
from anndata import AnnData
from numpyro.distributions import Distribution
from tqdm import tqdm

from scvi import REGISTRY_KEYS
<<<<<<< HEAD
from scvi.external.mrvi._constants import MRVI_REGISTRY_KEYS
=======
from scvi.data import AnnDataManager
from scvi.data.fields import (
    CategoricalObsField,
    LayerField,
    NumericalJointObsField,
    NumericalObsField,
)
from scvi.external.mrvi._module import MrVAE
>>>>>>> b9fe3653
from scvi.external.mrvi._types import MrVIReduction
from scvi.model.base import BaseModelClass, JaxTrainingMixin
from scvi.utils import setup_anndata_dsp
from scvi.utils._docstrings import devices_dsp

logger = logging.getLogger(__name__)

DEFAULT_TRAIN_KWARGS = {
    "max_epochs": 100,
    "early_stopping": True,
    "early_stopping_patience": 15,
    "check_val_every_n_epoch": 1,
    "batch_size": 256,
    "train_size": 0.9,
    "plan_kwargs": {
        "lr": 2e-3,
        "n_epochs_kl_warmup": 20,
        "max_norm": 40,
        "eps": 1e-8,
        "weight_decay": 1e-8,
    },
}


class MrVI(JaxTrainingMixin, BaseModelClass):
    """Multi-resolution Variational Inference (MrVI).

    Parameters
    ----------
    adata
        AnnData object that has been registered via :meth`~scvi.external.MrVI.setup_anndata`.
    n_latent
        Dimensionality of the latent space for ``z``.
    n_latent_u
        Dimensionality of the latent space for ``u``.
    encoder_n_hidden
        Number of nodes per hidden layer in the encoder.
    encoder_n_layers
        Number of hidden layers in the encoder.
    z_u_prior
        Whether to use a prior for ``z_u``.
    z_u_prior_scale
        Scale of the prior for the difference between ``z`` and ``u``.
    u_prior_scale
        Scale of the prior for ``u``.
    u_prior_mixture
        Whether to use a mixture model for the ``u`` prior.
    u_prior_mixture_k
        Number of components in the mixture model for the ``u`` prior.
    learn_z_u_prior_scale
        Whether to learn the scale of the ``z`` and ``u`` difference prior during training.
    laplace_scale
        Scale parameter for the Laplace distribution in the decoder.
    scale_observations
        Whether to scale loss by the number of observations per sample.
    px_kwargs
        Keyword args for :class:`~scvi.external.mrvi._module._DecoderZXAttention`.
    qz_kwargs
        Keyword args for :class:`~scvi.external.mrvi._module.EncoderUZ`.
    qu_kwargs
        Keyword args for :class:`~scvi.external.mrvi._module._EncoderXU`.
    """

    def __init__(self, adata: AnnData, **model_kwargs):
        from scvi.external.mrvi._module import MrVAE

        super().__init__(adata)

        n_sample = self.summary_stats.n_sample
        n_batch = self.summary_stats.n_batch
        n_labels = self.summary_stats.n_labels
        n_continuous_cov = self.summary_stats.get("n_extra_continuous_covs", 0)

        obs_df = adata.obs.copy()
        obs_df = obs_df.loc[~obs_df._scvi_sample.duplicated("first")]
        self.sample_info = obs_df.set_index("_scvi_sample").sort_index()
        self.sample_key = self.adata_manager.get_state_registry(
            REGISTRY_KEYS.SAMPLE_KEY
        ).original_key
        self.sample_order = self.adata_manager.get_state_registry(
            REGISTRY_KEYS.SAMPLE_KEY
        ).categorical_mapping

        self.n_obs_per_sample = jnp.array(
            adata.obs._scvi_sample.value_counts().sort_index().values
        )

        self.module = MrVAE(
            n_input=self.summary_stats.n_vars,
            n_sample=n_sample,
            n_batch=n_batch,
            n_labels=n_labels,
            n_continuous_cov=n_continuous_cov,
            n_obs_per_sample=self.n_obs_per_sample,
            **model_kwargs,
        )
        self.init_params_ = self._get_init_params(locals())

    def to_device(self, device):
        # TODO(jhong): remove this once we have a better way to handle device.
        pass

    def _generate_stacked_rngs(self, n_sets: int | tuple) -> dict[str, jax.random.KeyArray]:
        return_1d = isinstance(n_sets, int)
        if return_1d:
            n_sets_1d = n_sets
        else:
            n_sets_1d = np.prod(n_sets)
        rngs_list = [self.module.rngs for _ in range(n_sets_1d)]
        # Combine list of RNG dicts into a single list. This is necessary for vmap/map.
        rngs = {
            required_rng: jnp.concatenate(
                [rngs_dict[required_rng][None] for rngs_dict in rngs_list], axis=0
            )
            for required_rng in self.module.required_rngs
        }
        if not return_1d:
            # Reshaping the random keys to the desired shape in
            # the case of multiple sets.
            rngs = {
                key: random_key.reshape(n_sets + random_key.shape[1:])
                for (key, random_key) in rngs.items()
            }
        return rngs

    @classmethod
    @setup_anndata_dsp.dedent
    def setup_anndata(
        cls,
        adata: AnnData,
        layer: str | None = None,
        sample_key: str | None = None,
        batch_key: str | None = None,
        labels_key: str | None = None,
        continuous_covariate_keys: list[str] | None = None,
        **kwargs,
    ):
        """%(summary)s.

        Parameters
        ----------
        %(param_adata)s
        %(param_layer)s
        %(param_sample_key)s
        %(param_batch_key)s
        %(param_labels_key)s
        %(param_cont_cov_keys)s
        **kwargs
            Additional keyword arguments passed into
            :meth:`~scvi.data.AnnDataManager.register_fields`.
        """
        from scvi.data import AnnDataManager, fields

        setup_method_args = cls._get_setup_method_args(**locals())
        # Add index for batched computation of local statistics.
        adata.obs["_indices"] = np.arange(adata.n_obs).astype(int)
        anndata_fields = [
<<<<<<< HEAD
            fields.LayerField(REGISTRY_KEYS.X_KEY, layer, is_count_data=True),
            fields.CategoricalObsField(MRVI_REGISTRY_KEYS.SAMPLE_KEY, sample_key),
            fields.CategoricalObsField(REGISTRY_KEYS.BATCH_KEY, batch_key),
            fields.CategoricalObsField(REGISTRY_KEYS.LABELS_KEY, labels_key),
            fields.NumericalJointObsField(REGISTRY_KEYS.CONT_COVS_KEY, continuous_covariate_keys),
            fields.NumericalObsField(REGISTRY_KEYS.INDICES_KEY, "_indices"),
=======
            LayerField(REGISTRY_KEYS.X_KEY, layer, is_count_data=True),
            CategoricalObsField(REGISTRY_KEYS.SAMPLE_KEY, sample_key),
            CategoricalObsField(REGISTRY_KEYS.BATCH_KEY, batch_key),
            CategoricalObsField(REGISTRY_KEYS.LABELS_KEY, labels_key),
            NumericalJointObsField(REGISTRY_KEYS.CONT_COVS_KEY, continuous_covariate_keys),
            NumericalObsField(REGISTRY_KEYS.INDICES_KEY, "_indices"),
>>>>>>> b9fe3653
        ]

        adata_manager = AnnDataManager(fields=anndata_fields, setup_method_args=setup_method_args)
        adata_manager.register_fields(adata, **kwargs)
        cls.register_manager(adata_manager)

    @devices_dsp.dedent
    def train(
        self,
        max_epochs: int | None = None,
        accelerator: str | None = "auto",
        devices: int | list[int] | str = "auto",
        train_size: float = 0.9,
        validation_size: float | None = None,
        batch_size: int = 128,
        early_stopping: bool = False,
        plan_kwargs: dict | None = None,
        **trainer_kwargs,
    ):
        """Train the model.

        Parameters
        ----------
        max_epochs
            Maximum number of epochs to train the model. The actual number of epochs may be less if
            early stopping is enabled. If ``None``, defaults to a heuristic based on
            :func:`~scvi.model.get_max_epochs_heuristic`.
        %(param_accelerator)s
        %(param_devices)s
        train_size
            Size of training set in the range ``[0.0, 1.0]``.
        validation_size
            Size of the validation set. If ``None``, defaults to ``1 - train_size``. If
            ``train_size + validation_size < 1``, the remaining cells belong to a test set.
        batch_size
            Minibatch size to use during training.
        early_stopping
            Perform early stopping. Additional arguments can be passed in through ``**kwargs``.
            See :class:`~scvi.train.Trainer` for further options.
        plan_kwargs
            Additional keyword arguments passed into :class:`~scvi.train.JaxTrainingPlan`.
        **trainer_kwargs
            Additional keyword arguments passed into :class:`~scvi.train.Trainer`.
        """
        from copy import deepcopy

        train_kwargs = {
            "max_epochs": max_epochs,
            "accelerator": accelerator,
            "devices": devices,
            "train_size": train_size,
            "validation_size": validation_size,
            "batch_size": batch_size,
            "early_stopping": early_stopping,
            **trainer_kwargs,
        }
        train_kwargs = dict(deepcopy(DEFAULT_TRAIN_KWARGS), **train_kwargs)
        plan_kwargs = plan_kwargs or {}
        train_kwargs["plan_kwargs"] = dict(
            deepcopy(DEFAULT_TRAIN_KWARGS["plan_kwargs"]), **plan_kwargs
        )
        super().train(**train_kwargs)

    def get_latent_representation(
        self,
        adata: AnnData | None = None,
        indices: npt.ArrayLike | None = None,
        batch_size: int | None = None,
        use_mean: bool = True,
        give_z: bool = False,
    ) -> npt.NDArray:
        """Compute the latent representation of the data.

        Parameters
        ----------
        adata
            AnnData object to use. Defaults to the AnnData object used to initialize the model.
        indices
            Indices of cells to use.
        batch_size
            Batch size to use for computing the latent representation.
        use_mean
            Whether to use the mean of the distribution as the latent representation.
        give_z
            Whether to return the z latent representation or the u latent representation.

        Returns
        -------
        The latent representation of the data.
        """
        self._check_if_trained(warn=False)
        adata = self._validate_anndata(adata)
        scdl = self._make_data_loader(
            adata=adata, indices=indices, batch_size=batch_size, iter_ndarray=True
        )

        us = []
        zs = []
        jit_inference_fn = self.module.get_jit_inference_fn(
            inference_kwargs={"use_mean": use_mean}
        )
        for array_dict in tqdm(scdl):
            outputs = jit_inference_fn(self.module.rngs, array_dict)

            if give_z:
                zs.append(jax.device_get(outputs["z"]))
            else:
                us.append(jax.device_get(outputs["u"]))

        if give_z:
            return np.array(jnp.concatenate(zs, axis=0))
        else:
            return np.array(jnp.concatenate(us, axis=0))

    def compute_local_statistics(
        self,
        reductions: list[MrVIReduction],
        adata: AnnData | None = None,
        indices: npt.ArrayLike | None = None,
        batch_size: int | None = None,
        use_vmap: bool = True,
        norm: str = "l2",
        mc_samples: int = 10,
    ) -> xr.Dataset:
        """Compute local statistics from counterfactual sample representations.

        Local statistics are reductions over either the local counterfactual latent representations
        or the resulting local sample distance matrices. For a large number of cells and/or
        samples, this method can avoid scalability issues by grouping over cell-level covariates.

        Parameters
        ----------
        reductions
            List of reductions to compute over local counterfactual sample representations.
        adata
            AnnData object to use.
        indices
            Indices of cells to use.
        batch_size
            Batch size to use for computing the local statistics.
        use_vmap
            Whether to use vmap to compute the local statistics.
        norm
            Norm to use for computing the distances.
        mc_samples
            Number of Monte Carlo samples to use for computing the local statistics. Only applies
            if using sampled representations.
        """
        from functools import partial

        from scvi.external.mrvi._utils import _parse_local_statistics_requirements

        if not reductions or len(reductions) == 0:
            raise ValueError("At least one reduction must be provided.")

        adata = self.adata if adata is None else adata
        self._check_if_trained(warn=False)
        # Hack to ensure new AnnDatas have indices.
        adata.obs["_indices"] = np.arange(adata.n_obs).astype(int)

        adata = self._validate_anndata(adata)
        scdl = self._make_data_loader(
            adata=adata, indices=indices, batch_size=batch_size, iter_ndarray=True
        )
        n_sample = self.summary_stats.n_sample

        reqs = _parse_local_statistics_requirements(reductions)

        vars_in = {"params": self.module.params, **self.module.state}

        @partial(jax.jit, static_argnames=["use_mean", "mc_samples"])
        def mapped_inference_fn(
            stacked_rngs: dict[str, jax.random.KeyArray],
            x: jax.ArrayLike,
            sample_index: jax.ArrayLike,
            cf_sample: jax.ArrayLike,
            use_mean: bool,
            mc_samples: int | None = None,
        ):
            # TODO: use `self.module.get_jit_inference_fn` when it supports traced values.
            def inference_fn(
                rngs,
                cf_sample,
            ):
                return self.module.apply(
                    vars_in,
                    rngs=rngs,
                    method=self.module.inference,
                    x=x,
                    sample_index=sample_index,
                    cf_sample=cf_sample,
                    use_mean=use_mean,
                    mc_samples=mc_samples,
                )["z"]

            if use_vmap:
                return jax.vmap(inference_fn, in_axes=(0, 0), out_axes=-2)(
                    stacked_rngs,
                    cf_sample,
                )
            else:

                def per_sample_inference_fn(pair):
                    rngs, cf_sample = pair
                    return inference_fn(rngs, cf_sample)

                return jax.lax.transpose(
                    jax.lax.map(per_sample_inference_fn, (stacked_rngs, cf_sample)),
                    (1, 0, 2),
                )

        ungrouped_data_arrs = {}
        grouped_data_arrs = {}
        for ur in reqs.ungrouped_reductions:
            ungrouped_data_arrs[ur.name] = []
        for gr in reqs.grouped_reductions:
            grouped_data_arrs[gr.name] = {}  # Will map group category to running group sum.

        for array_dict in tqdm(scdl):
            indices = array_dict[REGISTRY_KEYS.INDICES_KEY].astype(int).flatten()
            n_cells = array_dict[REGISTRY_KEYS.X_KEY].shape[0]
            cf_sample = np.broadcast_to(np.arange(n_sample)[:, None, None], (n_sample, n_cells, 1))
            inf_inputs = self.module._get_inference_input(
                array_dict,
            )
            stacked_rngs = self._generate_stacked_rngs(cf_sample.shape[0])

            # OK to use stacked rngs here since there is no stochasticity for mean rep.
            if reqs.needs_mean_representations:
                mean_zs_ = mapped_inference_fn(
                    stacked_rngs=stacked_rngs,
                    x=jnp.array(inf_inputs["x"]),
                    sample_index=jnp.array(inf_inputs["sample_index"]),
                    cf_sample=jnp.array(cf_sample),
                    use_mean=True,
                )
                mean_zs = xr.DataArray(
                    mean_zs_,
                    dims=["cell_name", "sample", "latent_dim"],
                    coords={
                        "cell_name": self.adata.obs_names[indices].values,
                        "sample": self.sample_order,
                    },
                    name="sample_representations",
                )
            if reqs.needs_sampled_representations:
                sampled_zs_ = mapped_inference_fn(
                    stacked_rngs=stacked_rngs,
                    x=jnp.array(inf_inputs["x"]),
                    sample_index=jnp.array(inf_inputs["sample_index"]),
                    cf_sample=jnp.array(cf_sample),
                    use_mean=False,
                    mc_samples=mc_samples,
                )  # (n_mc_samples, n_cells, n_samples, n_latent)
                sampled_zs_ = sampled_zs_.transpose((1, 0, 2, 3))
                sampled_zs = xr.DataArray(
                    sampled_zs_,
                    dims=["cell_name", "mc_sample", "sample", "latent_dim"],
                    coords={
                        "cell_name": self.adata.obs_names[indices].values,
                        "sample": self.sample_order,
                    },
                    name="sample_representations",
                )

            if reqs.needs_mean_distances:
                mean_dists = self._compute_distances_from_representations(
                    mean_zs_, indices, norm=norm
                )

            if reqs.needs_sampled_distances or reqs.needs_normalized_distances:
                sampled_dists = self._compute_distances_from_representations(
                    sampled_zs_, indices, norm=norm
                )

                if reqs.needs_normalized_distances:
                    if norm != "l2":
                        raise ValueError(
                            f"Norm must be 'l2' when using normalized distances. Got {norm}."
                        )
                    (
                        normalization_means,
                        normalization_vars,
                    ) = self._compute_local_baseline_dists(
                        array_dict, mc_samples=mc_samples
                    )  # both are shape (n_cells,)
                    normalization_means = normalization_means.reshape(-1, 1, 1, 1)
                    normalization_vars = normalization_vars.reshape(-1, 1, 1, 1)
                    normalized_dists = (
                        (sampled_dists - normalization_means) / (normalization_vars**0.5)
                    ).mean(dim="mc_sample")  # (n_cells, n_samples, n_samples)

            # Compute each reduction
            for r in reductions:
                if r.input == "mean_representations":
                    inputs = mean_zs
                elif r.input == "sampled_representations":
                    inputs = sampled_zs
                elif r.input == "mean_distances":
                    inputs = mean_dists
                elif r.input == "sampled_distances":
                    inputs = sampled_dists
                elif r.input == "normalized_distances":
                    inputs = normalized_dists
                else:
                    raise ValueError(f"Unknown reduction input: {r.input}")

                outputs = r.fn(inputs)

                if r.group_by is not None:
                    group_by = self.adata.obs[r.group_by][indices]
                    group_by_cats = group_by.unique()
                    for cat in group_by_cats:
                        cat_summed_outputs = outputs.sel(
                            cell_name=self.adata.obs_names[indices][group_by == cat].values
                        ).sum(dim="cell_name")
                        cat_summed_outputs = cat_summed_outputs.assign_coords(
                            {f"{r.group_by}_name": cat}
                        )
                        if cat not in grouped_data_arrs[r.name]:
                            grouped_data_arrs[r.name][cat] = cat_summed_outputs
                        else:
                            grouped_data_arrs[r.name][cat] += cat_summed_outputs
                else:
                    ungrouped_data_arrs[r.name].append(outputs)

        # Combine all outputs.
        final_data_arrs = {}
        for ur_name, ur_outputs in ungrouped_data_arrs.items():
            final_data_arrs[ur_name] = xr.concat(ur_outputs, dim="cell_name")

        for gr in reqs.grouped_reductions:
            group_by = adata.obs[gr.group_by]
            group_by_counts = group_by.value_counts()
            averaged_grouped_data_arrs = []
            for cat, count in group_by_counts.items():
                averaged_grouped_data_arrs.append(grouped_data_arrs[gr.name][cat] / count)
            final_data_arr = xr.concat(averaged_grouped_data_arrs, dim=f"{gr.group_by}_name")
            final_data_arrs[gr.name] = final_data_arr

        return xr.Dataset(data_vars=final_data_arrs)

    def _compute_local_baseline_dists(
        self, batch: dict, mc_samples: int = 250
    ) -> tuple[npt.NDArray, npt.NDArray]:
        """
        Approximate the distributions used as baselines for normalizing the local sample distances.

        Approximates the means and variances of the Euclidean distance between two samples of
        the z latent representation for the original sample for each cell in ``adata``.

        Reference: https://www.overleaf.com/read/mhdxcrknzxpm.

        Parameters
        ----------
        batch
            Batch of data to compute the local sample representation for.
        mc_samples
            Number of Monte Carlo samples to use for computing the local baseline distributions.
        """
        mc_samples_per_cell = (
            mc_samples * 2
        )  # need double for pairs of samples to compute distance between
        jit_inference_fn = self.module.get_jit_inference_fn(
            inference_kwargs={"use_mean": False, "mc_samples": mc_samples_per_cell}
        )

        outputs = jit_inference_fn(self.module.rngs, batch)

        # figure out how to compute dists here
        z = outputs["z"]
        first_half_z, second_half_z = z[:mc_samples], z[mc_samples:]
        l2_dists = jnp.sqrt(jnp.sum((first_half_z - second_half_z) ** 2, axis=2)).T

        return np.array(jnp.mean(l2_dists, axis=1)), np.array(jnp.var(l2_dists, axis=1))

    def _compute_distances_from_representations(
        self, reps: jax.ArrayLike, indices: jax.ArrayLike, norm: Literal["l2", "l1", "linf"] = "l2"
    ) -> xr.DataArray:
        if norm not in ("l2", "l1", "linf"):
            raise ValueError(f"`norm` {norm} not supported")

        @jax.jit
        def _compute_distance(rep: jax.ArrayLike):
            delta_mat = jnp.expand_dims(rep, 0) - jnp.expand_dims(rep, 1)
            if norm == "l2":
                res = delta_mat**2
                res = jnp.sqrt(res.sum(-1))
            elif norm == "l1":
                res = jnp.abs(delta_mat).sum(-1)
            elif norm == "linf":
                res = jnp.abs(delta_mat).max(-1)
            return res

        if reps.ndim == 3:
            dists = jax.vmap(_compute_distance)(reps)
            return xr.DataArray(
                dists,
                dims=["cell_name", "sample_x", "sample_y"],
                coords={
                    "cell_name": self.adata.obs_names[indices].values,
                    "sample_x": self.sample_order,
                    "sample_y": self.sample_order,
                },
                name="sample_distances",
            )
        else:
            # Case with sampled representations
            dists = jax.vmap(jax.vmap(_compute_distance))(reps)
            return xr.DataArray(
                dists,
                dims=["cell_name", "mc_sample", "sample_x", "sample_y"],
                coords={
                    "cell_name": self.adata.obs_names[indices].values,
                    "mc_sample": np.arange(reps.shape[1]),
                    "sample_x": self.sample_order,
                    "sample_y": self.sample_order,
                },
                name="sample_distances",
            )

    def get_local_sample_representation(
        self,
        adata: AnnData | None = None,
        indices: npt.ArrayLike | None = None,
        batch_size: int = 256,
        use_mean: bool = True,
        use_vmap: bool = True,
    ) -> xr.DataArray:
        """Compute the local sample representation of the cells in the ``adata`` object.

        For each cell, it returns a matrix of size ``(n_sample, n_features)``.

        Parameters
        ----------
        adata
            AnnData object to use for computing the local sample representation.
        batch_size
            Batch size to use for computing the local sample representation.
        use_mean
            Whether to use the mean of the latent representation as the local sample
            representation.
        use_vmap
            Whether to use vmap for computing the local sample representation.
            Disabling vmap can be useful if running out of memory on a GPU.
        """
        reductions = [
            MrVIReduction(
                name="sample_representations",
                input="mean_representations" if use_mean else "sampled_representations",
                fn=lambda x: x,
                group_by=None,
            )
        ]
        return self.compute_local_statistics(
            reductions,
            adata=adata,
            indices=indices,
            batch_size=batch_size,
            use_vmap=use_vmap,
        ).sample_representations

    def get_local_sample_distances(
        self,
        adata: AnnData | None = None,
        batch_size: int = 256,
        use_mean: bool = True,
        normalize_distances: bool = False,
        use_vmap: bool = True,
        groupby: list[str] | str | None = None,
        keep_cell: bool = True,
        norm: str = "l2",
        mc_samples: int = 10,
    ) -> xr.Dataset:
        """Compute local sample distances.

        Computes cell-specific distances between samples, of size ``(n_sample, n_sample)``,
        stored as a Dataset, with variable name ``"cell"``, of size
        ``(n_cell, n_sample, n_sample)``. If in addition, ``groupby`` is provided, distances are
        also aggregated by group. In this case, the group-specific distances via group name key.

        Parameters
        ----------
        adata
            AnnData object to use for computing the local sample representation.
        batch_size
            Batch size to use for computing the local sample representation.
        use_mean
            Whether to use the mean of the latent representation as the local sample
            representation.
        normalize_distances
            Whether to normalize the local sample distances. Normalizes by the standard deviation
            of the original intra-sample distances. Only works with ``use_mean=False``.
        use_vmap
            Whether to use vmap for computing the local sample representation. Disabling vmap can
            be useful if running out of memory on a GPU.
        groupby
            List of categorical keys or single key of the anndata that is used to group the cells.
        keep_cell
            Whether to keep the original cell sample-sample distance matrices.
        norm
            Norm to use for computing the local sample distances.
        mc_samples
            Number of Monte Carlo samples to use for computing the local sample distances. Only
            relevant if ``use_mean=False``.
        """
        input = "mean_distances" if use_mean else "sampled_distances"
        if normalize_distances:
            if use_mean:
                warnings.warn(
                    "Normalizing distances uses sampled distances. Ignoring ``use_mean``.",
                    UserWarning,
                    stacklevel=2,
                )
            input = "normalized_distances"
        if groupby and not isinstance(groupby, list):
            groupby = [groupby]

        reductions = []
        if not keep_cell and not groupby:
            raise ValueError("Undefined computation because not keep_cell and no groupby.")
        if keep_cell:
            reductions.append(
                MrVIReduction(
                    name="cell",
                    input=input,
                    fn=lambda x: x,
                )
            )
        if groupby:
            for groupby_key in groupby:
                reductions.append(
                    MrVIReduction(
                        name=groupby_key,
                        input=input,
                        group_by=groupby_key,
                    )
                )
        return self.compute_local_statistics(
            reductions,
            adata=adata,
            batch_size=batch_size,
            use_vmap=use_vmap,
            norm=norm,
            mc_samples=mc_samples,
        )

    def get_aggregated_posterior(
        self,
        adata: AnnData | None = None,
        sample: str | int | None = None,
        indices: npt.ArrayLike | None = None,
        batch_size: int = 256,
    ) -> Distribution:
        """Compute the aggregated posterior over the ``u`` latent representations.

        Parameters
        ----------
        adata
            AnnData object to use. Defaults to the AnnData object used to initialize the model.
        sample
            Name or index of the sample to filter on. If ``None``, uses all cells.
        indices
            Indices of cells to use.
        batch_size
            Batch size to use for computing the latent representation.

        Returns
        -------
        A mixture distribution of the aggregated posterior.
        """
        from numpyro.distributions import Categorical, MixtureSameFamily, Normal

        self._check_if_trained(warn=False)
        adata = self._validate_anndata(adata)
        if indices is None:
            indices = np.arange(self.adata.n_obs)
        if sample is not None:
            indices = np.intersect1d(
                np.array(indices), np.where(adata.obs[self.sample_key] == sample)[0]
            )
        scdl = self._make_data_loader(
            adata=adata, indices=indices, batch_size=batch_size, iter_ndarray=True
        )

        qu_locs = []
        qu_scales = []
        jit_inference_fn = self.module.get_jit_inference_fn(inference_kwargs={"use_mean": True})
        for array_dict in scdl:
            outputs = jit_inference_fn(self.module.rngs, array_dict)

            qu_locs.append(outputs["qu"].loc)
            qu_scales.append(outputs["qu"].scale)

        qu_loc = jnp.concatenate(qu_locs, axis=0).T
        qu_scale = jnp.concatenate(qu_scales, axis=0).T
        return MixtureSameFamily(
            Categorical(probs=jnp.ones(qu_loc.shape[1]) / qu_loc.shape[1]),
            Normal(qu_loc, qu_scale),
        )

    def differential_abundance(
        self,
        adata: AnnData | None = None,
        sample_cov_keys: list[str] | None = None,
        sample_subset: list[str] | None = None,
        compute_log_enrichment: bool = False,
        batch_size: int = 128,
    ) -> xr.Dataset:
        """Compute the differential abundance between samples.

        Computes the logarithm of the ratio of the probabilities of each sample conditioned on the
        estimated aggregate posterior distribution of each cell.

        Parameters
        ----------
        adata
            The data object to compute the differential abundance for.
            If not given, the data object stored in the model is used.
        sample_cov_keys
            Keys for covariates (batch, etc.) that should also be taken into account
            when computing the differential abundance. At the moment, only discrete covariates are
            supported.
        sample_subset
            Only compute differential abundance for these sample labels.
        compute_log_enrichment
            Whether to compute the log enrichment scores for each covariate value.
        batch_size
            Minibatch size for computing the differential abundance.

        Returns
        -------
        A dataset with data variables:

        * ``"log_probs"``: Array of shape ``(n_cells, n_samples)`` containing the log probabilities
            for each cell across samples.
        * ``"{cov_key}_log_probs"``: For each key in ``sample_cov_keys``, an array of shape
            ``(n_cells, _cov_values)`` containing the log probabilities for each cell across
            covariate values.
        """
        from pandas import DataFrame
        from scipy.special import logsumexp

        adata = self._validate_anndata(adata)

        if sample_cov_keys is not None:
            for key in sample_cov_keys:
                n_cov_values = len(adata.obs[key].unique())
                n_samples = len(adata.obs[self.sample_key].unique())
                if n_cov_values > n_samples / 2:
                    warnings.warn(
                        f"The covariate '{key}' does not seem to refer to a discrete key. "
                        f"It has {len(n_cov_values)} unique values, which exceeds one half of the "
                        f"total samples ({n_samples}).",
                        UserWarning,
                        stacklevel=2,
                    )

        us = self.get_latent_representation(
            adata, use_mean=True, give_z=False, batch_size=batch_size
        )

        log_probs = []
        unique_samples = adata.obs[self.sample_key].unique()
        for sample_name in tqdm(unique_samples):
            ap = self.get_aggregated_posterior(
                adata=adata, sample=sample_name, batch_size=batch_size
            )
            n_splits = max(adata.n_obs // batch_size, 1)
            log_probs_ = []
            for u_rep in np.array_split(us, n_splits):
                log_probs_.append(jax.device_get(ap.log_prob(u_rep).sum(-1, keepdims=True)))

            log_probs.append(np.concatenate(log_probs_, axis=0))  # (n_cells, 1)

        log_probs = np.concatenate(log_probs, 1)

        coords = {
            "cell_name": adata.obs_names.to_numpy(),
            "sample": unique_samples,
        }
        data_vars = {
            "log_probs": (["cell_name", "sample"], log_probs),
        }
        log_probs_arr = xr.Dataset(data_vars, coords=coords)

        if sample_cov_keys is None or len(sample_cov_keys) == 0:
            return log_probs_arr

        sample_cov_log_probs_map = {}
        sample_cov_log_enrichs_map = {}
        for sample_cov_key in sample_cov_keys:
            sample_cov_unique_values = self.sample_info[sample_cov_key].unique()
            per_val_log_probs = {}
            per_val_log_enrichs = {}
            for sample_cov_value in sample_cov_unique_values:
                cov_samples = (
                    self.sample_info[self.sample_info[sample_cov_key] == sample_cov_value]
                )[self.sample_key].to_numpy()
                if sample_subset is not None:
                    cov_samples = np.intersect1d(cov_samples, np.array(sample_subset))
                if len(cov_samples) == 0:
                    continue

                sel_log_probs = log_probs_arr.log_probs.loc[{"sample": cov_samples}]
                val_log_probs = logsumexp(sel_log_probs, axis=1) - np.log(sel_log_probs.shape[1])
                per_val_log_probs[sample_cov_value] = val_log_probs

                if compute_log_enrichment:
                    rest_samples = np.setdiff1d(unique_samples, cov_samples)
                    if len(rest_samples) == 0:
                        warnings.warn(
                            f"All samples have {sample_cov_key}={sample_cov_value}. Skipping log "
                            "enrichment computation.",
                            UserWarning,
                            stacklevel=2,
                        )
                        continue
                    rest_log_probs = log_probs_arr.log_probs.loc[{"sample": rest_samples}]
                    rest_val_log_probs = logsumexp(rest_log_probs, axis=1) - np.log(
                        rest_log_probs.shape[1]
                    )
                    enrichment_scores = val_log_probs - rest_val_log_probs
                    per_val_log_enrichs[sample_cov_value] = enrichment_scores
            sample_cov_log_probs_map[sample_cov_key] = DataFrame.from_dict(per_val_log_probs)
            if compute_log_enrichment and len(per_val_log_enrichs) > 0:
                sample_cov_log_enrichs_map[sample_cov_key] = DataFrame.from_dict(
                    per_val_log_enrichs
                )

        coords = {
            "cell_name": adata.obs_names.to_numpy(),
            "sample": unique_samples,
            **{
                sample_cov_key: sample_cov_log_probs.columns
                for sample_cov_key, sample_cov_log_probs in sample_cov_log_probs_map.items()
            },
        }
        data_vars = {
            "log_probs": (["cell_name", "sample"], log_probs),
            **{
                f"{sample_cov_key}_log_probs": (
                    ["cell_name", sample_cov_key],
                    sample_cov_log_probs.values,
                )
                for sample_cov_key, sample_cov_log_probs in sample_cov_log_probs_map.items()
            },
        }
        if compute_log_enrichment:
            data_vars.update(
                {
                    f"{sample_key}_log_enrichs": (
                        ["cell_name", sample_key],
                        sample_log_enrichs.values,
                    )
                    for sample_key, sample_log_enrichs in sample_cov_log_enrichs_map.items()
                }
            )
        return xr.Dataset(data_vars, coords=coords)

    def get_outlier_cell_sample_pairs(
        self,
        adata: AnnData | None = None,
        subsample_size: int = 5_000,
        quantile_threshold: float = 0.05,
        admissibility_threshold: float = 0.0,
        batch_size: int = 256,
    ) -> xr.Dataset:
        """Compute outlier cell-sample pairs.

        This function fits a GMM for each sample based on the latent representation of the cells in
        the sample or computes an approximate aggregated posterior for each sample. Then, for every
        cell, it computes the log-probability of the cell under the approximated posterior of each
        sample as a measure of admissibility.

        Parameters
        ----------
        adata
            AnnData object containing the cells for which to compute the outlier cell-sample pairs.
        subsample_size
            Number of cells to use from each sample to approximate the posterior. If None, uses all
            of the available cells.
        quantile_threshold
            Quantile of the within-sample log probabilities to use as a baseline for admissibility.
        admissibility_threshold
            Threshold for admissibility. Cell-sample pairs with admissibility below this threshold
            are considered outliers.
        batch_size
            Size of the batch to use for computing outlier cell-sample pairs.
        """
        adata = self._validate_anndata(adata)
        us = self.get_latent_representation(adata, use_mean=True, give_z=False)
        adata.obsm["U"] = us

        log_probs = []
        threshs = []
        unique_samples = adata.obs[self.sample_key].unique()
        for sample_name in tqdm(unique_samples):
            sample_idxs = np.where(adata.obs[self.sample_key] == sample_name)[0]
            if subsample_size is not None and sample_idxs.shape[0] > subsample_size:
                sample_idxs = np.random.choice(sample_idxs, size=subsample_size, replace=False)
            adata_s = adata[sample_idxs]

            ap = self.get_aggregated_posterior(adata=adata, indices=sample_idxs)
            log_probs_s = jnp.quantile(
                ap.log_prob(adata_s.obsm["U"]).sum(axis=1), q=quantile_threshold
            )
            n_splits = adata.n_obs // batch_size
            log_probs_ = []
            for u_rep in np.array_split(adata.obsm["U"], n_splits):
                log_probs_.append(jax.device_get(ap.log_prob(u_rep).sum(-1, keepdims=True)))

            log_probs_ = np.concatenate(log_probs_, axis=0)  # (n_cells, 1)

            threshs.append(np.array(log_probs_s))
            log_probs.append(np.array(log_probs_))

        log_probs = np.concatenate(log_probs, 1)
        threshs = np.array(threshs)
        log_ratios = log_probs - threshs

        coords = {
            "cell_name": adata.obs_names.to_numpy(),
            "sample": unique_samples,
        }
        data_vars = {
            "log_probs": (["cell_name", "sample"], log_probs),
            "log_ratios": (
                ["cell_name", "sample"],
                log_ratios,
            ),
            "is_admissible": (
                ["cell_name", "sample"],
                log_ratios > admissibility_threshold,
            ),
        }
        return xr.Dataset(data_vars, coords=coords)

    def differential_expression(
        self,
        adata: AnnData | None = None,
        sample_cov_keys: list[str] | None = None,
        sample_subset: list[str] | None = None,
        batch_size: int = 128,
        use_vmap: bool = True,
        normalize_design_matrix: bool = True,
        add_batch_specific_offsets: bool = False,
        mc_samples: int = 100,
        store_lfc: bool = False,
        store_lfc_metadata_subset: list[str] | None = None,
        store_baseline: bool = False,
        eps_lfc: float = 1e-4,
        filter_inadmissible_samples: bool = False,
        lambd: float = 0.0,
        delta: float | None = 0.3,
        **filter_samples_kwargs,
    ) -> xr.Dataset:
        """Compute cell-specific multivariate differential expression.

        For every cell, we first compute all counterfactual cell-state shifts, defined as
        ``e_d = z_d - u``, where ``z_d`` is the latent representation of the cell for sample ``d``
        and ``u`` is the sample-unaware latent representation. Then, we fit a linear model in each
        cell of the form: ``e_d = X_d * beta_d + iid gaussian noise``.

        Parameters
        ----------
        sample_cov_keys
            List of sample covariates to consider for the multivariate analysis.
            These keys should be present in ``adata.obs``.
        adata
            AnnData object to use for computing the local sample representation.
            If ``None``, the analysis is performed on all cells in the dataset.
        sample_subset
            Optional list of samples to consider for the multivariate analysis.
            If ``None``, all samples are considered.
        batch_size
            Batch size to use for computing the local sample representation.
        use_vmap
            Whether to use vmap for computing the local sample representation.
        normalize_design_matrix
            Whether to normalize the design matrix.
        add_batch_specific_offsets
            Whether to offset the design matrix by adding batch-specific offsets to the design
            matrix. Setting this option to True is recommended when considering multi-site
            datasets.
        mc_samples
            How many MC samples should be taken for computing betas.
        store_lfc
            Whether to store the log-fold changes in the module.
            Storing log-fold changes is memory-intensive and may require to specify
            a smaller set of cells to analyze, e.g., by specifying ``adata``.
        store_lfc_metadata_subset
            Specifies a subset of metadata for which log-fold changes are computed.
            These keys must be a subset of ``sample_cov_keys``.
            Only applies when ``store_lfc=True``.
        store_baseline
            Whether to store the expression in the module if logfoldchanges are computed.
        eps_lfc
            Epsilon to add to the log-fold changes to avoid detecting genes with low expression.
        filter_inadmissible_samples
            Whether to filter out-of-distribution samples prior to performing the analysis.
        lambd
            Regularization parameter for the linear model.
        delta
            LFC threshold used to compute posterior DE probabilities.
            If None does not compute them to save memory consumption.
        filter_samples_kwargs
            Keyword arguments to pass to
            :meth:``~scvi.external.MrVI.get_outlier_cell_sample_pairs``.

        Returns
        -------
        A dataset containing the results of the differential expression analysis:

        * ``"beta"``: Coefficients for each covariate across cells and latent dimensions.
        * ``"effect_size"``: Effect sizes for each covariate across cells.
        * ``"pvalue"``: P-values for each covariate across cells.
        * ``"padj"``: Adjusted P-values for each covariate across cells using the
            Benjamini-Hochberg procedure.
        * ``"lfc"``: Log fold changes for each covariate across cells and genes, if ``store_lfc``
            is ``True``.
        - ``"lfc_std"``: Standard deviation of log fold changes, if ``store_lfc`` is ``True`` and
            ``delta`` is not ``None``.
        - ``"pde"``: Posterior DE probabilities, if ``store_lfc`` is ``True`` and ``delta`` is not
            ``None``.
        - ``"baseline_expression"``: Baseline expression levels for each covariate across cells and
            genes, if ``store_baseline`` is ``True``.
        - ``"n_samples"``: Number of admissible samples for each cell, if
            ``filter_inadmissible_samples`` is ``True``.
        """
        from functools import partial

        from statsmodels.stats.multitest import multipletests

        if sample_cov_keys is None:
            # Hack: kept as kwarg to maintain order of arguments.
            raise ValueError("Must assign `sample_cov_keys`")
        adata = self.adata if adata is None else adata
        self._check_if_trained(warn=False)
        # Hack to ensure new AnnDatas have indices and indices have correct dimensions.
        if adata is not None:
            adata.obs["_indices"] = np.arange(adata.n_obs).astype(int)

        adata = self._validate_anndata(adata)
        scdl = self._make_data_loader(
            adata=adata, indices=None, batch_size=batch_size, iter_ndarray=True
        )
        n_sample = self.summary_stats.n_sample
        vars_in = {"params": self.module.params, **self.module.state}

        sample_mask = (
            np.isin(self.sample_order, sample_subset)
            if sample_subset is not None
            else np.ones(n_sample, dtype=bool)
        )
        sample_mask = np.array(sample_mask)
        sample_order = self.sample_order[sample_mask]
        n_samples_kept = sample_mask.sum()

        if filter_inadmissible_samples:
            admissible_samples = self.get_outlier_cell_sample_pairs(
                adata=adata, **filter_samples_kwargs
            )["is_admissible"].loc[{"sample": sample_order}]
            assert (admissible_samples.sample == sample_order).all()
            admissible_samples = admissible_samples.values
        else:
            admissible_samples = np.ones((adata.n_obs, n_samples_kept), dtype=bool)
        n_admissible_samples = admissible_samples.sum(1)

        (
            Xmat,
            Xmat_names,
            covariates_require_lfc,
            offset_indices,
        ) = self._construct_design_matrix(
            sample_cov_keys=sample_cov_keys,
            sample_mask=sample_mask,
            normalize_design_matrix=normalize_design_matrix,
            add_batch_specific_offsets=add_batch_specific_offsets,
            store_lfc=store_lfc,
            store_lfc_metadata_subset=store_lfc_metadata_subset,
        )
        add_batch_specific_offsets = offset_indices is not None
        n_covariates = Xmat.shape[1]

        @partial(jax.jit, backend="cpu")
        def process_design_matrix(
            admissible_samples_dmat: jax.ArrayLike,
            Xmat: jax.ArrayLike,
        ) -> tuple[jax.Array, jax.Array]:
            xtmx = jnp.einsum("ak,nkl,lm->nam", Xmat.T, admissible_samples_dmat, Xmat)
            xtmx += lambd * jnp.eye(n_covariates)

            prefactor = jnp.real(jax.vmap(jax.scipy.linalg.sqrtm)(xtmx))
            inv_ = jax.vmap(jnp.linalg.pinv)(xtmx)
            Amat = jnp.einsum("nab,bc,ncd->nad", inv_, Xmat.T, admissible_samples_dmat)
            return Amat, prefactor

        @partial(jax.jit, static_argnames=["use_mean", "mc_samples"])
        def mapped_inference_fn(
            stacked_rngs: dict[str, jax.random.KeyArray],
            x: jax.ArrayLike,
            sample_index: jax.ArrayLike,
            continuous_covs: jax.ArrayLike,
            cf_sample: jax.ArrayLike,
            Amat: jax.ArrayLike,
            prefactor: jax.ArrayLike,
            n_samples_per_cell: int,
            admissible_samples_mat: jax.ArrayLike,
            use_mean: bool,
            mc_samples: int,
            rngs_de=None,
        ):
            def inference_fn(
                rngs,
                cf_sample,
            ):
                return self.module.apply(
                    vars_in,
                    rngs=rngs,
                    method=self.module.inference,
                    x=x,
                    sample_index=sample_index,
                    cf_sample=cf_sample,
                    use_mean=use_mean,
                    mc_samples=mc_samples,
                )["eps"]

            if use_vmap:
                eps_ = jax.vmap(inference_fn, in_axes=(0, 0), out_axes=-2)(
                    stacked_rngs,
                    cf_sample,
                )
            else:

                def per_sample_inference_fn(pair):
                    rngs, cf_sample = pair
                    return inference_fn(rngs, cf_sample)

                # eps_ has shape (mc_samples, n_cells, n_samples, n_latent)
                eps_ = jax.lax.transpose(
                    jax.lax.map(per_sample_inference_fn, (stacked_rngs, cf_sample)),
                    (1, 2, 0, 3),
                )
            eps_std = eps_.std(axis=2, keepdims=True)
            eps_mean = eps_.mean(axis=2, keepdims=True)

            eps = (eps_ - eps_mean) / (1e-6 + eps_std)  # over samples
            # MLE for betas
            betas = jnp.einsum("nks,ansd->ankd", Amat, eps)

            # Statistical tests
            betas_norm = jnp.einsum("ankd,nkl->anld", betas, prefactor)
            ts = (betas_norm**2).mean(axis=0).sum(axis=-1)
            pvals = 1 - jax.scipy.stats.chi2.cdf(ts, df=n_samples_per_cell[:, None])

            betas = betas * eps_std

            lfc_mean = None
            lfc_std = None
            pde = None
            if store_lfc:
                betas_ = betas.transpose((0, 2, 1, 3))
                eps_mean_ = eps_mean.transpose((0, 2, 1, 3))
                betas_covariates = betas_[:, covariates_require_lfc, :, :]

                def h_inference_fn(extra_eps, batch_index_cf, batch_offset_eps):
                    extra_eps += batch_offset_eps

                    return self.module.apply(
                        vars_in,
                        rngs=rngs_de,
                        method=self.module.compute_h_from_x_eps,
                        x=x,
                        extra_eps=extra_eps,
                        sample_index=sample_index,
                        batch_index=batch_index_cf,
                        cf_sample=None,
                        continuous_covs=continuous_covs,
                        mc_samples=None,  # mc_samples also taken for eps. vmap over mc_samples
                    )

                batch_index_ = jnp.arange(self.summary_stats.n_batch)[:, None]
                batch_index_ = jnp.repeat(batch_index_, repeats=n_cells, axis=1)[
                    ..., None
                ]  # (n_batch, n_cells, 1)
                betas_null = jnp.zeros_like(betas_covariates)

                if add_batch_specific_offsets:
                    batch_weights = jnp.einsum(
                        "nd,db->nb", admissible_samples_mat, Xmat[:, offset_indices]
                    ).mean(0)
                    betas_offset_ = betas_[:, offset_indices, :, :] + eps_mean_
                else:
                    batch_weights = (1.0 / self.summary_stats.n_batch) * jnp.ones(
                        self.summary_stats.n_batch
                    )
                    mc_samples, _, n_cells_, n_latent = betas_covariates.shape
                    betas_offset_ = (
                        jnp.zeros((mc_samples, self.summary_stats.n_batch, n_cells_, n_latent))
                        + eps_mean_
                    )
                # batch_offset shape (mc_samples, n_batch, n_cells, n_latent)

                f_ = jax.vmap(
                    h_inference_fn, in_axes=(0, None, 0), out_axes=0
                )  # fn over MC samples
                f_ = jax.vmap(f_, in_axes=(1, None, None), out_axes=1)  # fn over covariates
                f_ = jax.vmap(f_, in_axes=(None, 0, 1), out_axes=0)  # fn over batches
                h_fn = jax.jit(f_)

                x_1 = h_fn(betas_covariates, batch_index_, betas_offset_)
                x_0 = h_fn(betas_null, batch_index_, betas_offset_)

                lfcs = jnp.log2(x_1 + eps_lfc) - jnp.log2(x_0 + eps_lfc)
                lfc_mean = jnp.average(lfcs.mean(1), weights=batch_weights, axis=0)
                if delta is not None:
                    lfc_std = jnp.sqrt(jnp.average(lfcs.var(1), weights=batch_weights, axis=0))
                    pde = (jnp.abs(lfcs) >= delta).mean(1).mean(0)

            if store_baseline:
                baseline_expression = x_1.mean(1)
            else:
                baseline_expression = None
            return {
                "beta": betas.mean(0),
                "effect_size": ts,
                "pvalue": pvals,
                "lfc_mean": lfc_mean,
                "lfc_std": lfc_std,
                "pde": pde,
                "baseline_expression": baseline_expression,
            }

        beta = []
        effect_size = []
        pvalue = []
        lfc = []
        lfc_std = []
        pde = []
        baseline_expression = []
        for array_dict in tqdm(scdl):
            indices = array_dict[REGISTRY_KEYS.INDICES_KEY].astype(int).flatten()
            n_cells = array_dict[REGISTRY_KEYS.X_KEY].shape[0]
            cf_sample = np.broadcast_to(
                (np.where(sample_mask)[0])[:, None, None], (n_samples_kept, n_cells, 1)
            )
            inf_inputs = self.module._get_inference_input(
                array_dict,
            )
            continuous_covs = inf_inputs.get(REGISTRY_KEYS.CONT_COVS_KEY, None)
            if continuous_covs is not None:
                continuous_covs = jnp.array(continuous_covs)
            stacked_rngs = self._generate_stacked_rngs(cf_sample.shape[0])

            rngs_de = self.module.rngs if store_lfc else None
            admissible_samples_mat = jnp.array(admissible_samples[indices])  # (n_cells, n_samples)
            n_samples_per_cell = admissible_samples_mat.sum(axis=1)
            admissible_samples_dmat = jax.vmap(jnp.diag)(admissible_samples_mat).astype(
                float
            )  # (n_cells, n_samples, n_samples)
            # element nij is 1 if sample i is admissible and i=j for cell n
            Amat, prefactor = process_design_matrix(admissible_samples_dmat, Xmat)
            Amat = jax.device_put(Amat, self.device)
            prefactor = jax.device_put(prefactor, self.device)

            res = mapped_inference_fn(
                stacked_rngs=stacked_rngs,
                x=jnp.array(inf_inputs["x"]),
                sample_index=jnp.array(inf_inputs["sample_index"]),
                continuous_covs=continuous_covs,
                cf_sample=jnp.array(cf_sample),
                Amat=Amat,
                prefactor=prefactor,
                n_samples_per_cell=n_samples_per_cell,
                admissible_samples_mat=admissible_samples_mat,
                use_mean=False,
                rngs_de=rngs_de,
                mc_samples=mc_samples,
            )
            beta.append(np.array(res["beta"]))
            effect_size.append(np.array(res["effect_size"]))
            pvalue.append(np.array(res["pvalue"]))
            if store_lfc:
                lfc.append(np.array(res["lfc_mean"]))
                if delta is not None:
                    lfc_std.append(np.array(res["lfc_std"]))
                    pde.append(np.array(res["pde"]))
            if store_baseline:
                baseline_expression.append(np.array(res["baseline_expression"]))
        beta = np.concatenate(beta, axis=0)
        effect_size = np.concatenate(effect_size, axis=0)
        pvalue = np.concatenate(pvalue, axis=0)
        pvalue_shape = pvalue.shape
        padj = multipletests(pvalue.flatten(), method="fdr_bh")[1].reshape(pvalue_shape)

        coords = {
            "cell_name": (("cell_name"), adata.obs_names),
            "covariate": (("covariate"), Xmat_names),
            "latent_dim": (("latent_dim"), np.arange(beta.shape[2])),
            "gene": (("gene"), adata.var_names),
        }
        data_vars = {
            "beta": (
                ["cell_name", "covariate", "latent_dim"],
                beta,
            ),
            "effect_size": (
                ["cell_name", "covariate"],
                effect_size,
            ),
            "pvalue": (
                ["cell_name", "covariate"],
                pvalue,
            ),
            "padj": (
                ["cell_name", "covariate"],
                padj,
            ),
        }
        if filter_inadmissible_samples:
            data_vars["n_samples"] = (
                ["cell_name"],
                n_admissible_samples,
            )
        if store_lfc:
            if store_lfc_metadata_subset is None and not add_batch_specific_offsets:
                coords_lfc = ["covariate", "cell_name", "gene"]
            else:
                coords_lfc = ["covariate_sub", "cell_name", "gene"]
                coords["covariate_sub"] = (
                    ("covariate_sub"),
                    Xmat_names[covariates_require_lfc],
                )
            lfc = np.concatenate(lfc, axis=1)
            data_vars["lfc"] = (coords_lfc, lfc)
            if delta is not None:
                lfc_std = np.concatenate(lfc_std, axis=1)
                pde = np.concatenate(pde, axis=1)
                data_vars["lfc_std"] = (coords_lfc, lfc_std)
                data_vars["pde"] = (coords_lfc, pde)

        if store_baseline:
            baseline_expression = np.concatenate(baseline_expression, axis=1)
            data_vars["baseline_expression"] = (
                ["covariate", "cell_name", "gene"],
                baseline_expression,
            )
        return xr.Dataset(data_vars, coords=coords)

    def _construct_design_matrix(
        self,
        sample_cov_keys: list[str],
        sample_mask: npt.ArrayLike,
        normalize_design_matrix: bool,
        add_batch_specific_offsets: bool,
        store_lfc: bool,
        store_lfc_metadata_subset: list[str] | None = None,
    ) -> tuple[jax.Array, npt.NDArray, jax.Array, jax.Array | None]:
        """Construct a design matrix of samples and covariates.

        Starting from a list of sample covariate keys, construct a design matrix of samples and
        covariates. Categorical covariates are one-hot encoded.

        Parameters
        ----------
        sample_cov_keys
            List of sample metadata to use as covariates.
        sample_mask
            Mask of admissible samples. Must have the same length as the number of samples in the
            dataset.
        normalize_design_matrix
            Whether the design matrix should be 0-1 normalized. This is useful to ensure that the
            beta coefficients are comparable across covariates.
        add_batch_specific_offsets
            Whether the design matrix should be offset. If True, the matrix includes batch-specific
            offsets. This ensures that we can learn perturbation effects that do not depend on
            batch effects.

        Returns
        -------
        A tuple consisting of:

        1. The design matrix
        2. Names for each column in the design matrix
        3. A mask precising which coefficients from the design matrix require to compute LFCs.
        4. A mask precising which coefficients from the design matrix correspond to offsets.
        """
        from pandas import Series, get_dummies

        Xmat = []
        Xmat_names = []
        Xmat_dim_to_key = []
        sample_info = self.sample_info.iloc[sample_mask]
        for sample_cov_key in tqdm(sample_cov_keys):
            cov = sample_info[sample_cov_key]
            if (cov.dtype == str) or (cov.dtype == "category"):
                cov = cov.cat.remove_unused_categories()
                cov = get_dummies(cov, drop_first=True)
                cov_names = np.array([f"{sample_cov_key}_{col}" for col in cov.columns])
                cov = cov.values
            else:
                cov_names = np.array([sample_cov_key])
                cov = cov.values[:, None]
            n_covs = cov.shape[1]
            Xmat.append(cov)
            Xmat_names.append(cov_names)
            Xmat_dim_to_key.append([sample_cov_key] * n_covs)
        Xmat_names = np.concatenate(Xmat_names)
        Xmat = np.concatenate(Xmat, axis=1).astype(np.float32)
        Xmat_dim_to_key = np.concatenate(Xmat_dim_to_key)

        if normalize_design_matrix:
            Xmat = (Xmat - Xmat.min(axis=0)) / (1e-6 + Xmat.max(axis=0) - Xmat.min(axis=0))
        if add_batch_specific_offsets:
            cov = sample_info["_scvi_batch"]
            if cov.nunique() == self.summary_stats.n_batch:
                cov = np.eye(self.summary_stats.n_batch)[sample_info["_scvi_batch"].values]
                cov_names = ["offset_batch_" + str(i) for i in range(self.summary_stats.n_batch)]
                Xmat = np.concatenate([cov, Xmat], axis=1)
                Xmat_names = np.concatenate([np.array(cov_names), Xmat_names])
                Xmat_dim_to_key = np.concatenate([np.array(cov_names), Xmat_dim_to_key])

                # Retrieve indices of offset covariates in the right order
                offset_indices = (
                    Series(np.arange(len(Xmat_names)), index=Xmat_names).loc[cov_names].values
                )
                offset_indices = jnp.array(offset_indices)
            else:
                warnings.warn(
                    """
                        Number of batches in sample_info does not match number of batches in
                        summary_stats. `add_batch_specific_offsets=True` assumes that samples are
                        not shared across batches. Setting `add_batch_specific_offsets=False`...
                    """,
                    stacklevel=2,
                )
                offset_indices = None
        else:
            offset_indices = None

        Xmat = jnp.array(Xmat)
        if store_lfc:
            covariates_require_lfc = (
                np.isin(Xmat_dim_to_key, store_lfc_metadata_subset)
                if store_lfc_metadata_subset is not None
                else np.isin(Xmat_dim_to_key, sample_cov_keys)
            )
        else:
            covariates_require_lfc = np.zeros(len(Xmat_names), dtype=bool)
        covariates_require_lfc = jnp.array(covariates_require_lfc)

        return Xmat, Xmat_names, covariates_require_lfc, offset_indices<|MERGE_RESOLUTION|>--- conflicted
+++ resolved
@@ -14,18 +14,6 @@
 from tqdm import tqdm
 
 from scvi import REGISTRY_KEYS
-<<<<<<< HEAD
-from scvi.external.mrvi._constants import MRVI_REGISTRY_KEYS
-=======
-from scvi.data import AnnDataManager
-from scvi.data.fields import (
-    CategoricalObsField,
-    LayerField,
-    NumericalJointObsField,
-    NumericalObsField,
-)
-from scvi.external.mrvi._module import MrVAE
->>>>>>> b9fe3653
 from scvi.external.mrvi._types import MrVIReduction
 from scvi.model.base import BaseModelClass, JaxTrainingMixin
 from scvi.utils import setup_anndata_dsp
@@ -183,21 +171,12 @@
         # Add index for batched computation of local statistics.
         adata.obs["_indices"] = np.arange(adata.n_obs).astype(int)
         anndata_fields = [
-<<<<<<< HEAD
             fields.LayerField(REGISTRY_KEYS.X_KEY, layer, is_count_data=True),
             fields.CategoricalObsField(MRVI_REGISTRY_KEYS.SAMPLE_KEY, sample_key),
             fields.CategoricalObsField(REGISTRY_KEYS.BATCH_KEY, batch_key),
             fields.CategoricalObsField(REGISTRY_KEYS.LABELS_KEY, labels_key),
             fields.NumericalJointObsField(REGISTRY_KEYS.CONT_COVS_KEY, continuous_covariate_keys),
             fields.NumericalObsField(REGISTRY_KEYS.INDICES_KEY, "_indices"),
-=======
-            LayerField(REGISTRY_KEYS.X_KEY, layer, is_count_data=True),
-            CategoricalObsField(REGISTRY_KEYS.SAMPLE_KEY, sample_key),
-            CategoricalObsField(REGISTRY_KEYS.BATCH_KEY, batch_key),
-            CategoricalObsField(REGISTRY_KEYS.LABELS_KEY, labels_key),
-            NumericalJointObsField(REGISTRY_KEYS.CONT_COVS_KEY, continuous_covariate_keys),
-            NumericalObsField(REGISTRY_KEYS.INDICES_KEY, "_indices"),
->>>>>>> b9fe3653
         ]
 
         adata_manager = AnnDataManager(fields=anndata_fields, setup_method_args=setup_method_args)
