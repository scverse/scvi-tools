--- conflicted
+++ resolved
@@ -6,12 +6,8 @@
 from .decipher import Decipher
 from .gimvi import GIMVI
 from .methylvi import METHYLANVI, METHYLVI
-<<<<<<< HEAD
-=======
 from .mrvi import MRVI
-from .mrvi_jax import JaxMRVI
 from .mrvi_torch import TorchMRVI
->>>>>>> e74eecae
 from .poissonvi import POISSONVI
 from .resolvi import RESOLVI
 from .scar import SCAR
@@ -37,12 +33,8 @@
     "ContrastiveVI",
     "SysVI",
     "VELOVI",
-<<<<<<< HEAD
-=======
     "MRVI",
     "TorchMRVI",
-    "JaxMRVI",
->>>>>>> e74eecae
     "METHYLVI",
     "METHYLANVI",
     "RESOLVI",
@@ -57,9 +49,9 @@
 
     only when object is actually requested.
     """
-    if name == "MRVI":
-        error_on_missing_dependencies("flax", "jax", "jaxlib", "optax", "numpyro", "xarray")
-        from .mrvi import MRVI as _MRVI
+    if name == "JaxMRVI":
+        error_on_missing_dependencies("flax", "jax", "jaxlib", "optax", "numpyro")
+        from .mrvi_jax import JaxMRVI as _JaxMRVI
 
         return _MRVI
 
