--- conflicted
+++ resolved
@@ -36,9 +36,6 @@
     "METHYLVI",
     "METHYLANVI",
     "RESOLVI",
-<<<<<<< HEAD
     "SCVIVA",
-=======
     "SPAGLUE",
->>>>>>> 9795bd52
 ]