from .cellassign import CellAssign
from .contrastivevi import ContrastiveVI
from .decipher import Decipher
from .gimvi import GIMVI
<<<<<<< HEAD
from .poissonmultivi import POISSONMULTIVI
=======
from .methylvi import METHYLVI
from .mrvi import MRVI
>>>>>>> c2e37147
from .poissonvi import POISSONVI
from .scar import SCAR
from .scbasset import SCBASSET
from .solo import SOLO
from .stereoscope import RNAStereoscope, SpatialStereoscope
from .tangram import Tangram
from .velovi import VELOVI

__all__ = [
    "SCAR",
    "SOLO",
    "GIMVI",
    "Decipher",
    "RNAStereoscope",
    "SpatialStereoscope",
    "CellAssign",
    "Tangram",
    "SCBASSET",
    "POISSONVI",
    "POISSONMULTIVI",
    "ContrastiveVI",
    "VELOVI",
    "MRVI",
    "METHYLVI",
]<|MERGE_RESOLUTION|>--- conflicted
+++ resolved
@@ -2,12 +2,9 @@
 from .contrastivevi import ContrastiveVI
 from .decipher import Decipher
 from .gimvi import GIMVI
-<<<<<<< HEAD
 from .poissonmultivi import POISSONMULTIVI
-=======
 from .methylvi import METHYLVI
 from .mrvi import MRVI
->>>>>>> c2e37147
 from .poissonvi import POISSONVI
 from .scar import SCAR
 from .scbasset import SCBASSET
