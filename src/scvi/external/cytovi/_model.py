from __future__ import annotations

import logging
import warnings
from functools import partial
from typing import TYPE_CHECKING

import numpy as np
import pandas as pd
import rich
import torch
import torch.distributions as dist
from anndata import AnnData
from tqdm import tqdm

from scvi import settings
from scvi.data import AnnDataManager
from scvi.data.fields import (
    CategoricalJointObsField,
    CategoricalObsField,
    LayerField,
    NumericalJointObsField,
)
from scvi.dataloaders import DataSplitter
from scvi.distributions._utils import DistributionConcatenator
from scvi.model._utils import _get_batch_code_from_category, scrna_raw_counts_properties
from scvi.model.base import (
    ArchesMixin,
    BaseModelClass,
    RNASeqMixin,
    UnsupervisedTrainingMixin,
    VAEMixin,
)
from scvi.model.base._de_core import _de_core
from scvi.train import AdversarialTrainingPlan, TrainRunner
from scvi.utils import de_dsp, setup_anndata_dsp
from scvi.utils._docstrings import devices_dsp

from ._constants import CYTOVI_DEFAULT_REP, CYTOVI_REGISTRY_KEYS
from ._module import CytoVAE
from ._utils import (
    clip_lfc_factory,
    encode_categories,
    get_balanced_sample_indices,
    get_n_latent_heuristic,
    impute_cats_with_neighbors,
    impute_expr_with_neighbors,
    log_median,
    validate_expression_range,
    validate_layer_key,
    validate_marker,
    validate_obs_keys,
    validate_obsm_keys,
)

if TYPE_CHECKING:
    from collections.abc import Callable, Sequence
    from typing import Literal

    from scvi._types import Number

logger = logging.getLogger(__name__)


class CYTOVI(
    RNASeqMixin,
    VAEMixin,
    ArchesMixin,
    UnsupervisedTrainingMixin,
    BaseModelClass,
):
    """Variational inference for cytometry (CytoVI).

    Parameters
    ----------
    adata
        AnnData object that has been registered via :meth:`~scvi.external.CYTOVI.setup_anndata`.
    n_hidden
        Number of nodes per hidden layer.
    n_latent
        Dimensionality of the latent space. If None, will be set using a heuristic based on
        number of input features.
    n_layers
        Number of hidden layers used for encoder and decoder NNs.
    dropout_rate
        Dropout rate for neural networks.
    protein_likelihood
        Likelihood function used for modeling protein expression. One of:

        * ``'normal'`` - Normal distribution
        * ``'beta'`` - Beta distribution (requires expression in (0, 1))

    latent_distribution
        Distribution of the latent space. One of:

        * ``'normal'`` - Normal distribution
        * ``'ln'`` - Logistic normal distribution (Normal(0, I) transformed by softmax)

    encode_backbone_only
        If True, only encode backbone markers (i.e., those present in all samples). This is
        required when analyzing overlapping panels with missing values.
    encoder_marker_list
        Optional list of markers to use for encoding. Must be a subset of backbone markers
          if `encode_backbone_only` is True.
    prior_mixture
        If True, uses a mixture of Gaussians as a prior in the latent space (MoG prior).
    prior_mixture_k
        Number of mixture components in the MoG prior. Defaults to `n_latent` if None.
    **model_kwargs
        Keyword arguments passed to :class:`~scvi.external.CYTOVI.module.CytoVAE`.

    Examples
    --------
    >>> adata = anndata.read_h5ad(path_to_anndata)
    >>> scvi.external.CYTOVI.setup_anndata(adata, batch_key="batch")
    >>> model = scvi.external.CYTOVI(adata)
    >>> model.train()
    >>> adata.obsm["X_CytoVI"] = model.get_latent_representation()
    >>> adata.layers["imputed"] = model.get_normalized_expression()

    Notes
    -----
    When analyzing overlapping cytometry panels (i.e., samples with partially shared markers),
    CytoVI uses the shared "backbone" markers for encoding and reconstructs the full set.
    An adversarial classifier loss can be used to encourage batch-invariance in the latent space.
    If the data includes missing values, ensure that `nan_layer` is correctly registered using
    :meth:`~scvi.external.CYTOVI.setup_anndata`. This is handled automatically when using
     scvi.external.cytovi.merge_batches().

    See further usage examples in the following tutorials:

    1. :doc:`/tutorials/notebooks/api_overview`
    2. :doc:`/tutorials/notebooks/harmonization`
    3. :doc:`/tutorials/notebooks/scarches_scvi_tools`
    4. :doc:`/tutorials/notebooks/scvi_in_R`
    """

    _module_cls = CytoVAE
    _training_plan_cls = AdversarialTrainingPlan
    _data_splitter_cls = DataSplitter
    _train_runner_cls = TrainRunner

    def __init__(
        self,
        adata: AnnData,
        n_hidden: int = 128,
        n_latent: int | None = None,
        n_layers: int = 1,
        dropout_rate: float = 0.1,
        protein_likelihood: Literal["normal", "beta"] = "normal",
        latent_distribution: Literal["normal", "ln"] = "normal",
        encode_backbone_only: bool | None = None,
        encoder_marker_list: list | None = None,
        prior_mixture: bool | None = True,
        prior_mixture_k: int | None = None,
        **model_kwargs,
    ):
        super().__init__(adata)

        n_cats_per_cov = (
            self.adata_manager.get_state_registry(CYTOVI_REGISTRY_KEYS.CAT_COVS_KEY).n_cats_per_key
            if CYTOVI_REGISTRY_KEYS.CAT_COVS_KEY in self.adata_manager.data_registry
            else None
        )
        n_batch = self.summary_stats.n_batch
        all_markers = adata.var_names

        if encoder_marker_list is not None:
            validate_marker(adata, encoder_marker_list)
            encoder_marker_mask = all_markers.isin(encoder_marker_list)
        else:
            encoder_marker_mask = None

        if CYTOVI_REGISTRY_KEYS.PROTEIN_NAN_MASK in self.adata_manager.data_registry:
            nan_layer = self.adata_manager.get_from_registry("nan_layer")

            backbone_markers = list(all_markers[~np.any(nan_layer == 0, axis=0)])
            self.backbone_markers = backbone_markers
            self.nan_imputation = True
            self.backbone_marker_mask = all_markers.isin(backbone_markers)
            backbone_str = ", ".join(backbone_markers)
            self._use_adversarial_classifier = True

            if encode_backbone_only is None and encoder_marker_list is None:
                encode_backbone_only = True
            elif encode_backbone_only is False:
                raise NotImplementedError(
                    "When analyzing overlapping panels, only encoding of the backbone markers is "
                    "currently supported."
                )

            if encoder_marker_mask is not None:
                enc_marker_intersection = [
                    marker in backbone_markers for marker in encoder_marker_list
                ]
                probl_markers = [
                    marker
                    for marker, intersection in zip(
                        encoder_marker_list, enc_marker_intersection, strict=False
                    )
                    if not intersection
                ]
                probl_markers_str = ", ".join(probl_markers)
                if not all(enc_marker_intersection):
                    raise ValueError(
                        f"{probl_markers_str} are in 'encoder_marker_list' but not in backbone "
                        "marker list. When analyzing overlapping panels, only encoding of the "
                        "backbone markers is currently supported."
                    )

            if encode_backbone_only:
                encoder_marker_mask = self.backbone_marker_mask

        else:
            self.backbone_markers = None
            self.backbone_marker_mask = None
            self.nan_imputation = False
            self._use_adversarial_classifier = False

        if n_latent is None:
            if encoder_marker_mask is not None:
                n_vars_encoded = encoder_marker_mask.sum()
            else:
                n_vars_encoded = self.summary_stats.n_vars
            n_latent = get_n_latent_heuristic(n_vars_encoded)

        if prior_mixture_k is None:
            prior_mixture_k = n_latent

        if protein_likelihood == "beta":
            expr = self.adata_manager.get_from_registry("X")
            corr_range = validate_expression_range(expr, 0, 1)
            if not corr_range:
                raise ValueError(
                    "Protein expression must be in the range (0, 1) for beta likelihood. "
                    "Perform scaling or choose other likelihood."
                )

        self.sample_key = self.adata_manager.get_state_registry(
            CYTOVI_REGISTRY_KEYS.SAMPLE_KEY
        ).original_key

        self.batch_key = self.adata_manager.get_state_registry(
            CYTOVI_REGISTRY_KEYS.BATCH_KEY
        ).original_key

        self._model_summary_string = (  # noqa: UP032
            "CytoVI Model with the following params: \nn_hidden: {}, n_latent: {}, n_layers: {}, "
            "dropout_rate: {}, \nprotein_likelihood: {}, latent_distribution: {}, \nMoG prior: {},"
            " n_labels {}, n_proteins: {}, \nImpute missing markers: {}"
        ).format(
            n_hidden,
            n_latent,
            n_layers,
            dropout_rate,
            protein_likelihood,
            latent_distribution,
            prior_mixture,
            self.summary_stats.n_labels,
            self.summary_stats.n_vars,
            self.nan_imputation,
        )

        if self.nan_imputation is True:
            self._model_summary_string += f", \nBackbone markers: {backbone_str}"

        self.module = self._module_cls(
            n_input=self.summary_stats.n_vars,
            n_batch=n_batch,
            n_labels=self.summary_stats.n_labels,
            n_continuous_cov=self.summary_stats.get("n_extra_continuous_covs", 0),
            n_cats_per_cov=n_cats_per_cov,
            n_hidden=n_hidden,
            n_latent=n_latent,
            n_layers=n_layers,
            dropout_rate=dropout_rate,
            protein_likelihood=protein_likelihood,
            latent_distribution=latent_distribution,
            encoder_marker_mask=encoder_marker_mask,
            prior_mixture=prior_mixture,
            prior_mixture_k=prior_mixture_k,
            **model_kwargs,
        )

        self.init_params_ = self._get_init_params(locals())

    @classmethod
    @setup_anndata_dsp.dedent
    def setup_anndata(
        cls,
        adata: AnnData,
        layer: str | None = None,
        batch_key: str | None = None,
        labels_key: str | None = None,
        sample_key: str | None = None,
        categorical_covariate_keys: list[str] | None = None,
        continuous_covariate_keys: list[str] | None = None,
        nan_layer: str | None = None,
        **kwargs,
    ):
        """%(summary)s.

        Parameters
        ----------
        %(param_adata)s
        layer : str, optional
            if not `None`, uses this as the key in `adata.layers` for the transformed
            protein expression data.
        %(param_batch_key)s
        %(param_labels_key)s
        %(param_sample_key)s
        %(param_cat_cov_keys)s
        %(param_cont_cov_keys)s
        nan_layer : str, optional
            Optional layer key containing binary NaN feature mask to handle overlapping
            antibody panels.
        """
        setup_method_args = cls._get_setup_method_args(**locals())
        anndata_fields = [
            LayerField(CYTOVI_REGISTRY_KEYS.X_KEY, layer, is_count_data=False),
            CategoricalObsField(CYTOVI_REGISTRY_KEYS.BATCH_KEY, batch_key),
            CategoricalObsField(CYTOVI_REGISTRY_KEYS.LABELS_KEY, labels_key),
            CategoricalObsField(CYTOVI_REGISTRY_KEYS.SAMPLE_KEY, sample_key),
            CategoricalJointObsField(
                CYTOVI_REGISTRY_KEYS.CAT_COVS_KEY, categorical_covariate_keys
            ),
            NumericalJointObsField(CYTOVI_REGISTRY_KEYS.CONT_COVS_KEY, continuous_covariate_keys),
        ]

        if nan_layer is None and "_nan_mask" in adata.layers:
            msg = (
                "Found nan_layer in adata. Will register nan_layer for missing marker imputation."
            )
            warnings.warn(msg, UserWarning, stacklevel=settings.warnings_stacklevel)
            nan_layer = "_nan_mask"

        if nan_layer is not None:
            anndata_fields.append(LayerField(CYTOVI_REGISTRY_KEYS.PROTEIN_NAN_MASK, nan_layer))

        adata_manager = AnnDataManager(fields=anndata_fields, setup_method_args=setup_method_args)
        adata_manager.register_fields(adata, **kwargs)
        cls.register_manager(adata_manager)

    def __repr__(
        self,
    ):
        summary_string = self._model_summary_string
        summary_string += "\nTraining status: {}".format(
            "Trained" if self.is_trained_ else "Not Trained"
        )
        rich.print(summary_string)
        return ""

    @devices_dsp.dedent
    def train(
        self,
        max_epochs: int | None = 1000,
        lr: float = 1e-3,
        accelerator: str = "auto",
        devices: int | list[int] | str = "auto",
        train_size: float = 0.9,
        validation_size: float | None = None,
        batch_size: int = 128,
        early_stopping: bool = True,
        check_val_every_n_epoch: int | None = None,
        n_steps_kl_warmup: int | None = None,
        n_epochs_kl_warmup: int | None = 400,
        adversarial_classifier: bool | None = None,
        plan_kwargs: dict | None = None,
        early_stopping_patience: int | None = 30,
        **kwargs,
    ):
        """
        Trains the model using amortized variational inference.

        Parameters
        ----------
        max_epochs : Optional[int], optional
            Number of passes through the dataset, by default 1000.
        lr : float, optional
            Learning rate for optimization, by default 1e-3.
        accelerator : str, optional
            Accelerator to use for training, by default "auto".
        devices : Union[int, list[int], str], optional
            Devices to use for training, by default "auto".
        train_size : float, optional
            Size of the training set in the range [0.0, 1.0], by default 0.9.
        validation_size : Optional[float], optional
            Size of the test set. If `None`, defaults to 1 - `train_size`. If
            `train_size + validation_size < 1`, the remaining cells belong to a test set.
        batch_size : int, optional
            Minibatch size to use during training, by default 128.
        early_stopping : bool, optional
            Whether to perform early stopping with respect to the validation set, by default True.
        check_val_every_n_epoch : Optional[int], optional
            Check validation set every n train epochs. By default, the validation set is not
            checked, unless `early_stopping` is `True` or `reduce_lr_on_plateau` is `True`.
            If either of the latter conditions are met, the validation set is checked
            every epoch.
        n_steps_kl_warmup : Union[int, None], optional
            Number of training steps (minibatches) to scale weight on KL divergences from 0 to 1.
            Only activated when `n_epochs_kl_warmup` is set to None. If `None`, defaults
            to `floor(0.75 * adata.n_obs)`.
        n_epochs_kl_warmup : Union[int, None], optional
            Number of epochs to scale weight on KL divergences from 0 to 1.
            Overrides `n_steps_kl_warmup` when both are not `None`, by default 400.
        adversarial_classifier : Optional[bool], optional
            Whether to use an adversarial classifier in the latent space. This helps mixing when
            there are missing proteins in any of the batches. Defaults to `True` if missing
            proteins are detected.
        plan_kwargs : Optional[dict], optional
            Keyword arguments for the `AdversarialTrainingPlan` class. Keyword arguments passed to
            `train()` will overwrite values present in `plan_kwargs`, when appropriate.
        early_stopping_patience : Optional[int], optional
            Number of epochs to wait before early stopping, by default 30.
        **kwargs
            Other keyword arguments for the `Trainer` class.

        Returns
        -------
        runner : object
            The runner object used for training.
        """
        if adversarial_classifier is None:
            adversarial_classifier = self._use_adversarial_classifier

        update_dict = {
            "lr": lr,
            "adversarial_classifier": adversarial_classifier,
            "n_epochs_kl_warmup": n_epochs_kl_warmup,
            "n_steps_kl_warmup": n_steps_kl_warmup,
        }
        if plan_kwargs is not None:
            plan_kwargs.update(update_dict)
        else:
            plan_kwargs = update_dict

        plan_kwargs = plan_kwargs if isinstance(plan_kwargs, dict) else {}

        data_splitter = self._data_splitter_cls(
            self.adata_manager,
            train_size=train_size,
            validation_size=validation_size,
            batch_size=batch_size,
        )
        training_plan = self._training_plan_cls(self.module, **plan_kwargs)
        runner = self._train_runner_cls(
            self,
            training_plan=training_plan,
            data_splitter=data_splitter,
            max_epochs=max_epochs,
            accelerator=accelerator,
            devices=devices,
            early_stopping=early_stopping,
            check_val_every_n_epoch=check_val_every_n_epoch,
            early_stopping_patience=early_stopping_patience,
            **kwargs,
        )
        return runner()

    @torch.inference_mode()
    def posterior_predictive_sample(
        self,
        adata: AnnData | None = None,
        indices: Sequence[int] | None = None,
        n_samples: int = 1,
        protein_list: Sequence[str] | None = None,
        batch_size: int | None = None,
    ):
        r"""
        Generate observation samples from the posterior predictive distribution.

        The posterior predictive distribution is written as :math:`p(\hat{x} \mid x)`.

        Parameters
        ----------
        adata
            AnnData object with equivalent structure to initial AnnData. If `None`, defaults to the
            AnnData object used to initialize the model.
        indices
            Indices of cells in adata to use. If `None`, all cells are used.
        n_samples
            Number of samples for each cell.
        protein_list
            Names of proteins of interest.
        batch_size
            Minibatch size for data loading into model. Defaults to `scvi.settings.batch_size`.

        Returns
        -------
        x_new : :py:class:`torch.Tensor`
            Tensor with shape (n_cells, n_proteins, n_samples)
        """
        if self.module.protein_likelihood not in ["beta", "normal"]:
            raise ValueError("Invalid protein_likelihood.")

        adata = self._validate_anndata(adata)

        scdl = self._make_data_loader(adata=adata, indices=indices, batch_size=batch_size)

        if indices is None:
            indices = np.arange(adata.n_obs)

        if protein_list is None:
            protein_mask = slice(None)
        else:
            all_proteins = adata.var_names
            protein_mask = [True if protein in protein_list else False for protein in all_proteins]

        x_new = []
        for tensors in scdl:
            samples = self.module.sample(
                tensors,
                n_samples=n_samples,
            )
            if protein_list is not None:
                samples = samples[:, protein_mask, ...]
            x_new.append(samples)

        x_new = torch.cat(x_new)  # Shape (n_cells, n_genes, n_samples)

        return x_new.numpy()

    @torch.inference_mode()
    def get_normalized_expression(
        self,
        adata: AnnData | None = None,
        indices: Sequence[int] | None = None,
        transform_batch: Sequence[Number | str] | None = "all",
        protein_list: Sequence[str] | None = None,
        n_samples: int = 1,
        n_samples_overall: int = None,
        weights: Literal["uniform", "importance"] | None = None,
        batch_size: int | None = None,
        return_mean: bool = True,
        return_numpy: bool | None = None,
        nan_warning: bool | None = True,
        **importance_weighting_kwargs,
    ) -> np.ndarray | pd.DataFrame:
        r"""
        Returns the normalized (decoded) protein expression.

        The model's reconstructed (normalized) expression is written as
        :math:\hat{x} = p(x \mid z).

        Parameters
        ----------
        adata : Optional[AnnData], optional
            AnnData object with equivalent structure to initial AnnData. If `None`, defaults to the
            AnnData object used to initialize the model.
        indices : Optional[Sequence[int]], optional
            Indices of cells in adata to use. If `None`, all cells are used.
        transform_batch : Optional[Sequence[Union[Number, str]]], optional
            Batch to condition on.
            If transform_batch is:
            - 'all', then the mean across batches is used
            - None, then real observed batch is used.
            - int, then batch transform_batch is used.
            This behaviour affects only proteins that are detected across multiple batches.
            Unobserved proteins are decoded in the batch(es), in which they were measured.
        protein_list : Optional[Sequence[str]], optional
            Return frequencies of expression for a subset of protein.
            This can save memory when working with large datasets and few proteins are
            of interest.
        n_samples : int, optional
            Number of posterior samples to use for estimation.
        n_samples_overall : int, optional
            Number of posterior samples to use for estimation. Overrides `n_samples`.
        weights : Union[Literal["uniform", "importance"], None], optional
            Weights to use for sampling. If `None`, defaults to `"uniform"`.
        batch_size : Optional[int], optional
            Minibatch size for data loading into model. Defaults to `scvi.settings.batch_size`.
        return_mean : bool, optional
            Whether to return the mean of the samples.
        return_numpy : Optional[bool], optional
            Return a :class:`~numpy.ndarray` instead of a :class:`~pandas.DataFrame`. DataFrame
            includes gene names as columns. If either `n_samples=1` or `return_mean=True`,
            defaults to `False`. Otherwise, it defaults to `True`.
        nan_warning : Optional[bool], optional
            Whether to show a warning if missing proteins are detected between batches.
        **importance_weighting_kwargs : dict
            Additional keyword arguments for importance weighting.

        Returns
        -------
        Union[np.ndarray, pd.DataFrame]
            If `n_samples` > 1 and `return_mean` is False, then the shape is
            `(samples, cells, genes)`. Otherwise, shape is `(cells, genes)`. In this case,
            return type is :class:`~pandas.DataFrame` unless `return_numpy` is True.
        """
        adata = self._validate_anndata(adata)
        all_batches = list(np.unique(self.adata_manager.get_from_registry("batch")))

        if self.nan_imputation is True:
            if nan_warning is True:
                msg = "detected missing proteins between batches - will impute missing markers"
                warnings.warn(msg, UserWarning, stacklevel=settings.warnings_stacklevel)

        if indices is None:
            indices = np.arange(adata.n_obs)
        if n_samples_overall is not None:
            assert n_samples == 1  # default value
            n_samples = n_samples_overall // len(indices) + 1
        scdl = self._make_data_loader(adata=adata, indices=indices, batch_size=batch_size)

        if protein_list is None:
            protein_mask = slice(None)
        else:
            protein_mask = [
                True if protein in protein_list else False for protein in adata.var_names
            ]

        if n_samples > 1 and return_mean is False:
            if return_numpy is False:
                msg = "return_numpy must be True if n_samples > 1 and return_mean is False, "
                "returning np.ndarray"
                warnings.warn(msg, UserWarning, stacklevel=settings.warnings_stacklevel)
            return_numpy = True

        if transform_batch == "all":
            transform_batch = all_batches
        else:
            transform_batch = _get_batch_code_from_category(
                self.get_anndata_manager(adata, required=True), transform_batch
            )

        store_distributions = weights == "importance"
        if store_distributions and len(transform_batch) > 1:
            raise NotImplementedError(
                "Importance weights cannot be computed when expression levels are averaged "
                "across batches."
            )

        exprs = []
        zs = []
        qz_store = DistributionConcatenator()
        px_store = DistributionConcatenator()
        for tensors in scdl:
            per_batch_exprs = []
            for batch in transform_batch:
                generative_kwargs = self._get_transform_batch_gen_kwargs(batch)
                inference_kwargs = {"n_samples": n_samples}
                inference_outputs, generative_outputs = self.module.forward(
                    tensors=tensors,
                    inference_kwargs=inference_kwargs,
                    generative_kwargs=generative_kwargs,
                    compute_loss=False,
                )

                output = generative_outputs["px"].mean
                output = output.cpu().numpy()

                output = output[..., protein_mask]

                per_batch_exprs.append(output)
                if store_distributions:
                    qz_store.store_distribution(inference_outputs["qz"])
                    px_store.store_distribution(generative_outputs["px"])
            zs.append(inference_outputs["z"].cpu())
            per_batch_exprs = np.stack(per_batch_exprs)

            exprs += [per_batch_exprs.mean(axis=0)]

        if n_samples > 1:
            # The -2 axis correspond to cells.
            exprs = np.concatenate(exprs, axis=-2)
            zs = torch.concat(zs, dim=-2)
        else:
            exprs = np.concatenate(exprs, axis=0)
            zs = torch.concat(zs, dim=0)

        if n_samples_overall is not None:
            # Converts the 3d tensor to a 2d tensor
            exprs = exprs.reshape(-1, exprs.shape[-1])
            n_samples_ = exprs.shape[0]
            if (weights is None) or weights == "uniform":
                p = None
            else:
                qz = qz_store.get_concatenated_distributions(axis=0)
                x_axis = 0 if n_samples == 1 else 1
                px = px_store.get_concatenated_distributions(axis=x_axis)
                p = self._get_importance_weights(
                    adata,
                    indices,
                    qz=qz,
                    px=px,
                    zs=zs,
                    **importance_weighting_kwargs,
                )
            ind_ = np.random.choice(n_samples_, n_samples_overall, p=p, replace=True)
            exprs = exprs[ind_]
        elif n_samples > 1 and return_mean:
            exprs = exprs.mean(axis=0)

        if return_numpy is None or return_numpy is False:
            return pd.DataFrame(
                exprs,
                columns=adata.var_names[protein_mask],
                index=adata.obs_names[indices],
            )
        else:
            return exprs

    @de_dsp.dedent
    def differential_expression(
        self,
        adata: AnnData | None = None,
        groupby: str | None = None,
        group1: list[str] | None = None,
        group2: list[str] | None = None,
        idx1: list[int] | list[bool] | str | None = None,
        idx2: list[int] | list[bool] | str | None = None,
        mode: Literal["vanilla", "change"] = "change",
        test_mode: Literal["two", "three"] = "two",
        delta: float = 0.25,
        batch_size: int | None = None,
        all_stats: bool = False,
        batch_correction: bool = False,
        batchid1: list[str] | None = None,
        batchid2: list[str] | None = None,
        fdr_target: float = 0.05,
        silent: bool = False,
        weights: Literal["uniform", "importance"] | None = "uniform",
        filter_outlier_cells: bool = False,
        lfc_clipping: bool = True,
        clipping_range: tuple = (0, 1),
        balance_samples: bool | None = None,
        importance_weighting_kwargs: dict | None = None,
        **kwargs,
    ) -> pd.DataFrame:
        r"""A unified method for differential expression analysis.

        Implements ``'vanilla'`` DE :cite:p:`Lopez18` and ``'change'`` mode DE :cite:p:`Boyeau19`.

        Parameters
        ----------
        adata : Optional[AnnData], optional
            Annotated data matrix, by default None
        groupby : Optional[str], optional
            Key in `adata.obs` containing the groups, by default None
        group1 : Optional[list[str]], optional
            List of group names for group 1, by default None
        group2 : Optional[list[str]], optional
            List of group names for group 2, by default None
        idx1 : Union[list[int], list[bool], str, None], optional
            Indices or boolean mask for group 1, by default None
        idx2 : Union[list[int], list[bool], str, None], optional
            Indices or boolean mask for group 2, by default None
        mode : Literal["vanilla", "change"], optional
            Differential expression mode, by default "change"
        test_mode : Literal["two", "three"], optional
            Test mode for differential expression, by default "two"
        delta : float, optional
            Minimum fold change for differential expression, by default 0.25
        batch_size : Optional[int], optional
            Batch size for computation, by default None
        all_stats : bool, optional
            Whether to compute all statistics, by default False
        batch_correction : bool, optional
            Whether to perform batch correction, by default False
        batchid1 : Optional[list[str]], optional
            List of batch IDs for group 1, by default None
        batchid2 : Optional[list[str]], optional
            List of batch IDs for group 2, by default None
        fdr_target : float, optional
            Target false discovery rate, by default 0.05
        silent : bool, optional
            Whether to suppress progress bar and messages, by default False
        weights : Union[Literal["uniform", "importance"], None], optional
            Weights to use for sampling, by default "uniform"
        filter_outlier_cells : bool, optional
            Whether to filter outlier cells, by default False
        lfc_clipping : bool, optional
            Whether to clip log fold change values, by default True
        clipping_range : tuple, optional
            Range for clipping log fold change values, by default (0, 1)
        balance_samples: Optional[bool], by default None,
            Whether to subsample equal amount of cells per sample based on `sample_key`.
            If `None`, defaults to `True` if more than one sample is present in the data.
        importance_weighting_kwargs : Union[dict, None], optional
            Keyword arguments for importance weighting, by default None
        **kwargs
            Additional keyword arguments for differential expression computation

        Returns
        -------
        pd.DataFrame
            Differential expression DataFrame.
        """
        adata = self._validate_anndata(adata)
        col_names = adata.var_names
        importance_weighting_kwargs = importance_weighting_kwargs or {}
        model_fn = partial(
            self.get_normalized_expression,
            return_numpy=True,
            n_samples=1,
            batch_size=batch_size,
            weights=weights,
            nan_warning=False,
            **importance_weighting_kwargs,
        )
        representation_fn = self.get_latent_representation if filter_outlier_cells else None

        if lfc_clipping is True:
            eps = 1e-6
            clip_min = clipping_range[0] + eps
            clip_max = clipping_range[1] - eps

            expr = self.adata_manager.get_from_registry("X")
            corr_range = validate_expression_range(expr, clipping_range[0], clipping_range[1])
            if not corr_range:
                msg = "Protein expression exceeds clipping range, which can lead to poor "
                "DE results. Please adjust clipping range to data range."
                warnings.warn(msg, UserWarning, stacklevel=settings.warnings_stacklevel)
            change_fn_clp = clip_lfc_factory(clip_min, clip_max)

            if kwargs is None:
                kwargs = {}
                kwargs["change_fn"] = change_fn_clp
                kwargs["test_mode"] = test_mode
            else:
                kwargs["change_fn"] = change_fn_clp
                kwargs["test_mode"] = test_mode

<<<<<<< HEAD
        if (len(adata.obs[self.sample_key].unique()) > 1) and (
            balance_samples is None
        ):  # hacky way for now, write in clean; @Ori: any idea how to write this properly?
            balance_samples = True

        if balance_samples is True:
=======
        if (
            self.registry_["setup_args"]['sample_key']
            and balance_samples is not False
        ):
>>>>>>> db11792d
            subset_idx = get_balanced_sample_indices(adata, self.sample_key)
            kwargs["subset_idx"] = subset_idx

        result = _de_core(
            self.get_anndata_manager(adata, required=True),
            model_fn,
            representation_fn,
            groupby,
            group1,
            group2,
            idx1,
            idx2,
            all_stats,
            scrna_raw_counts_properties,
            col_names,
            mode,
            batchid1,
            batchid2,
            delta,
            batch_correction,
            fdr_target,
            silent,
            **kwargs,
        )

        return result

    def get_aggregated_posterior(
        self,
        adata: AnnData = None,
        sample: int | str = None,
        indices: Sequence[int] = None,
        batch_size: int = None,
        dof: float | None = 3.0,
    ) -> dist.Distribution:
        """Compute the aggregated posterior over the ``z`` latent representations.

        Parameters
        ----------
        adata
            AnnData object to use. Defaults to the AnnData object used to initialize the model.
        sample
            Name or index of the sample to filter on. If ``None``, uses all cells.
        indices
            Indices of cells to use.
        batch_size
            Batch size to use for computing the latent representation.
        dof
            Degrees of freedom for the Student's t-distribution components. If ``None``,
            components are Normal.

        Returns
        -------
        A mixture distribution of the aggregated posterior.
        """
        self._check_if_trained(warn=False)
        adata = self._validate_anndata(adata)

        if indices is None:
            indices = np.arange(self.adata.n_obs)
        if sample is not None:
            indices = np.intersect1d(
                np.array(indices), np.where(adata.obs[self.sample_key] == sample)[0]
            )

        dataloader = self._make_data_loader(adata=adata, indices=indices, batch_size=batch_size)
        qu_loc, qu_scale = self.get_latent_representation(
            batch_size=batch_size, return_dist=True, dataloader=dataloader, give_mean=True
        )

        qu_loc = torch.tensor(qu_loc, device=self.device).T
        qu_scale = torch.tensor(qu_scale, device=self.device).T

        if dof is None:
            components = dist.Normal(qu_loc, qu_scale)
        else:
            components = dist.StudentT(dof, qu_loc, qu_scale)
        return dist.MixtureSameFamily(
            dist.Categorical(logits=torch.ones(qu_loc.shape[1], device=qu_loc.device)), components
        )

    def get_sample_logprobs(
        self,
        adata: AnnData | None = None,
        batch_size: int = 128,
        downsample_cells: int | None = None,
        dof: float | None = None,
    ) -> pd.DataFrame:
        """Compute the differential abundance log probabilities for each sample.

        Computes the logarithm of the ratio of the probabilities of each sample conditioned on the
        estimated aggregate posterior distribution of each cell.

        Parameters
        ----------
        adata
            The data object to compute the differential abundance for.
        batch_size
            Minibatch size for computing the differential abundance.
        downsample_cells
            Number of cells to subset to before computing the differential abundance.
        dof
            Degrees of freedom for the Student's t-distribution components for aggregated
            posterior. If ``None``, components are Normal.

        Returns
        -------
        DataFrame of shape (n_cells, n_samples) containing the log probabilities
        for each cell across samples. The rows correspond to cell names from `adata.obs_names`,
        and the columns correspond to unique sample identifiers.
        """
        adata = self._validate_anndata(adata)

        zs = self.get_latent_representation(
            batch_size=batch_size, return_dist=False, give_mean=True
        )

        unique_samples = adata.obs[self.sample_key].unique()
        dataloader = torch.utils.data.DataLoader(zs, batch_size=batch_size)
        log_probs = []
        for sample_name in tqdm(unique_samples):
            indices = np.where(adata.obs[self.sample_key] == sample_name)[0]
            if downsample_cells is not None and downsample_cells < indices.shape[0]:
                indices = np.random.choice(indices, downsample_cells, replace=False)

            ap = self.get_aggregated_posterior(adata=adata, indices=indices, dof=dof)
            log_probs_ = []
            for z_rep in dataloader:
                z_rep = z_rep.to(self.device)
                log_probs_.append(ap.log_prob(z_rep).sum(-1, keepdims=True))
            log_probs.append(torch.cat(log_probs_, axis=0).cpu().numpy())

        log_probs = np.concatenate(log_probs, 1)
        log_probs_df = pd.DataFrame(
            data=log_probs, index=adata.obs_names.to_numpy(), columns=unique_samples
        )
        return log_probs_df

    def differential_abundance(
        self,
        adata: AnnData | None = None,
        groupby: str | None = None,
        batch_size: int = 128,
        downsample_cells: int | None = None,
        dof: float | None = None,
        aggregation_fn: Callable[[np.ndarray], float] = log_median,
        return_log_probs: bool = False,
    ) -> pd.DataFrame:
        """
        Compute differential abundance (DA) scores across experimental conditions.

        This function estimates differential abundance by comparing aggregated
        log-sample-probabilities between groups defined by `groupby`. The aggregation
        is performed using the specified `aggregation_fn`, typically `log_median` or
        `logsumexp`, across posterior sample log-probabilities.

        Parameters
        ----------
        adata : AnnData, optional
            AnnData object to use. If `None`, defaults to the model's internal AnnData.
        groupby : str, optional
            Key in `adata.obs` that contains condition or group labels.
            If not provided, returns log-probabilities per sample without aggregation.
        batch_size : int, default: 128
            Mini-batch size for computing log-probabilities.
        downsample_cells : int, optional
            If provided, randomly subsample this many cells before computing
            log-probabilities.
        dof : float, optional
            Degrees of freedom to use in the sampling distribution, if applicable.
        aggregation_fn : Callable, default: `log_median`
            Function used to aggregate log-probabilities across samples.
            Common choices include `log_median` or `logsumexp`.
        return_log_probs : bool, default: False
            If `True`, skip aggregation and return per-sample log-probabilities directly.

        Returns
        -------
        pd.DataFrame
            If `return_log_probs=True` or `groupby=None`, returns a DataFrame of
            shape `(n_cells, n_samples)` containing log-sample-probabilities.

            Otherwise, returns a DataFrame of shape `(n_cells, n_conditions)` where
            each column corresponds to the differential abundance log-ratio for one
            condition compared to all others.

        Examples
        --------
        >>> da_scores = model.differential_abundance(adata, groupby="condition")
        >>> da_scores.head()

        >>> log_probs = model.differential_abundance(adata, return_log_probs=True)
        """
        adata = self._validate_anndata(adata)

        log_probs = self.get_sample_logprobs(
            adata, batch_size=batch_size, downsample_cells=downsample_cells, dof=dof
        )

        if return_log_probs:
            return log_probs

        if groupby is None:
            warnings.warn(
                "`groupby` is not specified. Will return the log probabilities per sample "
                "without aggregation.",
                UserWarning,
                stacklevel=settings.warnings_stacklevel,
            )
            return log_probs
        else:
            validate_obs_keys(adata, groupby)

        md = adata.obs[[self.sample_key, groupby]].drop_duplicates()

        da_dict = {}
        for cond in set(md[groupby].values):
            is_case = (md[groupby] == cond).values
            log_probs_cond = aggregation_fn(log_probs.loc[:, is_case], 1)
            log_prop_controls = aggregation_fn(log_probs.loc[:, ~is_case], 1)
            log_ratios = log_probs_cond - log_prop_controls
            da_dict[f"DA_{cond}"] = log_ratios

        da_df = pd.DataFrame(da_dict)

        return da_df

    def impute_categories_from_reference(
        self,
        adata_reference: AnnData,
        cat_key: str,
        use_rep: str | None = None,
        n_neighbors: int = 20,
        return_uncertainty: bool = False,
    ):
        """
        Impute missing categories from a reference dataset using a shared representation.

        Parameters
        ----------
        adata_reference : AnnData
            Annotated data matrix for the reference dataset. This dataset contains the categories
            to be imputed onto the query data.
        cat_key : str
            The key in the `.obs` attribute of `adata_reference` that specifies the categorical
            variable (e.g., cell types or clusters) to impute.
        use_rep : str, optional
            The key in the `.obsm` attribute to use as the representation space (e.g., latent
            space). If `None`, the function will attempt to use a default latent
            representation X_CytoVI.
        n_neighbors : int, optional (default: 20)
            The number of nearest neighbors to use for imputation. The imputation is based on
            similarity in the chosen representation space.
        return_uncertainty : bool, optional (default: False)
            If `True`, the function will also return the uncertainty of the imputation.

        Returns
        -------
        np.ndarray
            A numpy array of imputed categories for the query dataset, corresponding
            to the categorical variable
            specified by `cat_key`.
        ```

        Notes
        -----
        This function assumes that both the query and reference datasets have a precomputed
        representation in `.obsm` (typically CytoVI latent space). If not, you must either
        provide a common representation manually or ensure that one is generated.
        """
        adata_query = self.adata

        if use_rep is None:
            ref_obsm_keys = adata_reference.obsm.keys()
            query_obsm_keys = adata_query.obsm.keys()
            shared_obsm_keys = [key for key in ref_obsm_keys if key in query_obsm_keys]

            if CYTOVI_DEFAULT_REP in shared_obsm_keys:
                use_rep = CYTOVI_DEFAULT_REP
            elif CYTOVI_DEFAULT_REP in ref_obsm_keys:
                adata_query.obsm[CYTOVI_DEFAULT_REP] = self.get_latent_representation()
                use_rep = CYTOVI_DEFAULT_REP
            else:
                raise ValueError(
                    "No shared representation found between reference and query data. Please "
                    "specify a representation to use."
                )

        # Validate input keys
        validate_obsm_keys(adata_query, use_rep)
        validate_obsm_keys(adata_reference, use_rep)
        validate_obs_keys(adata_reference, cat_key)

        # One-Hot Encode the reference categories
        cat_encoded_ref, ohe = encode_categories(adata_reference, cat_key)
        n_cats = cat_encoded_ref.shape[1]

        # Get representations
        rep_ref = adata_reference.obsm[use_rep]
        rep_query = adata_query.obsm[use_rep]

        # Impute missing categories for the query data
        imputed_query_cat_indices, uncertainty = impute_cats_with_neighbors(
            rep_query,
            rep_ref,
            cat_encoded_ref,
            n_neighbors=n_neighbors,
            compute_uncertainty=return_uncertainty,
        )

        # Convert imputed indices back to category labels
        imputed_query_cat = ohe.inverse_transform(
            np.eye(n_cats)[imputed_query_cat_indices]
        ).reshape(-1)

        if return_uncertainty:
            return imputed_query_cat, uncertainty
        else:
            return imputed_query_cat

    def impute_rna_from_reference(
        self: AnnData,
        reference_batch: str,
        adata_rna: AnnData,
        layer_key: str,
        use_rep: str | None = None,
        n_neighbors: int = 20,
        compute_uncertainty: bool = False,
        return_query_only: bool = False,
    ):
        """
        Impute modality expression in query dataset using a reference and shared representation.

        Parameters
        ----------
        reference_batch : str
            Identifier for the reference batch in `adata.obs[batch_key]`.
        adata_rna : AnnData
            Annotated data matrix containing the expression data to impute.
        layer_key : str
            Key in the `.layers` attribute of `adata_rna` for the reference expression data.
        use_rep : str, optional
            Key in the `.obsm` attribute to use as the representation space (e.g., latent space).
            If `None`, defaults to `X_CytoVI`.
        n_neighbors : int, optional (default: 20)
            Number of nearest neighbors to use for imputation.
        compute_uncertainty : bool, optional (default: False)
            If `True`, also computes the uncertainty of the imputation.
        return_query_only : bool, optional (default: False)
            If `True`, return only the imputed query dataset as an AnnData object.

        Returns
        -------
        AnnData
            Imputed AnnData object. If `return_query_only` is `True`, only the query dataset is
              returned. If `return_uncertainty` is `True`, also returns the uncertainty matrix.
        """
        adata = self.adata
        batch_key = self.batch_key

        # validate input
        validate_obsm_keys(adata, use_rep)
        validate_layer_key(adata_rna, layer_key)

        # retrieve reference and query indices
        reference_indices = adata.obs_names[adata.obs[batch_key] == reference_batch]
        query_indices = adata.obs_names[adata.obs[batch_key] != reference_batch]

        # validate that query indices are in to impute adata
        if not all(idx in adata_rna.obs_names for idx in reference_indices):
            raise ValueError("Some query indices are not present in `adata_to_impute`.")

        # get representations
        if use_rep is None:
            obsm_keys = adata.obsm.keys()

            if CYTOVI_DEFAULT_REP in obsm_keys:
                use_rep = CYTOVI_DEFAULT_REP
            else:
                adata.obsm[CYTOVI_DEFAULT_REP] = self.get_latent_representation()
                use_rep = CYTOVI_DEFAULT_REP

        # Get representations and reference expression
        rep_ref = adata[reference_indices, :].obsm[use_rep]
        rep_query = adata[query_indices, :].obsm[use_rep]
        expr_data_ref = adata_rna[reference_indices, :].layers[layer_key]

        # Impute expression in query
        imputed_expr_query, uncertainty = impute_expr_with_neighbors(
            rep_query,
            rep_ref,
            expr_data_ref,
            n_neighbors=n_neighbors,
            compute_uncertainty=compute_uncertainty,
        )

        # create anndata for imputed query dataset
        adata_imputed_query = AnnData(
            X=imputed_expr_query,
            obs=adata[query_indices, :].obs,
            obsm=adata[query_indices, :].obsm,
            var=adata_rna.var,
            layers={layer_key: imputed_expr_query},
        )

        if return_query_only:
            return adata_imputed_query

        # assemble new anndata with imputed expression
        expr_comb = np.concatenate([expr_data_ref, imputed_expr_query], axis=0)
        obs_comb = adata.obs.loc[np.concatenate([reference_indices, query_indices]), :]

        # restore original indices and add metadata
        adata_combined = AnnData(X=expr_comb, obs=obs_comb, var=adata_rna.var)

        adata_imputed = AnnData(
            X=adata_combined[adata.obs_names].X,
            obs=adata.obs,
            var=adata_rna.var,
            obsm=adata.obsm,
            layers={layer_key: adata_combined[adata.obs_names].X},
        )

        return adata_imputed<|MERGE_RESOLUTION|>--- conflicted
+++ resolved
@@ -822,19 +822,10 @@
                 kwargs["change_fn"] = change_fn_clp
                 kwargs["test_mode"] = test_mode
 
-<<<<<<< HEAD
-        if (len(adata.obs[self.sample_key].unique()) > 1) and (
-            balance_samples is None
-        ):  # hacky way for now, write in clean; @Ori: any idea how to write this properly?
-            balance_samples = True
-
-        if balance_samples is True:
-=======
         if (
             self.registry_["setup_args"]['sample_key']
             and balance_samples is not False
         ):
->>>>>>> db11792d
             subset_idx = get_balanced_sample_indices(adata, self.sample_key)
             kwargs["subset_idx"] = subset_idx
 
