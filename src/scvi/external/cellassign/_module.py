<<<<<<< HEAD
from __future__ import annotations

from typing import TYPE_CHECKING
=======
from collections.abc import Iterable
>>>>>>> 0028cd3d

import torch
import torch.nn.functional as F
from torch.distributions import Dirichlet, Normal

from scvi import REGISTRY_KEYS
from scvi.distributions import NegativeBinomial
from scvi.module.base import BaseModuleClass, LossOutput, auto_move_data

if TYPE_CHECKING:
    from collections.abc import Iterable

LOWER_BOUND = 1e-10
THETA_LOWER_BOUND = 1e-20
B = 10


class CellAssignModule(BaseModuleClass):
    """Model for CellAssign.

    Parameters
    ----------
    n_genes
        Number of input genes
    n_labels
        Number of input cell types
    rho
        Binary matrix of cell type markers
    basis_means
        Basis means numpy array
    b_g_0
        Base gene expression tensor. If `None`, use randomly
        initialized `b_g_0`.
    random_b_g_0
        Override to enforce randomly initialized `b_g_0`. If `True`, use
        random default, if `False` defaults to `b_g_0`.
    n_batch
        Number of batches, if 0, no batch correction is performed.
    n_cats_per_cov
        Number of categories for each extra categorical covariate
    n_continuous_cov
        Number of continuous covariates
    """

    def __init__(
        self,
        n_genes: int,
        rho: torch.Tensor,
        basis_means: torch.Tensor,
        b_g_0: torch.Tensor | None = None,
        random_b_g_0: bool = True,
        n_batch: int = 0,
        n_cats_per_cov: Iterable[int] | None = None,
        n_continuous_cov: int = 0,
    ):
        super().__init__()
        self.n_genes = n_genes
        self.n_labels = rho.shape[1]
        self.n_batch = n_batch
        self.n_cats_per_cov = n_cats_per_cov
        self.n_continuous_cov = n_continuous_cov

        design_matrix_col_dim = n_batch + n_continuous_cov
        design_matrix_col_dim += 0 if n_cats_per_cov is None else sum(n_cats_per_cov)
        self.register_buffer("rho", rho)

        # perform all other initializations
        self.min_delta = 2
        dirichlet_concentration = torch.tensor([1e-2] * self.n_labels)
        self.register_buffer("dirichlet_concentration", dirichlet_concentration)
        self.shrinkage = True
        if b_g_0 is None or random_b_g_0 is True:
            self.b_g_0 = torch.nn.Parameter(torch.randn(n_genes))
        else:
            self.b_g_0 = torch.nn.Parameter(b_g_0)

        # compute theta
        self.theta_logit = torch.nn.Parameter(torch.randn(self.n_labels))

        # compute delta (cell type specific overexpression parameter)
        # will be clamped by callback during training
        self.delta_log = torch.nn.Parameter(
            torch.FloatTensor(self.n_genes, self.n_labels).uniform_(-2, 2)
        )

        # shrinkage prior on delta
        self.delta_log_mean = torch.nn.Parameter(
            torch.zeros(
                1,
            )
        )
        self.delta_log_log_scale = torch.nn.Parameter(
            torch.zeros(
                1,
            )
        )

        self.log_a = torch.nn.Parameter(torch.zeros(B))

        if design_matrix_col_dim == 0:
            self.beta = None
        else:
            beta_init = torch.zeros(self.n_genes, design_matrix_col_dim)  # (g, p)
            self.beta = torch.nn.Parameter(beta_init)  # (g, p)

        self.register_buffer("basis_means", torch.tensor(basis_means))

    def _get_inference_input(self, tensors):
        return {}

    def _get_generative_input(self, tensors, inference_outputs):
        x = tensors[REGISTRY_KEYS.X_KEY]
        size_factor = tensors[REGISTRY_KEYS.SIZE_FACTOR_KEY]

        to_cat = []
        if self.n_batch > 0:
            to_cat.append(F.one_hot(tensors[REGISTRY_KEYS.BATCH_KEY].squeeze(-1), self.n_batch))

        cont_key = REGISTRY_KEYS.CONT_COVS_KEY
        if cont_key in tensors.keys():
            to_cat.append(tensors[cont_key])

        cat_key = REGISTRY_KEYS.CAT_COVS_KEY
        if cat_key in tensors.keys():
            for cat_input, n_cat in zip(
                torch.split(tensors[cat_key], 1, dim=1), self.n_cats_per_cov, strict=True
            ):
                to_cat.append(F.one_hot(cat_input.squeeze(-1), n_cat))

        design_matrix = torch.cat(to_cat, dim=1) if len(to_cat) > 0 else None

        input_dict = {
            "x": x,
            "size_factor": size_factor,
            "design_matrix": design_matrix,
        }
        return input_dict

    @auto_move_data
    def inference(self):
        return {}

    @auto_move_data
    def generative(self, x, size_factor, design_matrix=None):
        """Run the generative model."""
        # x has shape (n, g)
        delta = torch.exp(self.delta_log)  # (g, c)
        theta_log = F.log_softmax(self.theta_logit, dim=-1)  # (c)

        # compute mean of NegBin - shape (n_cells, n_genes, n_labels)
        n_cells = size_factor.shape[0]
        base_mean = torch.log(size_factor)  # (n, 1)
        base_mean = base_mean.unsqueeze(-1).expand(
            n_cells, self.n_genes, self.n_labels
        )  # (n, g, c)

        # compute beta (covariate coefficent)
        # design_matrix has shape (n,p)
        if design_matrix is not None:
            covariates = torch.einsum("np,gp->gn", design_matrix.float(), self.beta)  # (g, n)
            covariates = torch.transpose(covariates, 0, 1).unsqueeze(-1)  # (n, g, 1)
            covariates = covariates.expand(n_cells, self.n_genes, self.n_labels)
            base_mean = base_mean + covariates

        # base gene expression
        b_g_0 = self.b_g_0.unsqueeze(-1).expand(n_cells, self.n_genes, self.n_labels)
        delta_rho = delta * self.rho
        delta_rho = delta_rho.expand(n_cells, self.n_genes, self.n_labels)  # (n, g, c)
        log_mu_ngc = base_mean + delta_rho + b_g_0
        mu_ngc = torch.exp(log_mu_ngc)  # (n, g, c)

        # compute phi of NegBin - shape (n_cells, n_genes, n_labels)
        a = torch.exp(self.log_a)  # (B)
        a = a.expand(n_cells, self.n_genes, self.n_labels, B)
        b_init = 2 * ((self.basis_means[1] - self.basis_means[0]) ** 2)
        b = torch.exp(torch.ones(B, device=x.device) * (-torch.log(b_init)))  # (B)
        b = b.expand(n_cells, self.n_genes, self.n_labels, B)
        mu_ngcb = mu_ngc.unsqueeze(-1).expand(
            n_cells, self.n_genes, self.n_labels, B
        )  # (n, g, c, B)
        basis_means = self.basis_means.expand(
            n_cells, self.n_genes, self.n_labels, B
        )  # (n, g, c, B)
        phi = (  # (n, g, c)
            torch.sum(a * torch.exp(-b * torch.square(mu_ngcb - basis_means)), 3) + LOWER_BOUND
        )

        # compute gamma
        nb_pdf = NegativeBinomial(mu=mu_ngc, theta=phi)
        x_ = x.unsqueeze(-1).expand(n_cells, self.n_genes, self.n_labels)
        x_log_prob_raw = nb_pdf.log_prob(x_)  # (n, g, c)
        theta_log = theta_log.expand(n_cells, self.n_labels)
        p_x_c = torch.sum(x_log_prob_raw, 1) + theta_log  # (n, c)
        normalizer_over_c = torch.logsumexp(p_x_c, 1)
        normalizer_over_c = normalizer_over_c.unsqueeze(-1).expand(n_cells, self.n_labels)
        gamma = torch.exp(p_x_c - normalizer_over_c)  # (n, c)

        return {
            "mu": mu_ngc,
            "phi": phi,
            "gamma": gamma,
            "p_x_c": p_x_c,
            "s": size_factor,
        }

    def loss(
        self,
        tensors,
        inference_outputs,
        generative_outputs,
        n_obs: int = 1.0,
    ):
        """Compute the loss."""
        # generative_outputs is a dict of the return value from `generative(...)`
        # assume that `n_obs` is the number of training data points
        p_x_c = generative_outputs["p_x_c"]
        gamma = generative_outputs["gamma"]

        # compute Q
        # take mean of number of cells and multiply by n_obs (instead of summing n)
        q_per_cell = torch.sum(gamma * -p_x_c, 1)

        # third term is log prob of prior terms in Q
        theta_log = F.log_softmax(self.theta_logit, dim=-1)
        theta_log_prior = Dirichlet(self.dirichlet_concentration)
        theta_log_prob = -theta_log_prior.log_prob(torch.exp(theta_log) + THETA_LOWER_BOUND)
        prior_log_prob = theta_log_prob
        delta_log_prior = Normal(self.delta_log_mean, self.delta_log_log_scale.exp().sqrt())
        delta_log_prob = torch.masked_select(
            delta_log_prior.log_prob(self.delta_log), (self.rho > 0)
        )
        prior_log_prob += -torch.sum(delta_log_prob)

        loss = (torch.mean(q_per_cell) * n_obs + prior_log_prob) / n_obs

        return LossOutput(
            loss=loss,
            reconstruction_loss=q_per_cell,
            kl_local=torch.zeros_like(q_per_cell),
            kl_global=prior_log_prob,
        )

    @torch.inference_mode()
    def sample(
        self,
        tensors,
        n_samples=1,
        library_size=1,
    ):
        """Sample from the posterior distribution."""
        raise NotImplementedError("No sampling method for CellAssign")<|MERGE_RESOLUTION|>--- conflicted
+++ resolved
@@ -1,10 +1,4 @@
-<<<<<<< HEAD
-from __future__ import annotations
-
 from typing import TYPE_CHECKING
-=======
-from collections.abc import Iterable
->>>>>>> 0028cd3d
 
 import torch
 import torch.nn.functional as F
