--- conflicted
+++ resolved
@@ -18,7 +18,6 @@
 from scvi.external.mrvi._types import MRVIReduction
 from scvi.external.mrvi_torch._module import TorchMRVAE
 from scvi.external.mrvi_torch._utils import rowwise_max_excluding_diagonal
-<<<<<<< HEAD
 from scvi.model._utils import _get_batch_code_from_category
 from scvi.model.base import (
     ArchesMixin,
@@ -29,10 +28,7 @@
     VAEMixin,
 )
 from scvi.utils import setup_anndata_dsp, track
-=======
-from scvi.model.base import BaseModelClass, UnsupervisedTrainingMixin, VAEMixin
-from scvi.utils._docstrings import de_dsp, devices_dsp, setup_anndata_dsp
->>>>>>> 5bc82c36
+from scvi.utils._docstrings import de_dsp, devices_dsp
 
 if TYPE_CHECKING:
     from collections.abc import Iterator
