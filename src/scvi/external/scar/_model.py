from __future__ import annotations

import logging
<<<<<<< HEAD
from typing import Literal
=======
from typing import TYPE_CHECKING
>>>>>>> e0e02091

import numpy as np
import pandas as pd
import torch
from torch.distributions.multinomial import Multinomial

from scvi import REGISTRY_KEYS
from scvi.data import AnnDataManager
from scvi.data.fields import CategoricalObsField, LayerField, NumericalObsField
from scvi.model._utils import _init_library_size
from scvi.model.base import (
    BaseModelClass,
    RNASeqMixin,
    UnsupervisedTrainingMixin,
    VAEMixin,
)
from scvi.utils import setup_anndata_dsp, track

from ._module import SCAR_VAE

if TYPE_CHECKING:
    from typing import Literal

    from anndata import AnnData

logger = logging.getLogger(__name__)


class SCAR(RNASeqMixin, VAEMixin, UnsupervisedTrainingMixin, BaseModelClass):
    """Ambient RNA removal in scRNA-seq data :cite:p:`Sheng22`.

    Original implementation: https://github.com/Novartis/scar.
    The models are parameter matched in architecture, activations, dropout, sparsity, and batch
    normalization.

    Parameters
    ----------
    adata
        AnnData object that has been registered via :meth:`~scvi_external.SCAR.setup_anndata`.
    ambient_profile
        The probability of occurrence of each ambient transcript.\
            If None, averaging cells to estimate the ambient profile, by default None.
    n_hidden
        Number of nodes per hidden layer.
    n_latent
        Dimensionality of the latent space.
    n_layers
        Number of hidden layers used for encoder and decoder NNs.
    dropout_rate
        Dropout rate for neural networks.
    gene_likelihood
        One of:
        * ``'b'`` - Binomial distribution
        * ``'nb'`` - Negative binomial distribution
        * ``'zinb'`` - Zero-inflated negative binomial distribution
        * ``'poisson'`` - Poisson distribution
    latent_distribution
        One of:
        * ``'normal'`` - Normal distribution
        * ``'ln'`` - Logistic normal distribution (Normal(0, I) transformed by softmax)
    scale_activation
        Activation layer to use for px_scale_decoder
    sparsity
        The sparsity of expected native signals. It varies between datasets,
        e.g. if one prefilters genes -- use only highly variable genes --
        the sparsity should be low; on the other hand, it should be set high
        in the case of unflitered genes.
    **model_kwargs
        Keyword args for :class:`~scvi_external.SCAR`

    Examples
    --------
    >>> adata = anndata.read_h5ad(path_to_anndata)
    >>> raw_adata = anndata.read_h5ad(path_to_raw_anndata)
    >>> scvi_external.SCAR.setup_anndata(adata, batch_key="batch")
    >>> scvi_external.SCAR.get_ambient_profile(adata=adata, raw_adata=raw_adata, prob=0.995)
    >>> vae = scvi_external.SCAR(adata)
    >>> vae.train()
    >>> adata.obsm["X_scAR"] = vae.get_latent_representation()
    >>> adata.layers['denoised'] = vae.get_denoised_counts()
    """

    def __init__(
        self,
        adata: AnnData,
        ambient_profile: str | np.ndarray | pd.DataFrame | torch.tensor | None = None,
        n_hidden: int = 150,
        n_latent: int = 15,
        n_layers: int = 2,
        dropout_rate: float = 0.0,
        gene_likelihood: Literal["zinb", "nb", "b", "poisson"] = "b",
        latent_distribution: Literal["normal", "ln"] = "normal",
        scale_activation: Literal["softmax", "softplus", "softplus_sp"] = "softplus_sp",
        sparsity: float = 0.9,
        **model_kwargs,
    ):
        super().__init__(adata)

        n_batch = self.summary_stats.n_batch
        use_size_factor_key = REGISTRY_KEYS.SIZE_FACTOR_KEY in self.adata_manager.data_registry
        library_log_means, library_log_vars = None, None
        if not use_size_factor_key:
            library_log_means, library_log_vars = _init_library_size(self.adata_manager, n_batch)

        # self.summary_stats provides information about anndata dimensions and other tensor info
        if not torch.is_tensor(ambient_profile):
            if isinstance(ambient_profile, str):
                ambient_profile = np.nan_to_num(adata.varm[ambient_profile])
            elif isinstance(ambient_profile, pd.DataFrame):
                ambient_profile = ambient_profile.fillna(0).values
            elif isinstance(ambient_profile, np.ndarray):
                ambient_profile = np.nan_to_num(ambient_profile)
            elif not ambient_profile:
                ambient_profile = adata.X.sum(axis=0) / adata.X.sum(axis=0).sum()
                ambient_profile = np.nan_to_num(ambient_profile)
            else:
                raise TypeError(
                    "Expecting str / np.array / None / pd.DataFrame, but got a "
                    f"{type(ambient_profile)}"
                )
            ambient_profile = torch.from_numpy(np.asarray(ambient_profile)).float().reshape(1, -1)

        self.module = SCAR_VAE(
            ambient_profile=ambient_profile,
            n_input=self.summary_stats.n_vars,
            n_hidden=n_hidden,
            n_latent=n_latent,
            n_layers=n_layers,
            dropout_rate=dropout_rate,
            gene_likelihood=gene_likelihood,
            latent_distribution=latent_distribution,
            use_size_factor_key=use_size_factor_key,
            library_log_means=library_log_means,
            library_log_vars=library_log_vars,
            scale_activation=scale_activation,
            sparsity=sparsity,
            **model_kwargs,
        )
        self._model_summary_string = (
            f"SCVI-AR Model with the following params: \nn_hidden: {n_hidden}, "
            f"n_latent: {n_latent}, n_layers: {n_layers}, dropout_rate: {dropout_rate}, "
            f"gene_likelihood: {gene_likelihood}, latent_distribution: {latent_distribution}"
        )
        self.init_params_ = self._get_init_params(locals())

    @classmethod
    @setup_anndata_dsp.dedent
    def setup_anndata(
        cls,
        adata: AnnData,
        layer: str | None = None,
        size_factor_key: str | None = None,
        **kwargs,
    ):
        """%(summary)s.

        Parameters
        ----------
        %(param_adata)s
        %(param_layer)s
        %(param_size_factor_key)s
        """
        setup_method_args = cls._get_setup_method_args(**locals())
        anndata_fields = [
            LayerField(REGISTRY_KEYS.X_KEY, layer, is_count_data=True),
            CategoricalObsField(REGISTRY_KEYS.BATCH_KEY, None),
            CategoricalObsField(REGISTRY_KEYS.LABELS_KEY, None),
            NumericalObsField(REGISTRY_KEYS.SIZE_FACTOR_KEY, size_factor_key, required=False),
        ]
        adata_manager = AnnDataManager(fields=anndata_fields, setup_method_args=setup_method_args)
        adata_manager.register_fields(adata, **kwargs)
        cls.register_manager(adata_manager)

    @staticmethod
    def get_ambient_profile(
        adata: AnnData,
        raw_adata: AnnData,
        prob: float = 0.995,
        min_raw_counts: int = 2,
        iterations: int = 3,
        n_batch: int = 1,
        sample: int = 50000,
    ):
        """Calculate ambient profile for relevant features.

        Identify the cell-free droplets through a multinomial distribution. See EmptyDrops
        :cite:p:`Lun2019` for details.

        Parameters
        ----------
        adata
            A filtered adata object, loaded from filtered_feature_bc_matrix using `scanpy.read`,
            gene filtering is recommended to save memory.
        raw_adata
            A raw adata object, loaded from raw_feature_bc_matrix using :meth:`~scanpy.read`.
        prob
            The probability of each gene, considered as containing ambient RNA if greater than prob
            (joint prob euqals to the product of all genes for a droplet), by default 0.995.
        min_raw_counts
            Total counts filter for raw_adata, filtering out low counts to save memory, by default
            2.
        iterations
            Total iterations, by default 3.
        n_batch
            Total number of batches, set it to a bigger number when out of memory issue occurs, by
            default 1.
        sample
            Randomly sample droplets to test, if greater than total droplets, use all droplets, by
            default 50000.

        Returns
        -------
        The relevant ambient profile is added in `adata.varm`
        """
        # take subset genes to save memory
        raw_adata = raw_adata[:, raw_adata.var_names.isin(adata.var_names)]
        raw_adata = raw_adata[raw_adata.X.sum(axis=1) >= min_raw_counts]

        sample = int(sample)
        idx = np.random.choice(
            raw_adata.shape[0], size=min(raw_adata.shape[0], sample), replace=False
        )
        raw_adata = raw_adata[idx]
        print(f"Randomly sampling {sample} droplets to calculate the ambient profile.")
        # initial estimation of ambient profile, will be updated
        ambient_prof = raw_adata.X.sum(axis=0) / raw_adata.X.sum()

        for _ in track(range(iterations)):
            # calculate joint probability (log) of being cell-free droplets for each droplet
            log_prob = []
            batch_idx = np.floor(
                np.array(range(raw_adata.shape[0])) / raw_adata.shape[0] * n_batch
            )
            for b in range(n_batch):
                try:
                    count_batch = raw_adata[batch_idx == b].X.astype(int).toarray()
                except MemoryError as err:
                    raise MemoryError("use more batches by setting a higher n_batch") from err
                log_prob_batch = Multinomial(
                    probs=torch.tensor(ambient_prof), validate_args=False
                ).log_prob(torch.Tensor(count_batch))
                log_prob.append(log_prob_batch)
            log_prob = np.concatenate(log_prob, axis=0)
            raw_adata.obs["log_prob"] = log_prob
            raw_adata.obs["droplets"] = "other droplets"
            # cell-containing droplets
            raw_adata.obs.loc[raw_adata.obs_names.isin(adata.obs_names), "droplets"] = "cells"
            # identify cell-free droplets
            raw_adata.obs["droplets"] = raw_adata.obs["droplets"].mask(
                raw_adata.obs["log_prob"] >= np.log(prob) * raw_adata.shape[1],
                "cell-free droplets",
            )
            emptydrops = raw_adata[raw_adata.obs["droplets"] == "cell-free droplets"]
            if emptydrops.shape[0] < 50:
                raise Exception("Too few emptydroplets. Lower the prob parameter")
            ambient_prof = emptydrops.X.sum(axis=0) / emptydrops.X.sum()

        # update ambient profile
        adata.varm["ambient_profile"] = np.asarray(
            emptydrops.X.sum(axis=0).reshape(-1, 1) / emptydrops.X.sum()
        )

    @torch.no_grad()
    def get_denoised_counts(
        self,
        adata: AnnData | None = None,
        n_samples: int = 1,
        batch_size: int | None = None,
    ) -> np.ndarray:
        r"""Generate observation samples from the posterior predictive distribution.

        The posterior predictive distribution is written as :math:`p(\hat{x} \mid x)`.

        Parameters
        ----------
        adata
            AnnData object with equivalent structure to initial AnnData. If `None`, defaults to the
            AnnData object used to initialize the model.
        n_samples
            Number of samples for each cell.
        batch_size
            Minibatch size for data loading into model. Defaults to `scvi.settings.batch_size`.

        Returns
        -------
        tensor with shape (n_cells, n_genes)
        """
        adata = self._validate_anndata(adata)
        scdl = self._make_data_loader(adata=adata, batch_size=batch_size)

        data_loader_list = []
        for tensors in scdl:
            x = tensors[REGISTRY_KEYS.X_KEY]
            inference_kwargs = {"n_samples": n_samples}
            _, generative_outputs = self.module.forward(
                tensors=tensors,
                inference_kwargs=inference_kwargs,
                compute_loss=False,
            )

            total_count_per_cell = x.sum(dim=1).reshape(-1, 1)

            if self.module.gene_likelihood == "b":
                px_scale = generative_outputs["px"].probs
            else:
                px_scale = generative_outputs["px"].scale
            expected_counts = total_count_per_cell * px_scale.cpu()

            b = torch.distributions.Binomial(probs=expected_counts - expected_counts.floor())
            expected_counts = expected_counts.floor() + b.sample()

            if n_samples > 1:
                expected_counts = torch.median(expected_counts, dim=0)[0]

            data_loader_list.append(expected_counts)

        x_denoised = torch.cat(data_loader_list, dim=0).numpy()

        return x_denoised<|MERGE_RESOLUTION|>--- conflicted
+++ resolved
@@ -1,11 +1,7 @@
 from __future__ import annotations
 
 import logging
-<<<<<<< HEAD
-from typing import Literal
-=======
 from typing import TYPE_CHECKING
->>>>>>> e0e02091
 
 import numpy as np
 import pandas as pd
