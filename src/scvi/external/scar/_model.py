from __future__ import annotations

import logging
<<<<<<< HEAD
from typing import TYPE_CHECKING
=======
from typing import Literal
>>>>>>> 0028cd3d

import numpy as np
import pandas as pd
import torch
from torch.distributions.multinomial import Multinomial

from scvi import REGISTRY_KEYS
from scvi.data import AnnDataManager
from scvi.data.fields import CategoricalObsField, LayerField, NumericalObsField
from scvi.model._utils import _init_library_size
from scvi.model.base import (
    BaseModelClass,
    RNASeqMixin,
    UnsupervisedTrainingMixin,
    VAEMixin,
)
from scvi.utils import setup_anndata_dsp, track

from ._module import SCAR_VAE

if TYPE_CHECKING:
    from typing import Literal

    from anndata import AnnData

logger = logging.getLogger(__name__)


class SCAR(RNASeqMixin, VAEMixin, UnsupervisedTrainingMixin, BaseModelClass):
    """Ambient RNA removal in scRNA-seq data :cite:p:`Sheng22`.

    Original implementation: https://github.com/Novartis/scar.
    The models are parameter matched in architecture, activations, dropout, sparsity, and batch
    normalization.

    Parameters
    ----------
    adata
        AnnData object that has been registered via :meth:`~scvi_external.SCAR.setup_anndata`.
    ambient_profile
        The probability of occurrence of each ambient transcript.\
            If None, averaging cells to estimate the ambient profile, by default None.
    n_hidden
        Number of nodes per hidden layer.
    n_latent
        Dimensionality of the latent space.
    n_layers
        Number of hidden layers used for encoder and decoder NNs.
    dropout_rate
        Dropout rate for neural networks.
    gene_likelihood
        One of:
        * ``'b'`` - Binomial distribution
        * ``'nb'`` - Negative binomial distribution
        * ``'zinb'`` - Zero-inflated negative binomial distribution
        * ``'poisson'`` - Poisson distribution
    latent_distribution
        One of:
        * ``'normal'`` - Normal distribution
        * ``'ln'`` - Logistic normal distribution (Normal(0, I) transformed by softmax)
    scale_activation
        Activation layer to use for px_scale_decoder
    sparsity
        The sparsity of expected native signals. It varies between datasets,
        e.g. if one prefilters genes -- use only highly variable genes --
        the sparsity should be low; on the other hand, it should be set high
        in the case of unflitered genes.
    **model_kwargs
        Keyword args for :class:`~scvi_external.SCAR`

    Examples
    --------
    >>> adata = anndata.read_h5ad(path_to_anndata)
    >>> raw_adata = anndata.read_h5ad(path_to_raw_anndata)
    >>> scvi_external.SCAR.setup_anndata(adata, batch_key="batch")
    >>> scvi_external.SCAR.get_ambient_profile(adata=adata, raw_adata=raw_adata, prob=0.995)
    >>> vae = scvi_external.SCAR(adata)
    >>> vae.train()
    >>> adata.obsm["X_scAR"] = vae.get_latent_representation()
    >>> adata.layers['denoised'] = vae.get_denoised_counts()
    """

    def __init__(
        self,
        adata: AnnData,
<<<<<<< HEAD
        ambient_profile: str | np.ndarray | pd.DataFrame | torch.tensor = None,
=======
        ambient_profile: str | np.ndarray | pd.DataFrame | torch.tensor | None = None,
>>>>>>> 0028cd3d
        n_hidden: int = 150,
        n_latent: int = 15,
        n_layers: int = 2,
        dropout_rate: float = 0.0,
        gene_likelihood: Literal["zinb", "nb", "b", "poisson"] = "b",
        latent_distribution: Literal["normal", "ln"] = "normal",
        scale_activation: Literal["softmax", "softplus", "softplus_sp"] = "softplus_sp",
        sparsity: float = 0.9,
        **model_kwargs,
    ):
        super().__init__(adata)

        n_batch = self.summary_stats.n_batch
        use_size_factor_key = REGISTRY_KEYS.SIZE_FACTOR_KEY in self.adata_manager.data_registry
        library_log_means, library_log_vars = None, None
        if not use_size_factor_key:
            library_log_means, library_log_vars = _init_library_size(self.adata_manager, n_batch)

        # self.summary_stats provides information about anndata dimensions and other tensor info
        if not torch.is_tensor(ambient_profile):
            if isinstance(ambient_profile, str):
                ambient_profile = np.nan_to_num(adata.varm[ambient_profile])
            elif isinstance(ambient_profile, pd.DataFrame):
                ambient_profile = ambient_profile.fillna(0).values
            elif isinstance(ambient_profile, np.ndarray):
                ambient_profile = np.nan_to_num(ambient_profile)
            elif not ambient_profile:
                ambient_profile = adata.X.sum(axis=0) / adata.X.sum(axis=0).sum()
                ambient_profile = np.nan_to_num(ambient_profile)
            else:
                raise TypeError(
                    "Expecting str / np.array / None / pd.DataFrame, but got a "
                    f"{type(ambient_profile)}"
                )
            ambient_profile = torch.from_numpy(np.asarray(ambient_profile)).float().reshape(1, -1)

        self.module = SCAR_VAE(
            ambient_profile=ambient_profile,
            n_input=self.summary_stats.n_vars,
            n_hidden=n_hidden,
            n_latent=n_latent,
            n_layers=n_layers,
            dropout_rate=dropout_rate,
            gene_likelihood=gene_likelihood,
            latent_distribution=latent_distribution,
            use_size_factor_key=use_size_factor_key,
            library_log_means=library_log_means,
            library_log_vars=library_log_vars,
            scale_activation=scale_activation,
            sparsity=sparsity,
            **model_kwargs,
        )
        self._model_summary_string = (
            f"SCVI-AR Model with the following params: \nn_hidden: {n_hidden}, "
            f"n_latent: {n_latent}, n_layers: {n_layers}, dropout_rate: {dropout_rate}, "
            f"gene_likelihood: {gene_likelihood}, latent_distribution: {latent_distribution}"
        )
        self.init_params_ = self._get_init_params(locals())

    @classmethod
    @setup_anndata_dsp.dedent
    def setup_anndata(
        cls,
        adata: AnnData,
        layer: str | None = None,
        size_factor_key: str | None = None,
        **kwargs,
    ):
        """%(summary)s.

        Parameters
        ----------
        %(param_adata)s
        %(param_layer)s
        %(param_size_factor_key)s
        """
        setup_method_args = cls._get_setup_method_args(**locals())
        anndata_fields = [
            LayerField(REGISTRY_KEYS.X_KEY, layer, is_count_data=True),
            CategoricalObsField(REGISTRY_KEYS.BATCH_KEY, None),
            CategoricalObsField(REGISTRY_KEYS.LABELS_KEY, None),
            NumericalObsField(REGISTRY_KEYS.SIZE_FACTOR_KEY, size_factor_key, required=False),
        ]
        adata_manager = AnnDataManager(fields=anndata_fields, setup_method_args=setup_method_args)
        adata_manager.register_fields(adata, **kwargs)
        cls.register_manager(adata_manager)

    @staticmethod
    def get_ambient_profile(
        adata: AnnData,
        raw_adata: AnnData,
        prob: float = 0.995,
        min_raw_counts: int = 2,
        iterations: int = 3,
        n_batch: int = 1,
        sample: int = 50000,
    ):
        """Calculate ambient profile for relevant features.

        Identify the cell-free droplets through a multinomial distribution. See EmptyDrops
        :cite:p:`Lun2019` for details.

        Parameters
        ----------
        adata
            A filtered adata object, loaded from filtered_feature_bc_matrix using `scanpy.read`,
            gene filtering is recommended to save memory.
        raw_adata
            A raw adata object, loaded from raw_feature_bc_matrix using :meth:`~scanpy.read`.
        prob
            The probability of each gene, considered as containing ambient RNA if greater than prob
            (joint prob euqals to the product of all genes for a droplet), by default 0.995.
        min_raw_counts
            Total counts filter for raw_adata, filtering out low counts to save memory, by default
            2.
        iterations
            Total iterations, by default 3.
        n_batch
            Total number of batches, set it to a bigger number when out of memory issue occurs, by
            default 1.
        sample
            Randomly sample droplets to test, if greater than total droplets, use all droplets, by
            default 50000.

        Returns
        -------
        The relevant ambient profile is added in `adata.varm`
        """
        # take subset genes to save memory
        raw_adata = raw_adata[:, raw_adata.var_names.isin(adata.var_names)]
        raw_adata = raw_adata[raw_adata.X.sum(axis=1) >= min_raw_counts]

        sample = int(sample)
        idx = np.random.choice(
            raw_adata.shape[0], size=min(raw_adata.shape[0], sample), replace=False
        )
        raw_adata = raw_adata[idx]
        print(f"Randomly sampling {sample} droplets to calculate the ambient profile.")
        # initial estimation of ambient profile, will be updated
        ambient_prof = raw_adata.X.sum(axis=0) / raw_adata.X.sum()

        for _ in track(range(iterations)):
            # calculate joint probability (log) of being cell-free droplets for each droplet
            log_prob = []
            batch_idx = np.floor(
                np.array(range(raw_adata.shape[0])) / raw_adata.shape[0] * n_batch
            )
            for b in range(n_batch):
                try:
                    count_batch = raw_adata[batch_idx == b].X.astype(int).toarray()
                except MemoryError as err:
                    raise MemoryError("use more batches by setting a higher n_batch") from err
                log_prob_batch = Multinomial(
                    probs=torch.tensor(ambient_prof), validate_args=False
                ).log_prob(torch.Tensor(count_batch))
                log_prob.append(log_prob_batch)
            log_prob = np.concatenate(log_prob, axis=0)
            raw_adata.obs["log_prob"] = log_prob
            raw_adata.obs["droplets"] = "other droplets"
            # cell-containing droplets
            raw_adata.obs.loc[raw_adata.obs_names.isin(adata.obs_names), "droplets"] = "cells"
            # identify cell-free droplets
            raw_adata.obs["droplets"] = raw_adata.obs["droplets"].mask(
                raw_adata.obs["log_prob"] >= np.log(prob) * raw_adata.shape[1],
                "cell-free droplets",
            )
            emptydrops = raw_adata[raw_adata.obs["droplets"] == "cell-free droplets"]
            if emptydrops.shape[0] < 50:
                raise Exception("Too few emptydroplets. Lower the prob parameter")
            ambient_prof = emptydrops.X.sum(axis=0) / emptydrops.X.sum()

        # update ambient profile
        adata.varm["ambient_profile"] = np.asarray(
            emptydrops.X.sum(axis=0).reshape(-1, 1) / emptydrops.X.sum()
        )

    @torch.no_grad()
    def get_denoised_counts(
        self,
        adata: AnnData | None = None,
        n_samples: int = 1,
        batch_size: int | None = None,
    ) -> np.ndarray:
        r"""Generate observation samples from the posterior predictive distribution.

        The posterior predictive distribution is written as :math:`p(\hat{x} \mid x)`.

        Parameters
        ----------
        adata
            AnnData object with equivalent structure to initial AnnData. If `None`, defaults to the
            AnnData object used to initialize the model.
        n_samples
            Number of samples for each cell.
        batch_size
            Minibatch size for data loading into model. Defaults to `scvi.settings.batch_size`.

        Returns
        -------
        tensor with shape (n_cells, n_genes)
        """
        adata = self._validate_anndata(adata)
        scdl = self._make_data_loader(adata=adata, batch_size=batch_size)

        data_loader_list = []
        for tensors in scdl:
            x = tensors[REGISTRY_KEYS.X_KEY]
            inference_kwargs = {"n_samples": n_samples}
            _, generative_outputs = self.module.forward(
                tensors=tensors,
                inference_kwargs=inference_kwargs,
                compute_loss=False,
            )

            total_count_per_cell = x.sum(dim=1).reshape(-1, 1)

            if self.module.gene_likelihood == "b":
                px_scale = generative_outputs["px"].probs
            else:
                px_scale = generative_outputs["px"].scale
            expected_counts = total_count_per_cell * px_scale.cpu()

            b = torch.distributions.Binomial(probs=expected_counts - expected_counts.floor())
            expected_counts = expected_counts.floor() + b.sample()

            if n_samples > 1:
                expected_counts = torch.median(expected_counts, dim=0)[0]

            data_loader_list.append(expected_counts)

        x_denoised = torch.cat(data_loader_list, dim=0).numpy()

        return x_denoised<|MERGE_RESOLUTION|>--- conflicted
+++ resolved
@@ -1,11 +1,7 @@
 from __future__ import annotations
 
 import logging
-<<<<<<< HEAD
 from typing import TYPE_CHECKING
-=======
-from typing import Literal
->>>>>>> 0028cd3d
 
 import numpy as np
 import pandas as pd
@@ -91,11 +87,7 @@
     def __init__(
         self,
         adata: AnnData,
-<<<<<<< HEAD
-        ambient_profile: str | np.ndarray | pd.DataFrame | torch.tensor = None,
-=======
         ambient_profile: str | np.ndarray | pd.DataFrame | torch.tensor | None = None,
->>>>>>> 0028cd3d
         n_hidden: int = 150,
         n_latent: int = 15,
         n_layers: int = 2,
