--- conflicted
+++ resolved
@@ -1,13 +1,8 @@
 """Main module."""
 
-<<<<<<< HEAD
-from __future__ import annotations
-
 from typing import TYPE_CHECKING
 
-=======
 import numpy as np
->>>>>>> 0028cd3d
 import torch
 import torch.nn.functional as F
 from torch.distributions import Normal, Poisson
@@ -181,7 +176,7 @@
             pass
 
     def sample_from_posterior_z(
-        self, x: torch.Tensor, mode: int | None = None, deterministic: bool = False
+        self, x: torch.Tensor, mode: int = None, deterministic: bool = False
     ) -> torch.Tensor:
         """Sample tensor of latent values from the posterior.
 
@@ -212,7 +207,7 @@
         return z
 
     def sample_from_posterior_l(
-        self, x: torch.Tensor, mode: int | None = None, deterministic: bool = False
+        self, x: torch.Tensor, mode: int = None, deterministic: bool = False
     ) -> torch.Tensor:
         """Sample the tensor of library sizes from the posterior.
 
@@ -292,7 +287,7 @@
         batch_index: torch.Tensor,
         y: torch.Tensor | None = None,
         deterministic: bool = False,
-        decode_mode: int | None = None,
+        decode_mode: int = None,
     ) -> dict:
         """Run the forward pass of the model."""
         if decode_mode is None:
@@ -317,7 +312,7 @@
         batch_index: torch.Tensor,
         y: torch.Tensor | None = None,
         deterministic: bool = False,
-        decode_mode: int | None = None,
+        decode_mode: int = None,
     ) -> torch.Tensor:
         """Returns the tensor of scaled frequencies of expression.
 
