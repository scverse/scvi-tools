--- conflicted
+++ resolved
@@ -1,12 +1,6 @@
-from __future__ import annotations
-
 import os
 import pickle
-<<<<<<< HEAD
 from typing import TYPE_CHECKING
-=======
-from typing import Literal
->>>>>>> 0028cd3d
 
 import numpy as np
 import torch
