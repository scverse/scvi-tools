from __future__ import annotations

import warnings
from itertools import cycle
<<<<<<< HEAD
from typing import TYPE_CHECKING
=======
>>>>>>> 0028cd3d

from scvi import settings
from scvi.dataloaders import ConcatDataLoader

if TYPE_CHECKING:
    from scvi.data import AnnDataManager


class _ContrastiveIterator:
    """Iterator for background and target dataloader pair in contrastive analysis.

    Each iteration of this iterator returns a dictionary with two elements:
    "background", containing one batch of data from the background dataloader, and
    "target", containing one batch of data from the target dataloader.
    """

    def __init__(self, background, target):
        self.background = iter(background)
        self.target = iter(target)

    def __iter__(self):
        return self

    def __next__(self):
        bg_samples = next(self.background)
        tg_samples = next(self.target)
        return {"background": bg_samples, "target": tg_samples}


class ContrastiveDataLoader(ConcatDataLoader):
    """Dataloader to load background and target data for contrastive analysis.

    Each iteration of the dataloader returns a dictionary containing background and
    target data points, indexed by "background" and "target", respectively.

    Parameters
    ----------
        adata_manager
            :class:`~scvi.data.AnnDataManager` object that has been created via
            ``setup_anndata``.
        background_indices
            Indices for background samples in the adata.
        target_indices
            Indices for target samples in the adata.
        shuffle
            Whether the data should be shuffled.
        batch_size
            Mini-batch size to load for background and target data.
        data_and_attributes
            Dictionary with keys representing keys in data registry
            (``adata_manager.data_registry``) and value equal to desired numpy loading
            type (later made into torch tensor). If ``None``, defaults to all registered
            data.
        drop_last
            If ``int``, drops the last batch if its length is less than
            ``drop_last``. If ``drop_last == True``, drops last non-full batch.
            If ``drop_last == False``, iterate over all batches.
        distributed_sampler
            ``EXPERIMENTAL`` Whether to use :class:`~scvi.dataloaders.BatchDistributedSampler` as
            the sampler. If `True`, `sampler` must be `None`. Not applicable here.
        load_sparse_tensor
            ``EXPERIMENTAL`` If ``True``, loads data with sparse CSR or CSC layout as a
            :class:`~torch.Tensor` with the same layout. Can lead to speedups in data
            transfers to GPUs, depending on the sparsity of the data. Not applicable
            here.
        **data_loader_kwargs: Keyword arguments for `torch.utils.data.DataLoader`.
    """

    def __init__(
        self,
        adata_manager: AnnDataManager,
        background_indices: list[int],
        target_indices: list[int],
        shuffle: bool = False,
        batch_size: int = 128,
        data_and_attributes: dict | None = None,
        drop_last: bool | int = False,
        distributed_sampler: bool = False,
        load_sparse_tensor: bool = False,
        **data_loader_kwargs,
    ) -> None:
        super().__init__(
            adata_manager=adata_manager,
            indices_list=[background_indices, target_indices],
            shuffle=shuffle,
            batch_size=batch_size,
            data_and_attributes=data_and_attributes,
            drop_last=drop_last,
            **data_loader_kwargs,
        )
        self.background_indices = background_indices
        self.target_indices = target_indices
        if distributed_sampler:
            warnings.warn(
                (
                    "distributed_sampler=True is not implemented for "
                    "ContrastiveDataLoader. Setting distributed_sampler=False"
                ),
                UserWarning,
                stacklevel=settings.warnings_stacklevel,
            )
            distributed_sampler = False
        if load_sparse_tensor:
            warnings.warn(
                (
                    "load_sparse_tensor=True is not implemented for "
                    "ContrastiveDataLoader. Setting load_sparse_tensor=False"
                ),
                UserWarning,
                stacklevel=settings.warnings_stacklevel,
            )
            load_sparse_tensor = False
        self.distributed_sampler = distributed_sampler
        self.load_sparse_tensor = load_sparse_tensor

    def __iter__(self):
        """Iter method for contrastive dataloader.

        Will iter over the dataloader with the most data while cycling through
        the data in the other dataloader.
        """
        iter_list = [cycle(dl) if dl != self.largest_dl else dl for dl in self.dataloaders]
        return _ContrastiveIterator(background=iter_list[0], target=iter_list[1])<|MERGE_RESOLUTION|>--- conflicted
+++ resolved
@@ -1,11 +1,6 @@
-from __future__ import annotations
-
 import warnings
 from itertools import cycle
-<<<<<<< HEAD
 from typing import TYPE_CHECKING
-=======
->>>>>>> 0028cd3d
 
 from scvi import settings
 from scvi.dataloaders import ConcatDataLoader
