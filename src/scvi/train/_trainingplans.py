import warnings
from collections import OrderedDict
from collections.abc import Callable, Iterable
from functools import partial
from inspect import signature
from typing import Any, Literal

import jax
import jax.numpy as jnp
import lightning.pytorch as pl
import numpy as np
import optax
import pyro
import torch
import torchmetrics.functional as tmf
from lightning.pytorch.strategies.ddp import DDPStrategy
from pyro.nn import PyroModule
from torch.optim.lr_scheduler import ReduceLROnPlateau

from scvi import REGISTRY_KEYS, settings
from scvi.module import Classifier
from scvi.module.base import (
    BaseModuleClass,
    JaxBaseModuleClass,
    LossOutput,
    PyroBaseModuleClass,
    TrainStateWithState,
)
from scvi.train._constants import METRIC_KEYS

from ._metrics import ElboMetric

JaxOptimizerCreator = Callable[[], optax.GradientTransformation]
TorchOptimizerCreator = Callable[[Iterable[torch.Tensor]], torch.optim.Optimizer]


def _compute_kl_weight(
    epoch: int,
    step: int,
    n_epochs_kl_warmup: int | None,
    n_steps_kl_warmup: int | None,
    max_kl_weight: float = 1.0,
    min_kl_weight: float = 0.0,
<<<<<<< HEAD
    return_float: bool = False,
=======
>>>>>>> 83465556
) -> float | torch.Tensor:
    """Computes the kl weight for the current step or epoch.

    If both `n_epochs_kl_warmup` and `n_steps_kl_warmup` are None `max_kl_weight` is returned.

    Parameters
    ----------
    epoch
        Current epoch.
    step
        Current step.
    n_epochs_kl_warmup
        Number of training epochs to scale weight on KL divergences from
        `min_kl_weight` to `max_kl_weight`
    n_steps_kl_warmup
        Number of training steps (minibatches) to scale weight on KL divergences from
        `min_kl_weight` to `max_kl_weight`
    max_kl_weight
        Maximum scaling factor on KL divergence during training.
    min_kl_weight
        Minimum scaling factor on KL divergence during training.
    return_float
        For Jax Training we should return float and not a tensor (the default)
    """
    if min_kl_weight > max_kl_weight:
        raise ValueError(
            f"min_kl_weight={min_kl_weight} is larger than max_kl_weight={max_kl_weight}."
        )

    slope = max_kl_weight - min_kl_weight
    if n_epochs_kl_warmup:
        if epoch < n_epochs_kl_warmup:
            updated_kl_weight = slope * (epoch / n_epochs_kl_warmup) + min_kl_weight
            return updated_kl_weight if return_float else torch.tensor(updated_kl_weight)
    elif n_steps_kl_warmup:
        if step < n_steps_kl_warmup:
            updated_kl_weight = slope * (step / n_steps_kl_warmup) + min_kl_weight
            return updated_kl_weight if return_float else torch.tensor(updated_kl_weight)
    return max_kl_weight if return_float else torch.tensor(max_kl_weight)


class TrainingPlan(pl.LightningModule):
    """Lightning module task to train scvi-tools modules.

    The training plan is a PyTorch Lightning Module that is initialized
    with a scvi-tools module object. It configures the optimizers, defines
    the training step and validation step, and computes metrics to be recorded
    during training. The training step and validation step are functions that
    take data, run it through the model and return the loss, which will then
    be used to optimize the model parameters in the Trainer. Overall, custom
    training plans can be used to develop complex inference schemes on top of
    modules.

    The following developer tutorial will familiarize you more with training plans
    and how to use them: :doc:`/tutorials/notebooks/dev/model_user_guide`.

    Parameters
    ----------
    module
        A module instance from class ``BaseModuleClass``.
    optimizer
        One of "Adam" (:class:`~torch.optim.Adam`), "AdamW" (:class:`~torch.optim.AdamW`),
        or "Custom", which requires a custom optimizer creator callable to be passed via
        `optimizer_creator`.
    optimizer_creator
        A callable taking in parameters and returning a :class:`~torch.optim.Optimizer`.
        This allows using any PyTorch optimizer with custom hyperparameters.
    lr
        Learning rate used for optimization, when `optimizer_creator` is None.
    weight_decay
        Weight decay used in optimization, when `optimizer_creator` is None.
    eps
        eps used for optimization, when `optimizer_creator` is None.
    n_steps_kl_warmup
        Number of training steps (minibatches) to scale weight on KL divergences from
        `min_kl_weight` to `max_kl_weight`. Only activated when `n_epochs_kl_warmup` is
        set to None.
    n_epochs_kl_warmup
        Number of epochs to scale weight on KL divergences from `min_kl_weight` to
        `max_kl_weight`. Overrides `n_steps_kl_warmup` when both are not `None`.
    reduce_lr_on_plateau
        Whether to monitor validation loss and reduce learning rate when validation set
        `lr_scheduler_metric` plateaus.
    lr_factor
        Factor to reduce learning rate.
    lr_patience
        Number of epochs with no improvement after which learning rate will be reduced.
    lr_threshold
        Threshold for measuring the new optimum.
    lr_scheduler_metric
        Which metric to track for learning rate reduction.
    lr_min
        Minimum learning rate allowed.
    max_kl_weight
        Maximum scaling factor on KL divergence during training.
    min_kl_weight
        Minimum scaling factor on KL divergence during training.
    compile
        Whether to compile the model using torch.compile.
    **loss_kwargs
        Keyword args to pass to the loss method of the `module`.
        `kl_weight` should not be passed here and is handled automatically.
    """

    def __init__(
        self,
        module: BaseModuleClass,
        *,
        optimizer: Literal["Adam", "AdamW", "Custom"] = "Adam",
        optimizer_creator: TorchOptimizerCreator | None = None,
        lr: float = 1e-3,
        update_only_decoder: bool = False,
        weight_decay: float = 1e-6,
        eps: float = 0.01,
        n_steps_kl_warmup: int = None,
        n_epochs_kl_warmup: int = 400,
        reduce_lr_on_plateau: bool = False,
        lr_factor: float = 0.6,
        lr_patience: int = 30,
        lr_threshold: float = 0.0,
        lr_scheduler_metric: Literal[
            "elbo_validation", "reconstruction_loss_validation", "kl_local_validation"
        ] = "elbo_validation",
        lr_min: float = 0,
        max_kl_weight: float = 1.0,
        min_kl_weight: float = 0.0,
        compile: bool = False,
        compile_kwargs: dict | None = None,
        **loss_kwargs,
    ):
        super().__init__()
        if compile:
            if compile_kwargs is None:
                compile_kwargs = {}
            compile_kwargs["dynamic"] = compile_kwargs.get("dynamic", False)
            self.module = torch.compile(module, **compile_kwargs)
        else:
            self.module = module
        self.lr = lr
        self.weight_decay = weight_decay
        self.eps = eps
        self.optimizer_name = optimizer
        self.n_steps_kl_warmup = n_steps_kl_warmup
        self.n_epochs_kl_warmup = n_epochs_kl_warmup
        self.reduce_lr_on_plateau = reduce_lr_on_plateau
        self.lr_factor = lr_factor
        self.lr_patience = lr_patience
        self.lr_scheduler_metric = lr_scheduler_metric
        self.lr_threshold = lr_threshold
        self.lr_min = lr_min
        self.loss_kwargs = loss_kwargs
        self.min_kl_weight = min_kl_weight
        self.max_kl_weight = max_kl_weight
        self.optimizer_creator = optimizer_creator
        self.update_only_decoder = update_only_decoder

        if self.optimizer_name == "Custom" and self.optimizer_creator is None:
            raise ValueError("If optimizer is 'Custom', `optimizer_creator` must be provided.")

        self._n_obs_training = None
        self._n_obs_validation = None

        # automatic handling of kl weight
        self._loss_args = set(signature(self.module.loss).parameters.keys())
        if "kl_weight" in self._loss_args:
            self.loss_kwargs.update({"kl_weight": self.kl_weight})

        self.initialize_train_metrics()
        self.initialize_val_metrics()

    @staticmethod
    def _create_elbo_metric_components(mode: str, n_total: int | None = None):
        """Initialize ELBO metric and the metric collection."""
        rec_loss = ElboMetric("reconstruction_loss", mode, "obs")
        kl_local = ElboMetric("kl_local", mode, "obs")
        kl_global = ElboMetric("kl_global", mode, "batch")
        # n_total can be 0 if there is no validation set, this won't ever be used
        # in that case anyway
        n = 1 if n_total is None or n_total < 1 else n_total
        elbo = rec_loss + kl_local + (1 / n) * kl_global
        elbo.name = f"elbo_{mode}"
        collection = OrderedDict(
            [(metric.name, metric) for metric in [elbo, rec_loss, kl_local, kl_global]]
        )
        return elbo, rec_loss, kl_local, kl_global, collection

    def initialize_train_metrics(self):
        """Initialize train related metrics."""
        (
            self.elbo_train,
            self.rec_loss_train,
            self.kl_local_train,
            self.kl_global_train,
            self.train_metrics,
        ) = self._create_elbo_metric_components(mode="train", n_total=self.n_obs_training)
        self.elbo_train.reset()

    def initialize_val_metrics(self):
        """Initialize val related metrics."""
        (
            self.elbo_val,
            self.rec_loss_val,
            self.kl_local_val,
            self.kl_global_val,
            self.val_metrics,
        ) = self._create_elbo_metric_components(mode="validation", n_total=self.n_obs_validation)
        self.elbo_val.reset()

    @property
    def use_sync_dist(self):
        return isinstance(self.trainer.strategy, DDPStrategy)

    @property
    def n_obs_training(self):
        """Number of observations in the training set.

        This will update the loss kwargs for loss rescaling.

        Notes
        -----
        This can get set after initialization
        """
        return self._n_obs_training

    @n_obs_training.setter
    def n_obs_training(self, n_obs: int):
        if "n_obs" in self._loss_args:
            self.loss_kwargs.update({"n_obs": n_obs})
        self._n_obs_training = n_obs
        self.initialize_train_metrics()

    @property
    def n_obs_validation(self):
        """Number of observations in the validation set.

        This will update the loss kwargs for loss rescaling.

        Notes
        -----
        This can get set after initialization
        """
        return self._n_obs_validation

    @n_obs_validation.setter
    def n_obs_validation(self, n_obs: int):
        self._n_obs_validation = n_obs
        self.initialize_val_metrics()

    def forward(self, *args, **kwargs):
        """Passthrough to the module's forward method."""
        return self.module(
            *args,
            **kwargs,
            get_inference_input_kwargs={"full_forward_pass": not self.update_only_decoder},
        )

    @torch.inference_mode()
    def compute_and_log_metrics(
        self,
        loss_output: LossOutput,
        metrics: dict[str, ElboMetric],
        mode: str,
    ):
        """Computes and logs metrics.

        Parameters
        ----------
        loss_output
            LossOutput object from scvi-tools module
        metrics
            Dictionary of metrics to update
        mode
            Postfix string to add to the metric name of
            extra metrics
        """
        rec_loss = loss_output.reconstruction_loss_sum
        n_obs_minibatch = loss_output.n_obs_minibatch
        kl_local = loss_output.kl_local_sum
        kl_global = loss_output.kl_global_sum

        # Use the torchmetric object for the ELBO
        # We only need to update the ELBO metric
        # As it's defined as a sum of the other metrics
        metrics[f"elbo_{mode}"].update(
            reconstruction_loss=rec_loss,
            kl_local=kl_local,
            kl_global=kl_global,
            n_obs_minibatch=n_obs_minibatch,
        )
        # pytorch lightning handles everything with the torchmetric object
        self.log_dict(
            metrics,
            on_step=False,
            on_epoch=True,
            batch_size=n_obs_minibatch,
            sync_dist=self.use_sync_dist,
        )

        # accumlate extra metrics passed to loss recorder
        for key in loss_output.extra_metrics_keys:
            met = loss_output.extra_metrics[key]
            if isinstance(met, torch.Tensor):
                if met.shape != torch.Size([]):
                    raise ValueError("Extra tracked metrics should be 0-d tensors.")
                met = met.detach()
            self.log(
                f"{key}_{mode}",
                met,
                on_step=False,
                on_epoch=True,
                batch_size=n_obs_minibatch,
                sync_dist=self.use_sync_dist,
            )

    def training_step(self, batch, batch_idx):
        """Training step for the model."""
        if "kl_weight" in self.loss_kwargs:
            kl_weight = self.kl_weight
            self.loss_kwargs.update({"kl_weight": kl_weight})
            self.log("kl_weight", kl_weight, on_step=True, on_epoch=False)
        _, _, scvi_loss = self.forward(batch, loss_kwargs=self.loss_kwargs)

        self.log(
            "train_loss",
            scvi_loss.loss,
            on_epoch=True,
            prog_bar=True,
            sync_dist=self.use_sync_dist,
        )
        self.compute_and_log_metrics(scvi_loss, self.train_metrics, "train")
        return scvi_loss.loss

    def validation_step(self, batch, batch_idx):
        """Validation step for the model."""
        # loss kwargs here contains `n_obs` equal to n_training_obs
        # so when relevant, the actual loss value is rescaled to number
        # of training examples
        _, _, scvi_loss = self.forward(batch, loss_kwargs=self.loss_kwargs)
        self.log(
            "validation_loss",
            scvi_loss.loss,
            on_epoch=True,
            sync_dist=self.use_sync_dist,
        )
        self.compute_and_log_metrics(scvi_loss, self.val_metrics, "validation")

    def _optimizer_creator_fn(self, optimizer_cls: torch.optim.Adam | torch.optim.AdamW):
        """Create optimizer for the model.

        This type of function can be passed as the `optimizer_creator`
        """
        return lambda params: optimizer_cls(
            params, lr=self.lr, eps=self.eps, weight_decay=self.weight_decay
        )

    def get_optimizer_creator(self):
        """Get optimizer creator for the model."""
        if self.optimizer_name == "Adam":
            optim_creator = self._optimizer_creator_fn(torch.optim.Adam)
        elif self.optimizer_name == "AdamW":
            optim_creator = self._optimizer_creator_fn(torch.optim.AdamW)
        elif self.optimizer_name == "Custom":
            optim_creator = self.optimizer_creator
        else:
            raise ValueError("Optimizer not understood.")

        return optim_creator

    def configure_optimizers(self):
        """Configure optimizers for the model."""
        params = filter(lambda p: p.requires_grad, self.module.parameters())
        optimizer = self.get_optimizer_creator()(params)
        config = {"optimizer": optimizer}
        if self.reduce_lr_on_plateau:
            scheduler = ReduceLROnPlateau(
                optimizer,
                patience=self.lr_patience,
                factor=self.lr_factor,
                threshold=self.lr_threshold,
                min_lr=self.lr_min,
                threshold_mode="abs",
                verbose=True,
            )
            config.update(
                {
                    "lr_scheduler": {
                        "scheduler": scheduler,
                        "monitor": self.lr_scheduler_metric,
                    },
                },
            )
        return config

    @property
    def kl_weight(self):
        """Scaling factor on KL divergence during training. Consider Jax"""
<<<<<<< HEAD
        if type(self).__name__ == "JaxTrainingPlan":
            return _compute_kl_weight(
                self.current_epoch,
                self.global_step,
                self.n_epochs_kl_warmup,
                self.n_steps_kl_warmup,
                self.max_kl_weight,
                self.min_kl_weight,
                True,
            )
        else:
            return _compute_kl_weight(
                self.current_epoch,
                self.global_step,
                self.n_epochs_kl_warmup,
                self.n_steps_kl_warmup,
                self.max_kl_weight,
                self.min_kl_weight,
            ).to(self.device)
=======
        klw = _compute_kl_weight(
            self.current_epoch,
            self.global_step,
            self.n_epochs_kl_warmup,
            self.n_steps_kl_warmup,
            self.max_kl_weight,
            self.min_kl_weight,
        )
        return (
            klw if type(self).__name__ == "JaxTrainingPlan" else torch.tensor(klw).to(self.device)
        )
>>>>>>> 83465556


class AdversarialTrainingPlan(TrainingPlan):
    """Train vaes with adversarial loss option to encourage latent space mixing.

    Parameters
    ----------
    module
        A module instance from class ``BaseModuleClass``.
    optimizer
        One of "Adam" (:class:`~torch.optim.Adam`), "AdamW" (:class:`~torch.optim.AdamW`),
        or "Custom", which requires a custom optimizer creator callable to be passed via
        `optimizer_creator`.
    optimizer_creator
        A callable taking in parameters and returning a :class:`~torch.optim.Optimizer`.
        This allows using any PyTorch optimizer with custom hyperparameters.
    lr
        Learning rate used for optimization, when `optimizer_creator` is None.
    weight_decay
        Weight decay used in optimization, when `optimizer_creator` is None.
    eps
        eps used for optimization, when `optimizer_creator` is None.
    n_steps_kl_warmup
        Number of training steps (minibatches) to scale weight on KL divergences from 0 to 1.
        Only activated when `n_epochs_kl_warmup` is set to None.
    n_epochs_kl_warmup
        Number of epochs to scale weight on KL divergences from 0 to 1.
        Overrides `n_steps_kl_warmup` when both are not `None`.
    reduce_lr_on_plateau
        Whether to monitor validation loss and reduce learning rate when validation set
        `lr_scheduler_metric` plateaus.
    lr_factor
        Factor to reduce learning rate.
    lr_patience
        Number of epochs with no improvement after which learning rate will be reduced.
    lr_threshold
        Threshold for measuring the new optimum.
    lr_scheduler_metric
        Which metric to track for learning rate reduction.
    lr_min
        Minimum learning rate allowed
    adversarial_classifier
        Whether to use adversarial classifier in the latent space
    scale_adversarial_loss
        Scaling factor on the adversarial components of the loss.
        By default, adversarial loss is scaled from 1 to 0 following opposite of
        kl warmup.
    compile
        Whether to compile the model for faster training
    **loss_kwargs
        Keyword args to pass to the loss method of the `module`.
        `kl_weight` should not be passed here and is handled automatically.
    """

    def __init__(
        self,
        module: BaseModuleClass,
        *,
        optimizer: Literal["Adam", "AdamW", "Custom"] = "Adam",
        optimizer_creator: TorchOptimizerCreator | None = None,
        lr: float = 1e-3,
        weight_decay: float = 1e-6,
        n_steps_kl_warmup: int = None,
        n_epochs_kl_warmup: int = 400,
        reduce_lr_on_plateau: bool = False,
        lr_factor: float = 0.6,
        lr_patience: int = 30,
        lr_threshold: float = 0.0,
        lr_scheduler_metric: Literal[
            "elbo_validation", "reconstruction_loss_validation", "kl_local_validation"
        ] = "elbo_validation",
        lr_min: float = 0,
        adversarial_classifier: bool | Classifier = False,
        scale_adversarial_loss: float | Literal["auto"] = "auto",
        compile: bool = False,
        **loss_kwargs,
    ):
        super().__init__(
            module=module,
            optimizer=optimizer,
            optimizer_creator=optimizer_creator,
            lr=lr,
            weight_decay=weight_decay,
            n_steps_kl_warmup=n_steps_kl_warmup,
            n_epochs_kl_warmup=n_epochs_kl_warmup,
            reduce_lr_on_plateau=reduce_lr_on_plateau,
            lr_factor=lr_factor,
            lr_patience=lr_patience,
            lr_threshold=lr_threshold,
            lr_scheduler_metric=lr_scheduler_metric,
            lr_min=lr_min,
            compile=compile,
            **loss_kwargs,
        )
        if adversarial_classifier is True:
            if self.module.n_batch == 1:
                warnings.warn(
                    "Disabling adversarial classifier.",
                    UserWarning,
                    stacklevel=settings.warnings_stacklevel,
                )
                self.adversarial_classifier = False
            else:
                self.n_output_classifier = self.module.n_batch
                self.adversarial_classifier = Classifier(
                    n_input=self.module.n_latent,
                    n_hidden=32,
                    n_labels=self.n_output_classifier,
                    n_layers=2,
                    logits=True,
                )
        else:
            self.adversarial_classifier = adversarial_classifier
        self.scale_adversarial_loss = scale_adversarial_loss
        self.automatic_optimization = False

    def loss_adversarial_classifier(self, z, batch_index, predict_true_class=True):
        """Loss for adversarial classifier."""
        n_classes = self.n_output_classifier
        cls_logits = torch.nn.LogSoftmax(dim=1)(self.adversarial_classifier(z))

        if predict_true_class:
            cls_target = torch.nn.functional.one_hot(batch_index.squeeze(-1), n_classes)
        else:
            one_hot_batch = torch.nn.functional.one_hot(batch_index.squeeze(-1), n_classes)
            # place zeroes where true label is
            cls_target = (~one_hot_batch.bool()).float()
            cls_target = cls_target / (n_classes - 1)

        l_soft = cls_logits * cls_target
        loss = -l_soft.sum(dim=1).mean()

        return loss

    def training_step(self, batch, batch_idx):
        """Training step for adversarial training."""
        if "kl_weight" in self.loss_kwargs:
            self.loss_kwargs.update({"kl_weight": self.kl_weight})
        kappa = (
            1 - self.kl_weight
            if self.scale_adversarial_loss == "auto"
            else self.scale_adversarial_loss
        )
        batch_tensor = batch[REGISTRY_KEYS.BATCH_KEY]

        opts = self.optimizers()
        if not isinstance(opts, list):
            opt1 = opts
            opt2 = None
        else:
            opt1, opt2 = opts

        inference_outputs, _, scvi_loss = self.forward(batch, loss_kwargs=self.loss_kwargs)
        z = inference_outputs["z"]
        loss = scvi_loss.loss
        # fool classifier if doing adversarial training
        if kappa > 0 and self.adversarial_classifier is not False:
            fool_loss = self.loss_adversarial_classifier(z, batch_tensor, False)
            loss += fool_loss * kappa

        self.log("train_loss", loss, on_epoch=True, prog_bar=True)
        self.compute_and_log_metrics(scvi_loss, self.train_metrics, "train")
        opt1.zero_grad()
        self.manual_backward(loss)
        opt1.step()

        # train adversarial classifier
        # this condition will not be met unless self.adversarial_classifier is not False
        if opt2 is not None:
            loss = self.loss_adversarial_classifier(z.detach(), batch_tensor, True)
            loss *= kappa
            opt2.zero_grad()
            self.manual_backward(loss)
            opt2.step()

    def on_train_epoch_end(self):
        """Update the learning rate via scheduler steps."""
        if "validation" in self.lr_scheduler_metric or not self.reduce_lr_on_plateau:
            return
        else:
            sch = self.lr_schedulers()
            sch.step(self.trainer.callback_metrics[self.lr_scheduler_metric])

    def on_validation_epoch_end(self) -> None:
        """Update the learning rate via scheduler steps."""
        if not self.reduce_lr_on_plateau or "validation" not in self.lr_scheduler_metric:
            return
        else:
            sch = self.lr_schedulers()
            sch.step(self.trainer.callback_metrics[self.lr_scheduler_metric])

    def configure_optimizers(self):
        """Configure optimizers for adversarial training."""
        params1 = filter(lambda p: p.requires_grad, self.module.parameters())
        optimizer1 = self.get_optimizer_creator()(params1)
        config1 = {"optimizer": optimizer1}
        if self.reduce_lr_on_plateau:
            scheduler1 = ReduceLROnPlateau(
                optimizer1,
                patience=self.lr_patience,
                factor=self.lr_factor,
                threshold=self.lr_threshold,
                min_lr=self.lr_min,
                threshold_mode="abs",
                verbose=True,
            )
            config1.update(
                {
                    "lr_scheduler": {
                        "scheduler": scheduler1,
                        "monitor": self.lr_scheduler_metric,
                    },
                },
            )

        if self.adversarial_classifier is not False:
            params2 = filter(lambda p: p.requires_grad, self.adversarial_classifier.parameters())
            optimizer2 = torch.optim.Adam(
                params2, lr=1e-3, eps=0.01, weight_decay=self.weight_decay
            )
            config2 = {"optimizer": optimizer2}

            # pytorch lightning requires this way to return
            opts = [config1.pop("optimizer"), config2["optimizer"]]
            if "lr_scheduler" in config1:
                scheds = [config1["lr_scheduler"]]
                return opts, scheds
            else:
                return opts

        return config1


class SemiSupervisedTrainingPlan(TrainingPlan):
    """Lightning module task for SemiSupervised Training.

    Parameters
    ----------
    module
        A module instance from class ``BaseModuleClass``.
    n_classes
        The number of classes in the labeled dataset.
    classification_ratio
        Weight of the classification_loss in loss function
    lr
        Learning rate used for optimization :class:`~torch.optim.Adam`.
    weight_decay
        Weight decay used in :class:`~torch.optim.Adam`.
    n_steps_kl_warmup
        Number of training steps (minibatches) to scale weight on KL divergences from 0 to 1.
        Only activated when `n_epochs_kl_warmup` is set to None.
    n_epochs_kl_warmup
        Number of epochs to scale weight on KL divergences from 0 to 1.
        Overrides `n_steps_kl_warmup` when both are not `None`.
    reduce_lr_on_plateau
        Whether to monitor validation loss and reduce learning rate when validation set
        `lr_scheduler_metric` plateaus.
    lr_factor
        Factor to reduce learning rate.
    lr_patience
        Number of epochs with no improvement after which learning rate will be reduced.
    lr_threshold
        Threshold for measuring the new optimum.
    lr_scheduler_metric
        Which metric to track for learning rate reduction.
    **loss_kwargs
        Keyword args to pass to the loss method of the `module`.
        `kl_weight` should not be passed here and is handled automatically.
    """

    def __init__(
        self,
        module: BaseModuleClass,
        n_classes: int,
        *,
        classification_ratio: int = 50,
        lr: float = 1e-3,
        weight_decay: float = 1e-6,
        n_steps_kl_warmup: int | None = None,
        n_epochs_kl_warmup: int | None = 400,
        reduce_lr_on_plateau: bool = False,
        lr_factor: float = 0.6,
        lr_patience: int = 30,
        lr_threshold: float = 0.0,
        lr_scheduler_metric: Literal[
            "elbo_validation", "reconstruction_loss_validation", "kl_local_validation"
        ] = "elbo_validation",
        compile: bool = False,
        **loss_kwargs,
    ):
        super().__init__(
            module=module,
            lr=lr,
            weight_decay=weight_decay,
            n_steps_kl_warmup=n_steps_kl_warmup,
            n_epochs_kl_warmup=n_epochs_kl_warmup,
            reduce_lr_on_plateau=reduce_lr_on_plateau,
            lr_factor=lr_factor,
            lr_patience=lr_patience,
            lr_threshold=lr_threshold,
            lr_scheduler_metric=lr_scheduler_metric,
            compile=compile,
            **loss_kwargs,
        )
        self.loss_kwargs.update({"classification_ratio": classification_ratio})
        self.n_classes = n_classes

    def log_with_mode(self, key: str, value: Any, mode: str, **kwargs):
        """Log with mode."""
        # TODO: Include this with a base training plan
        self.log(f"{mode}_{key}", value, **kwargs)

    def compute_and_log_metrics(
        self, loss_output: LossOutput, metrics: dict[str, ElboMetric], mode: str
    ):
        """Computes and logs metrics."""
        super().compute_and_log_metrics(loss_output, metrics, mode)

        # no labeled observations in minibatch
        if loss_output.classification_loss is None:
            return

        classification_loss = loss_output.classification_loss
        true_labels = loss_output.true_labels.squeeze(-1)
        logits = loss_output.logits
        predicted_labels = torch.argmax(logits, dim=-1)

        accuracy = tmf.classification.multiclass_accuracy(
            predicted_labels,
            true_labels,
            self.n_classes,
            average="micro",
        )
        f1 = tmf.classification.multiclass_f1_score(
            predicted_labels,
            true_labels,
            self.n_classes,
            average="micro",
        )
        ce = tmf.classification.multiclass_calibration_error(
            logits,
            true_labels,
            self.n_classes,
        )

        self.log_with_mode(
            METRIC_KEYS.CLASSIFICATION_LOSS_KEY,
            classification_loss,
            mode,
            on_step=False,
            on_epoch=True,
            batch_size=loss_output.n_obs_minibatch,
        )
        self.log_with_mode(
            METRIC_KEYS.ACCURACY_KEY,
            accuracy,
            mode,
            on_step=False,
            on_epoch=True,
            batch_size=loss_output.n_obs_minibatch,
        )
        self.log_with_mode(
            METRIC_KEYS.F1_SCORE_KEY,
            f1,
            mode,
            on_step=False,
            on_epoch=True,
            batch_size=loss_output.n_obs_minibatch,
        )
        self.log_with_mode(
            METRIC_KEYS.CALIBRATION_ERROR_KEY,
            ce,
            mode,
            on_step=False,
            on_epoch=True,
            batch_size=loss_output.n_obs_minibatch,
        )

    def training_step(self, batch, batch_idx):
        """Training step for semi-supervised training."""
        # Potentially dangerous if batch is from a single dataloader with two keys
        if len(batch) == 2:
            full_dataset = batch[0]
            labelled_dataset = batch[1]
        else:
            full_dataset = batch
            labelled_dataset = None

        if "kl_weight" in self.loss_kwargs:
            self.loss_kwargs.update({"kl_weight": self.kl_weight})
        input_kwargs = {
            "labelled_tensors": labelled_dataset,
        }
        input_kwargs.update(self.loss_kwargs)
        _, _, loss_output = self.forward(full_dataset, loss_kwargs=input_kwargs)
        loss = loss_output.loss
        self.log(
            "train_loss",
            loss,
            on_epoch=True,
            batch_size=loss_output.n_obs_minibatch,
            prog_bar=True,
        )
        self.compute_and_log_metrics(loss_output, self.train_metrics, "train")
        return loss

    def validation_step(self, batch, batch_idx):
        """Validation step for semi-supervised training."""
        # Potentially dangerous if batch is from a single dataloader with two keys
        if len(batch) == 2:
            full_dataset = batch[0]
            labelled_dataset = batch[1]
        else:
            full_dataset = batch
            labelled_dataset = None

        input_kwargs = {
            "labelled_tensors": labelled_dataset,
        }
        input_kwargs.update(self.loss_kwargs)
        _, _, loss_output = self.forward(full_dataset, loss_kwargs=input_kwargs)
        loss = loss_output.loss
        self.log(
            "validation_loss",
            loss,
            on_epoch=True,
            batch_size=loss_output.n_obs_minibatch,
        )
        self.compute_and_log_metrics(loss_output, self.val_metrics, "validation")


class LowLevelPyroTrainingPlan(pl.LightningModule):
    """Lightning module task to train Pyro scvi-tools modules.

    Parameters
    ----------
    pyro_module
        An instance of :class:`~scvi.module.base.PyroBaseModuleClass`. This object
        should have callable `model` and `guide` attributes or methods.
    loss_fn
        A Pyro loss. Should be a subclass of :class:`~pyro.infer.ELBO`.
        If `None`, defaults to :class:`~pyro.infer.Trace_ELBO`.
    optim
        A Pytorch optimizer class, e.g., :class:`~torch.optim.Adam`. If `None`,
        defaults to :class:`torch.optim.Adam`.
    optim_kwargs
        Keyword arguments for optimiser. If `None`, defaults to `dict(lr=1e-3)`.
    n_steps_kl_warmup
        Number of training steps (minibatches) to scale weight on KL divergences from 0 to 1.
        Only activated when `n_epochs_kl_warmup` is set to None.
    n_epochs_kl_warmup
        Number of epochs to scale weight on KL divergences from 0 to 1.
        Overrides `n_steps_kl_warmup` when both are not `None`.
    scale_elbo
        Scale ELBO using :class:`~pyro.poutine.scale`. Potentially useful for avoiding
        numerical inaccuracy when working with very large ELBO.
    """

    def __init__(
        self,
        pyro_module: PyroBaseModuleClass,
        loss_fn: pyro.infer.ELBO | None = None,
        optim: torch.optim.Adam | None = None,
        optim_kwargs: dict | None = None,
        n_steps_kl_warmup: int | None = None,
        n_epochs_kl_warmup: int | None = 400,
        scale_elbo: float = 1.0,
    ):
        super().__init__()
        self.module = pyro_module
        self._n_obs_training = None

        optim_kwargs = optim_kwargs if isinstance(optim_kwargs, dict) else {}
        if "lr" not in optim_kwargs.keys():
            optim_kwargs.update({"lr": 1e-3})
        self.optim_kwargs = optim_kwargs

        self.loss_fn = pyro.infer.Trace_ELBO() if loss_fn is None else loss_fn
        self.optim = torch.optim.Adam if optim is None else optim
        self.n_steps_kl_warmup = n_steps_kl_warmup
        self.n_epochs_kl_warmup = n_epochs_kl_warmup
        self.use_kl_weight = False
        if isinstance(self.module.model, PyroModule):
            self.use_kl_weight = "kl_weight" in signature(self.module.model.forward).parameters
        elif callable(self.module.model):
            self.use_kl_weight = "kl_weight" in signature(self.module.model).parameters
        self.scale_elbo = scale_elbo
        self.scale_fn = (
            lambda obj: pyro.poutine.scale(obj, self.scale_elbo) if self.scale_elbo != 1 else obj
        )
        self.differentiable_loss_fn = self.loss_fn.differentiable_loss
        self.training_step_outputs = []

    def training_step(self, batch, batch_idx):
        """Training step for Pyro training."""
        args, kwargs = self.module._get_fn_args_from_batch(batch)
        # Set KL weight if necessary.
        # Note: if applied, ELBO loss in progress bar is the effective KL annealed loss, not the
        # true ELBO.
        if self.use_kl_weight:
            kwargs.update({"kl_weight": self.kl_weight})
        # pytorch lightning requires a Tensor object for loss
        loss = self.differentiable_loss_fn(
            self.scale_fn(self.module.model),
            self.scale_fn(self.module.guide),
            *args,
            **kwargs,
        )
        out_dict = {"loss": loss}
        self.training_step_outputs.append(out_dict)
        return out_dict

    def on_train_epoch_end(self):
        """Training epoch end for Pyro training."""
        outputs = self.training_step_outputs
        elbo = 0
        n = 0
        for out in outputs:
            elbo += out["loss"]
            n += 1
        elbo /= n
        self.log("elbo_train", elbo, prog_bar=True)
        self.training_step_outputs.clear()

    def configure_optimizers(self):
        """Configure optimizers for the model."""
        return self.optim(self.module.parameters(), **self.optim_kwargs)

    def forward(self, *args, **kwargs):
        """Passthrough to the model's forward method."""
        return self.module(*args, **kwargs)

    @property
    def kl_weight(self):
        """Scaling factor on KL divergence during training."""
        return _compute_kl_weight(
            self.current_epoch,
            self.global_step,
            self.n_epochs_kl_warmup,
            self.n_steps_kl_warmup,
            min_kl_weight=1e-3,
        )

    @property
    def n_obs_training(self):
        """Number of training examples.

        If not `None`, updates the `n_obs` attr
        of the Pyro module's `model` and `guide`, if they exist.
        """
        return self._n_obs_training

    @n_obs_training.setter
    def n_obs_training(self, n_obs: int):
        # important for scaling log prob in Pyro plates
        if n_obs is not None:
            if hasattr(self.module.model, "n_obs"):
                self.module.model.n_obs = n_obs
            if hasattr(self.module.guide, "n_obs"):
                self.module.guide.n_obs = n_obs

        self._n_obs_training = n_obs


class PyroTrainingPlan(LowLevelPyroTrainingPlan):
    """Lightning module task to train Pyro scvi-tools modules.

    Parameters
    ----------
    pyro_module
        An instance of :class:`~scvi.module.base.PyroBaseModuleClass`. This object
        should have callable `model` and `guide` attributes or methods.
    loss_fn
        A Pyro loss. Should be a subclass of :class:`~pyro.infer.ELBO`.
        If `None`, defaults to :class:`~pyro.infer.Trace_ELBO`.
    optim
        A Pyro optimizer instance, e.g., :class:`~pyro.optim.Adam`. If `None`,
        defaults to :class:`pyro.optim.Adam` optimizer with a learning rate of `1e-3`.
    optim_kwargs
        Keyword arguments for **default** optimiser :class:`pyro.optim.Adam`.
    n_steps_kl_warmup
        Number of training steps (minibatches) to scale weight on KL divergences from 0 to 1.
        Only activated when `n_epochs_kl_warmup` is set to None.
    n_epochs_kl_warmup
        Number of epochs to scale weight on KL divergences from 0 to 1.
        Overrides `n_steps_kl_warmup` when both are not `None`.
    scale_elbo
        Scale ELBO using :class:`~pyro.poutine.scale`. Potentially useful for avoiding
        numerical inaccuracy when working with very large ELBO.
    """

    def __init__(
        self,
        pyro_module: PyroBaseModuleClass,
        loss_fn: pyro.infer.ELBO | None = None,
        optim: pyro.optim.PyroOptim | None = None,
        optim_kwargs: dict | None = None,
        n_steps_kl_warmup: int | None = None,
        n_epochs_kl_warmup: int | None = 400,
        scale_elbo: float = 1.0,
    ):
        super().__init__(
            pyro_module=pyro_module,
            loss_fn=loss_fn,
            n_epochs_kl_warmup=n_epochs_kl_warmup,
            n_steps_kl_warmup=n_steps_kl_warmup,
            scale_elbo=scale_elbo,
        )
        optim_kwargs = optim_kwargs if isinstance(optim_kwargs, dict) else {}
        if "lr" not in optim_kwargs.keys():
            optim_kwargs.update({"lr": 1e-3})
        self.optim = pyro.optim.Adam(optim_args=optim_kwargs) if optim is None else optim
        # We let SVI take care of all optimization
        self.automatic_optimization = False

        self.svi = pyro.infer.SVI(
            model=self.scale_fn(self.module.model),
            guide=self.scale_fn(self.module.guide),
            optim=self.optim,
            loss=self.loss_fn,
        )
        # See configure_optimizers for what this does
        self._dummy_param = torch.nn.Parameter(torch.Tensor([0.0]))

    def training_step(self, batch, batch_idx):
        """Training step for Pyro training."""
        args, kwargs = self.module._get_fn_args_from_batch(batch)
        # Set KL weight if necessary.
        # Note: if applied, ELBO loss in progress bar is the effective KL annealed loss, not the
        # true ELBO.
        if self.use_kl_weight:
            kwargs.update({"kl_weight": self.kl_weight})
        # pytorch lightning requires a Tensor object for loss
        loss = torch.Tensor([self.svi.step(*args, **kwargs)])

        _opt = self.optimizers()
        _opt.step()

        out_dict = {"loss": loss}
        self.training_step_outputs.append(out_dict)
        return out_dict

    def configure_optimizers(self):
        """Shim optimizer for PyTorch Lightning.

        PyTorch Lightning wants to take steps on an optimizer
        returned by this function in order to increment the global
        step count. See PyTorch Lighinting optimizer manual loop.

        Here we provide a shim optimizer that we can take steps on
        at minimal computational cost in order to keep Lightning happy :).
        """
        return torch.optim.Adam([self._dummy_param])

    def optimizer_step(self, *args, **kwargs):
        pass

    def backward(self, *args, **kwargs):
        pass


class ClassifierTrainingPlan(pl.LightningModule):
    """Lightning module task to train a simple MLP classifier.

    Parameters
    ----------
    classifier
        A model instance from :class:`~scvi.module.Classifier`.
    lr
        Learning rate used for optimization.
    weight_decay
        Weight decay used in optimization.
    eps
        eps used for optimization.
    optimizer
        One of "Adam" (:class:`~torch.optim.Adam`), "AdamW" (:class:`~torch.optim.AdamW`).
    data_key
        Key for classifier input in tensor dict minibatch
    labels_key
        Key for classifier label in tensor dict minibatch
    loss
        PyTorch loss to use
    """

    def __init__(
        self,
        classifier: BaseModuleClass,
        *,
        lr: float = 1e-3,
        weight_decay: float = 1e-6,
        eps: float = 0.01,
        optimizer: Literal["Adam", "AdamW"] = "Adam",
        data_key: str = REGISTRY_KEYS.X_KEY,
        labels_key: str = REGISTRY_KEYS.LABELS_KEY,
        loss: Callable = torch.nn.CrossEntropyLoss,
    ):
        super().__init__()
        self.module = classifier
        self.lr = lr
        self.weight_decay = weight_decay
        self.eps = eps
        self.optimizer_name = optimizer
        self.data_key = data_key
        self.labels_key = labels_key
        self.loss_fn = loss()

        if self.module.logits is False and loss == torch.nn.CrossEntropyLoss:
            raise UserWarning("classifier should return logits when using CrossEntropyLoss.")

    def forward(self, *args, **kwargs):
        """Passthrough to the module's forward function."""
        return self.module(*args, **kwargs)

    def training_step(self, batch, batch_idx):
        """Training step for classifier training."""
        soft_prediction = self.forward(batch[self.data_key])
        loss = self.loss_fn(soft_prediction, batch[self.labels_key].view(-1).long())
        self.log("train_loss", loss, on_epoch=True, prog_bar=True)
        return loss

    def validation_step(self, batch, batch_idx):
        """Validation step for classifier training."""
        soft_prediction = self.forward(batch[self.data_key])
        loss = self.loss_fn(soft_prediction, batch[self.labels_key].view(-1).long())
        self.log("validation_loss", loss)

        return loss

    def configure_optimizers(self):
        """Configure optimizers for classifier training."""
        params = filter(lambda p: p.requires_grad, self.module.parameters())
        if self.optimizer_name == "Adam":
            optim_cls = torch.optim.Adam
        elif self.optimizer_name == "AdamW":
            optim_cls = torch.optim.AdamW
        else:
            raise ValueError("Optimizer not understood.")
        optimizer = optim_cls(params, lr=self.lr, eps=self.eps, weight_decay=self.weight_decay)

        return optimizer


class JaxTrainingPlan(TrainingPlan):
    """Lightning module task to train Pyro scvi-tools modules.

    Parameters
    ----------
    module
        An instance of :class:`~scvi.module.base.JaxModuleWraper`.
    optimizer
        One of "Adam", "AdamW", or "Custom", which requires a custom
        optimizer creator callable to be passed via `optimizer_creator`.
    optimizer_creator
        A callable returning a :class:`~optax.GradientTransformation`.
        This allows using any optax optimizer with custom hyperparameters.
    lr
        Learning rate used for optimization, when `optimizer_creator` is None.
    weight_decay
        Weight decay used in optimization, when `optimizer_creator` is None.
    eps
        eps used for optimization, when `optimizer_creator` is None.
    max_norm
        Max global norm of gradients for gradient clipping.
    n_steps_kl_warmup
        Number of training steps (minibatches) to scale weight on KL divergences from
        `min_kl_weight` to `max_kl_weight`. Only activated when `n_epochs_kl_warmup` is
        set to None.
    n_epochs_kl_warmup
        Number of epochs to scale weight on KL divergences from `min_kl_weight` to
        `max_kl_weight`. Overrides `n_steps_kl_warmup` when both are not `None`.
    """

    def __init__(
        self,
        module: JaxBaseModuleClass,
        *,
        optimizer: Literal["Adam", "AdamW", "Custom"] = "Adam",
        optimizer_creator: JaxOptimizerCreator | None = None,
        lr: float = 1e-3,
        weight_decay: float = 1e-6,
        eps: float = 0.01,
        max_norm: float | None = None,
        n_steps_kl_warmup: int | None = None,
        n_epochs_kl_warmup: int | None = 400,
        **loss_kwargs,
    ):
        super().__init__(
            module=module,
            lr=lr,
            weight_decay=weight_decay,
            eps=eps,
            optimizer=optimizer,
            optimizer_creator=optimizer_creator,
            n_steps_kl_warmup=n_steps_kl_warmup,
            n_epochs_kl_warmup=n_epochs_kl_warmup,
            **loss_kwargs,
        )
        self.max_norm = max_norm
        self.automatic_optimization = False
        self._dummy_param = torch.nn.Parameter(torch.Tensor([0.0]))

    def get_optimizer_creator(self) -> JaxOptimizerCreator:
        """Get optimizer creator for the model."""
        clip_by = optax.clip_by_global_norm(self.max_norm) if self.max_norm else optax.identity()
        if self.optimizer_name == "Adam":
            # Replicates PyTorch Adam defaults
            optim = optax.chain(
                clip_by,
                optax.add_decayed_weights(weight_decay=self.weight_decay),
                optax.adam(self.lr, eps=self.eps),
            )
        elif self.optimizer_name == "AdamW":
            optim = optax.chain(
                clip_by,
                optax.clip_by_global_norm(self.max_norm),
                optax.adamw(self.lr, eps=self.eps, weight_decay=self.weight_decay),
            )
        elif self.optimizer_name == "Custom":
            optim = self._optimizer_creator
        else:
            raise ValueError("Optimizer not understood.")

        return lambda: optim

    def set_train_state(self, params, state=None):
        """Set the state of the module."""
        if self.module.train_state is not None:
            return
        optimizer = self.get_optimizer_creator()()
        train_state = TrainStateWithState.create(
            apply_fn=self.module.apply,
            params=params,
            tx=optimizer,
            state=state,
        )
        self.module.train_state = train_state

    @staticmethod
    @jax.jit
    def jit_training_step(
        state: TrainStateWithState,
        batch: dict[str, np.ndarray],
        rngs: dict[str, jnp.ndarray],
        **kwargs,
    ):
        """Jit training step."""

        def loss_fn(params):
            # state can't be passed here
            vars_in = {"params": params, **state.state}
            outputs, new_model_state = state.apply_fn(
                vars_in, batch, rngs=rngs, mutable=list(state.state.keys()), **kwargs
            )
            loss_output = outputs[2]
            loss = loss_output.loss
            return loss, (loss_output, new_model_state)

        (loss, (loss_output, new_model_state)), grads = jax.value_and_grad(loss_fn, has_aux=True)(
            state.params
        )
        new_state = state.apply_gradients(grads=grads, state=new_model_state)
        return new_state, loss, loss_output

    def training_step(self, batch, batch_idx):
        """Training step for Jax."""
        if "kl_weight" in self.loss_kwargs:
            self.loss_kwargs.update({"kl_weight": self.kl_weight})
        self.module.train()
        self.module.train_state, _, loss_output = self.jit_training_step(
            self.module.train_state,
            batch,
            self.module.rngs,
            loss_kwargs=self.loss_kwargs,
        )
        loss_output = jax.tree_util.tree_map(
            lambda x: torch.tensor(jax.device_get(x)),
            loss_output,
        )
        # TODO: Better way to get batch size
        self.log(
            "train_loss",
            loss_output.loss,
            on_epoch=True,
            batch_size=loss_output.n_obs_minibatch,
            prog_bar=True,
        )
        self.compute_and_log_metrics(loss_output, self.train_metrics, "train")
        # Update the dummy optimizer to update the global step
        _opt = self.optimizers()
        _opt.step()

    @partial(jax.jit, static_argnums=(0,))
    def jit_validation_step(
        self,
        state: TrainStateWithState,
        batch: dict[str, np.ndarray],
        rngs: dict[str, jnp.ndarray],
        **kwargs,
    ):
        """Jit validation step."""
        vars_in = {"params": state.params, **state.state}
        outputs = self.module.apply(vars_in, batch, rngs=rngs, **kwargs)
        loss_output = outputs[2]

        return loss_output

    def validation_step(self, batch, batch_idx):
        """Validation step for Jax."""
        self.module.eval()
        loss_output = self.jit_validation_step(
            self.module.train_state,
            batch,
            self.module.rngs,
            loss_kwargs=self.loss_kwargs,
        )
        loss_output = jax.tree_util.tree_map(
            lambda x: torch.tensor(jax.device_get(x)),
            loss_output,
        )
        self.log(
            "validation_loss",
            loss_output.loss,
            on_epoch=True,
            batch_size=loss_output.n_obs_minibatch,
        )
        self.compute_and_log_metrics(loss_output, self.val_metrics, "validation")

    @staticmethod
    def transfer_batch_to_device(batch, device, dataloader_idx):
        """Bypass Pytorch Lightning device management."""
        return batch

    def configure_optimizers(self):
        """Shim optimizer for PyTorch Lightning.

        PyTorch Lightning wants to take steps on an optimizer
        returned by this function in order to increment the global
        step count. See PyTorch Lighinting optimizer manual loop.

        Here we provide a shim optimizer that we can take steps on
        at minimal computational cost in order to keep Lightning happy :).
        """
        return torch.optim.Adam([self._dummy_param])

    def optimizer_step(self, *args, **kwargs):
        pass

    def backward(self, *args, **kwargs):
        pass

    def forward(self, *args, **kwargs):
        pass<|MERGE_RESOLUTION|>--- conflicted
+++ resolved
@@ -41,10 +41,6 @@
     n_steps_kl_warmup: int | None,
     max_kl_weight: float = 1.0,
     min_kl_weight: float = 0.0,
-<<<<<<< HEAD
-    return_float: bool = False,
-=======
->>>>>>> 83465556
 ) -> float | torch.Tensor:
     """Computes the kl weight for the current step or epoch.
 
@@ -66,8 +62,6 @@
         Maximum scaling factor on KL divergence during training.
     min_kl_weight
         Minimum scaling factor on KL divergence during training.
-    return_float
-        For Jax Training we should return float and not a tensor (the default)
     """
     if min_kl_weight > max_kl_weight:
         raise ValueError(
@@ -77,13 +71,11 @@
     slope = max_kl_weight - min_kl_weight
     if n_epochs_kl_warmup:
         if epoch < n_epochs_kl_warmup:
-            updated_kl_weight = slope * (epoch / n_epochs_kl_warmup) + min_kl_weight
-            return updated_kl_weight if return_float else torch.tensor(updated_kl_weight)
+            return slope * (epoch / n_epochs_kl_warmup) + min_kl_weight
     elif n_steps_kl_warmup:
         if step < n_steps_kl_warmup:
-            updated_kl_weight = slope * (step / n_steps_kl_warmup) + min_kl_weight
-            return updated_kl_weight if return_float else torch.tensor(updated_kl_weight)
-    return max_kl_weight if return_float else torch.tensor(max_kl_weight)
+            return slope * (step / n_steps_kl_warmup) + min_kl_weight
+    return max_kl_weight
 
 
 class TrainingPlan(pl.LightningModule):
@@ -441,27 +433,6 @@
     @property
     def kl_weight(self):
         """Scaling factor on KL divergence during training. Consider Jax"""
-<<<<<<< HEAD
-        if type(self).__name__ == "JaxTrainingPlan":
-            return _compute_kl_weight(
-                self.current_epoch,
-                self.global_step,
-                self.n_epochs_kl_warmup,
-                self.n_steps_kl_warmup,
-                self.max_kl_weight,
-                self.min_kl_weight,
-                True,
-            )
-        else:
-            return _compute_kl_weight(
-                self.current_epoch,
-                self.global_step,
-                self.n_epochs_kl_warmup,
-                self.n_steps_kl_warmup,
-                self.max_kl_weight,
-                self.min_kl_weight,
-            ).to(self.device)
-=======
         klw = _compute_kl_weight(
             self.current_epoch,
             self.global_step,
@@ -473,7 +444,6 @@
         return (
             klw if type(self).__name__ == "JaxTrainingPlan" else torch.tensor(klw).to(self.device)
         )
->>>>>>> 83465556
 
 
 class AdversarialTrainingPlan(TrainingPlan):
