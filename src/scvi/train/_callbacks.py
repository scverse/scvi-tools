--- conflicted
+++ resolved
@@ -8,11 +8,7 @@
 from shutil import rmtree
 from typing import TYPE_CHECKING
 
-<<<<<<< HEAD
 import numpy as np
-=======
-import flax
->>>>>>> 74fe118b
 import pyro
 import torch
 from lightning.pytorch.callbacks import Callback, ModelCheckpoint
