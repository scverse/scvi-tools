--- conflicted
+++ resolved
@@ -1,10 +1,4 @@
-<<<<<<< HEAD
-from __future__ import annotations
-
 from typing import TYPE_CHECKING
-=======
-from typing import Any
->>>>>>> 0028cd3d
 
 import pandas as pd
 import torch
