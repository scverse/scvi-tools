from __future__ import annotations

<<<<<<< HEAD
from typing import TYPE_CHECKING
=======
from collections.abc import Callable
>>>>>>> 0028cd3d

import torch
from torch import nn

if TYPE_CHECKING:
    from typing import Callable


def _partial_freeze_hook_factory(freeze: int) -> Callable[[torch.Tensor], torch.Tensor]:
    """Factory for a hook that freezes the first ``freeze`` entries in the gradient.

    Parameters
    ----------
    freeze
        Specifies the number of entries to freeze in the gradient.
    """

    def _partial_freeze_hook(grad: torch.Tensor) -> torch.Tensor:
        grad = grad.clone()
        grad[:freeze] = 0.0
        return grad

    return _partial_freeze_hook


class Embedding(nn.Embedding):
    """``EXPERIMENTAL`` Embedding layer with utility methods for extending.

    Notes
    -----
    Lifecycle: experimental in v1.2.
    """

    @classmethod
    def extend(
        cls,
        embedding: Embedding,
        init: int | list[int],
        freeze_prev: bool = True,
    ) -> Embedding:
        """Factory class method for extending an existing :class:`~scvi.nn.Embedding`.

        Initializes new embeddings with random values or copies from the original embedding.

        Parameters
        ----------
        embedding
            Embedding layer to extend. Not modified in-place as a new instance is returned.
        init
            If an ``int``, specifies the number of new random embeddings to initialize with
            :func:`~torch.nn.init.normal_`. If a ``list[int]``, initializes ``len(init)`` new
            embeddings with the values of the given indices in the original embedding.
        freeze_prev
            If ``True``, gradients for the original embeddings are set to zero.

        Returns
        -------
        New :class:`~scvi.nn.Embedding` instance with :attr:`~scvi.nn.Embedding.num_embeddings`
        increased by the specified ``init`` and with gradients frozen for the first
        ``embedding.num_embeddings`` entries if ``freeze_prev`` is ``True``.
        """
        if isinstance(init, int):
            if init <= 0:
                raise ValueError(f"`init` must be greater than 0, got {init}")
            weight = torch.empty((init, embedding.embedding_dim), device=embedding.weight.device)
            nn.init.normal_(weight)
        elif isinstance(init, list):
            weight = embedding.weight[init].clone()
        else:
            raise TypeError(f"`init` must be an `int` or a `list[int]`, got {type(init)}")

        weight = torch.cat([embedding.weight.clone(), weight], dim=0)
        new_embedding = cls(
            num_embeddings=weight.shape[0],
            embedding_dim=weight.shape[1],
            _weight=weight,
            padding_idx=embedding.padding_idx,
            max_norm=embedding.max_norm,
            norm_type=embedding.norm_type,
            scale_grad_by_freq=embedding.scale_grad_by_freq,
            sparse=embedding.sparse,
        )
        if freeze_prev:
            new_embedding.weight.register_hook(
                _partial_freeze_hook_factory(embedding.num_embeddings)
            )

        return new_embedding

    def _load_from_state_dict(self, state_dict: dict[str, torch.Tensor], *args, **kwargs) -> None:
        """Load from a state dict. Overrides initialization parameters with the state dict.

        This is necessary because model constructors will pass in the original parameters, which
        will not match the state dict if the embedding was extended. This method overrides the
        correct attributes based on the state dict.
        """
        key = next(key for key in state_dict.keys() if "weight" in key)
        self.weight = nn.Parameter(state_dict[key])
        self.num_embeddings, self.embedding_dim = self.weight.shape[0], self.weight.shape[1]
        return super()._load_from_state_dict(state_dict, *args, **kwargs)<|MERGE_RESOLUTION|>--- conflicted
+++ resolved
@@ -1,10 +1,6 @@
 from __future__ import annotations
 
-<<<<<<< HEAD
 from typing import TYPE_CHECKING
-=======
-from collections.abc import Callable
->>>>>>> 0028cd3d
 
 import torch
 from torch import nn
@@ -101,7 +97,7 @@
         will not match the state dict if the embedding was extended. This method overrides the
         correct attributes based on the state dict.
         """
-        key = next(key for key in state_dict.keys() if "weight" in key)
+        key = [key for key in state_dict.keys() if "weight" in key][0]
         self.weight = nn.Parameter(state_dict[key])
         self.num_embeddings, self.embedding_dim = self.weight.shape[0], self.weight.shape[1]
         return super()._load_from_state_dict(state_dict, *args, **kwargs)