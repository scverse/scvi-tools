<<<<<<< HEAD
from __future__ import annotations

=======
>>>>>>> 0028cd3d
import jax
import jax.numpy as jnp
import numpyro.distributions as dist
from flax import linen as nn
from flax.linen.initializers import variance_scaling

from scvi import REGISTRY_KEYS
from scvi.distributions import JaxNegativeBinomialMeanDisp as NegativeBinomial
from scvi.module.base import JaxBaseModuleClass, LossOutput, flax_configure


class Dense(nn.Dense):
    """Jax dense layer."""

    def __init__(self, *args, **kwargs):
        # scale set to reimplement pytorch init
        scale = 1 / 3
        kernel_init = variance_scaling(scale, "fan_in", "uniform")
        # bias init can't see input shape so don't include here
        kwargs.update({"kernel_init": kernel_init})
        super().__init__(*args, **kwargs)


class FlaxEncoder(nn.Module):
    """Encoder for Jax VAE."""

    n_input: int
    n_latent: int
    n_hidden: int
    dropout_rate: int
    training: bool | None = None

    def setup(self):
        """Setup encoder."""
        self.dense1 = Dense(self.n_hidden)
        self.dense2 = Dense(self.n_hidden)
        self.dense3 = Dense(self.n_latent)
        self.dense4 = Dense(self.n_latent)

        self.batchnorm1 = nn.BatchNorm(momentum=0.9)
        self.batchnorm2 = nn.BatchNorm(momentum=0.9)
        self.dropout1 = nn.Dropout(self.dropout_rate)
        self.dropout2 = nn.Dropout(self.dropout_rate)

    def __call__(self, x: jnp.ndarray, training: bool | None = None):
        """Forward pass."""
        training = nn.merge_param("training", self.training, training)
        is_eval = not training

        x_ = jnp.log1p(x)

        h = self.dense1(x_)
        h = self.batchnorm1(h, use_running_average=is_eval)
        h = nn.relu(h)
        h = self.dropout1(h, deterministic=is_eval)
        h = self.dense2(h)
        h = self.batchnorm2(h, use_running_average=is_eval)
        h = nn.relu(h)
        h = self.dropout2(h, deterministic=is_eval)

        mean = self.dense3(h)
        log_var = self.dense4(h)

        return mean, jnp.exp(log_var)


class FlaxDecoder(nn.Module):
    """Decoder for Jax VAE."""

    n_input: int
    dropout_rate: float
    n_hidden: int
    training: bool | None = None

    def setup(self):
        """Setup decoder."""
        self.dense1 = Dense(self.n_hidden)
        self.dense2 = Dense(self.n_hidden)
        self.dense3 = Dense(self.n_hidden)
        self.dense4 = Dense(self.n_hidden)
        self.dense5 = Dense(self.n_input)

        self.batchnorm1 = nn.BatchNorm(momentum=0.9)
        self.batchnorm2 = nn.BatchNorm(momentum=0.9)
        self.dropout1 = nn.Dropout(self.dropout_rate)
        self.dropout2 = nn.Dropout(self.dropout_rate)

        self.disp = self.param(
            "disp", lambda rng, shape: jax.random.normal(rng, shape), (self.n_input, 1)
        )

    def __call__(self, z: jnp.ndarray, batch: jnp.ndarray, training: bool | None = None):
        """Forward pass."""
        # TODO(adamgayoso): Test this
        training = nn.merge_param("training", self.training, training)
        is_eval = not training

        h = self.dense1(z)
        h += self.dense2(batch)

        h = self.batchnorm1(h, use_running_average=is_eval)
        h = nn.relu(h)
        h = self.dropout1(h, deterministic=is_eval)
        h = self.dense3(h)
        # skip connection
        h += self.dense4(batch)
        h = self.batchnorm2(h, use_running_average=is_eval)
        h = nn.relu(h)
        h = self.dropout2(h, deterministic=is_eval)
        h = self.dense5(h)
        return h, self.disp.ravel()


@flax_configure
class JaxVAE(JaxBaseModuleClass):
    """Variational autoencoder model."""

    n_input: int
    n_batch: int
    n_hidden: int = 128
    n_latent: int = 30
    dropout_rate: float = 0.0
    n_layers: int = 1
    gene_likelihood: str = "nb"
    eps: float = 1e-8
    training: bool = True

    def setup(self):
        """Setup model."""
        self.encoder = FlaxEncoder(
            n_input=self.n_input,
            n_latent=self.n_latent,
            n_hidden=self.n_hidden,
            dropout_rate=self.dropout_rate,
        )

        self.decoder = FlaxDecoder(
            n_input=self.n_input,
            dropout_rate=0.0,
            n_hidden=self.n_hidden,
        )

    @property
    def required_rngs(self):
        return ("params", "dropout", "z")

    def _get_inference_input(self, tensors: dict[str, jnp.ndarray]):
        """Get input for inference."""
        x = tensors[REGISTRY_KEYS.X_KEY]

        input_dict = {"x": x}
        return input_dict

    def inference(self, x: jnp.ndarray, n_samples: int = 1) -> dict:
        """Run inference model."""
        mean, var = self.encoder(x, training=self.training)
        stddev = jnp.sqrt(var) + self.eps

        qz = dist.Normal(mean, stddev)
        z_rng = self.make_rng("z")
        sample_shape = () if n_samples == 1 else (n_samples,)
        z = qz.rsample(z_rng, sample_shape=sample_shape)

        return {"qz": qz, "z": z}

    def _get_generative_input(
        self,
        tensors: dict[str, jnp.ndarray],
        inference_outputs: dict[str, jnp.ndarray],
    ):
        """Get input for generative model."""
        x = tensors[REGISTRY_KEYS.X_KEY]
        z = inference_outputs["z"]
        batch_index = tensors[REGISTRY_KEYS.BATCH_KEY]

        input_dict = {
            "x": x,
            "z": z,
            "batch_index": batch_index,
        }
        return input_dict

    def generative(self, x, z, batch_index) -> dict:
        """Run generative model."""
        # one hot adds an extra dimension
        batch = jax.nn.one_hot(batch_index, self.n_batch).squeeze(-2)
        rho_unnorm, disp = self.decoder(z, batch, training=self.training)
        disp_ = jnp.exp(disp)
        rho = jax.nn.softmax(rho_unnorm, axis=-1)
        total_count = x.sum(-1)[:, jnp.newaxis]
        mu = total_count * rho

        if self.gene_likelihood == "nb":
            disp_ = jnp.exp(disp)
            px = NegativeBinomial(mean=mu, inverse_dispersion=disp_)
        else:
            px = dist.Poisson(mu)

        return {"px": px, "rho": rho}

    def loss(
        self,
        tensors,
        inference_outputs,
        generative_outputs,
        kl_weight: float = 1.0,
    ):
        """Compute loss."""
        x = tensors[REGISTRY_KEYS.X_KEY]
        px = generative_outputs["px"]
        qz = inference_outputs["qz"]
        reconst_loss = -px.log_prob(x).sum(-1)
        kl_divergence_z = dist.kl_divergence(qz, dist.Normal(0, 1)).sum(-1)

        kl_local_for_warmup = kl_divergence_z
        weighted_kl_local = kl_weight * kl_local_for_warmup

        loss = jnp.mean(reconst_loss + weighted_kl_local)

        kl_local = kl_divergence_z
        return LossOutput(loss=loss, reconstruction_loss=reconst_loss, kl_local=kl_local)<|MERGE_RESOLUTION|>--- conflicted
+++ resolved
@@ -1,8 +1,3 @@
-<<<<<<< HEAD
-from __future__ import annotations
-
-=======
->>>>>>> 0028cd3d
 import jax
 import jax.numpy as jnp
 import numpyro.distributions as dist
