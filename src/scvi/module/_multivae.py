<<<<<<< HEAD
from __future__ import annotations

from typing import TYPE_CHECKING
=======
from collections.abc import Iterable
from typing import Literal
>>>>>>> 0028cd3d

import numpy as np
import torch
from torch import nn
from torch.distributions import Normal, Poisson
from torch.distributions import kl_divergence as kld
from torch.nn import functional as F

from scvi import REGISTRY_KEYS
from scvi.distributions import (
    NegativeBinomial,
    NegativeBinomialMixture,
    ZeroInflatedNegativeBinomial,
)
from scvi.module._peakvae import Decoder as DecoderPeakVI
from scvi.module.base import BaseModuleClass, LossOutput, auto_move_data
from scvi.nn import DecoderSCVI, Encoder, FCLayers

from ._utils import masked_softmax

if TYPE_CHECKING:
    from collections.abc import Iterable
    from typing import Literal


class LibrarySizeEncoder(torch.nn.Module):
    """Library size encoder."""

    def __init__(
        self,
        n_input: int,
        n_cat_list: Iterable[int] | None = None,
        n_layers: int = 2,
        n_hidden: int = 128,
        use_batch_norm: bool = False,
        use_layer_norm: bool = True,
        deep_inject_covariates: bool = False,
        **kwargs,
    ):
        super().__init__()
        self.px_decoder = FCLayers(
            n_in=n_input,
            n_out=n_hidden,
            n_cat_list=n_cat_list,
            n_layers=n_layers,
            n_hidden=n_hidden,
            dropout_rate=0,
            activation_fn=torch.nn.LeakyReLU,
            use_batch_norm=use_batch_norm,
            use_layer_norm=use_layer_norm,
            inject_covariates=deep_inject_covariates,
            **kwargs,
        )
        self.output = torch.nn.Sequential(torch.nn.Linear(n_hidden, 1), torch.nn.LeakyReLU())

    def forward(self, x: torch.Tensor, *cat_list: int):
        """Forward pass."""
        return self.output(self.px_decoder(x, *cat_list))


class DecoderADT(torch.nn.Module):
    """Decoder for just surface proteins (ADT)."""

    def __init__(
        self,
        n_input: int,
        n_output_proteins: int,
        n_cat_list: Iterable[int] | None = None,
        n_layers: int = 2,
        n_hidden: int = 128,
        dropout_rate: float = 0.1,
        use_batch_norm: bool = False,
        use_layer_norm: bool = True,
        deep_inject_covariates: bool = False,
    ):
        super().__init__()
        self.n_output_proteins = n_output_proteins

        linear_args = {
            "n_layers": 1,
            "use_activation": False,
            "use_batch_norm": False,
            "use_layer_norm": False,
            "dropout_rate": 0,
        }

        self.py_fore_decoder = FCLayers(
            n_in=n_input,
            n_out=n_hidden,
            n_cat_list=n_cat_list,
            n_layers=n_layers,
            n_hidden=n_hidden,
            dropout_rate=dropout_rate,
            use_batch_norm=use_batch_norm,
            use_layer_norm=use_layer_norm,
        )
        self.py_fore_scale_decoder = FCLayers(
            n_in=n_hidden + n_input,
            n_out=n_output_proteins,
            n_cat_list=n_cat_list,
            n_layers=1,
            use_activation=True,
            use_batch_norm=False,
            use_layer_norm=False,
            dropout_rate=0,
            activation_fn=nn.ReLU,
        )

        self.py_background_decoder = FCLayers(
            n_in=n_hidden + n_input,
            n_out=n_output_proteins,
            n_cat_list=n_cat_list,
            **linear_args,
        )

        # dropout (mixture component for proteins, ZI probability for genes)
        self.sigmoid_decoder = FCLayers(
            n_in=n_input,
            n_out=n_hidden,
            n_cat_list=n_cat_list,
            n_layers=n_layers,
            n_hidden=n_hidden,
            dropout_rate=dropout_rate,
            use_batch_norm=use_batch_norm,
            use_layer_norm=use_layer_norm,
        )

        # background mean parameters second decoder
        self.py_back_mean_log_alpha = FCLayers(
            n_in=n_hidden + n_input,
            n_out=n_output_proteins,
            n_cat_list=n_cat_list,
            **linear_args,
        )
        self.py_back_mean_log_beta = FCLayers(
            n_in=n_hidden + n_input,
            n_out=n_output_proteins,
            n_cat_list=n_cat_list,
            **linear_args,
        )

        # background mean first decoder
        self.py_back_decoder = FCLayers(
            n_in=n_input,
            n_out=n_hidden,
            n_cat_list=n_cat_list,
            n_layers=n_layers,
            n_hidden=n_hidden,
            dropout_rate=dropout_rate,
            use_batch_norm=use_batch_norm,
            use_layer_norm=use_layer_norm,
        )

    def forward(self, z: torch.Tensor, *cat_list: int):
        """Forward pass."""
        # z is the latent repr
        py_ = {}

        py_back = self.py_back_decoder(z, *cat_list)
        py_back_cat_z = torch.cat([py_back, z], dim=-1)

        py_["back_alpha"] = self.py_back_mean_log_alpha(py_back_cat_z, *cat_list)
        py_["back_beta"] = torch.exp(self.py_back_mean_log_beta(py_back_cat_z, *cat_list))
        log_pro_back_mean = Normal(py_["back_alpha"], py_["back_beta"]).rsample()
        py_["rate_back"] = torch.exp(log_pro_back_mean)

        py_fore = self.py_fore_decoder(z, *cat_list)
        py_fore_cat_z = torch.cat([py_fore, z], dim=-1)
        py_["fore_scale"] = self.py_fore_scale_decoder(py_fore_cat_z, *cat_list) + 1 + 1e-8
        py_["rate_fore"] = py_["rate_back"] * py_["fore_scale"]

        p_mixing = self.sigmoid_decoder(z, *cat_list)
        p_mixing_cat_z = torch.cat([p_mixing, z], dim=-1)
        py_["mixing"] = self.py_background_decoder(p_mixing_cat_z, *cat_list)

        protein_mixing = 1 / (1 + torch.exp(-py_["mixing"]))
        py_["scale"] = torch.nn.functional.normalize(
            (1 - protein_mixing) * py_["rate_fore"], p=1, dim=-1
        )

        return py_, log_pro_back_mean


class MULTIVAE(BaseModuleClass):
    """Variational auto-encoder model for joint paired + unpaired RNA-seq and ATAC-seq data.

    Parameters
    ----------
    n_input_regions
        Number of input regions.
    n_input_genes
        Number of input genes.
    n_input_proteins
        Number of input proteins
    modality_weights
        Weighting scheme across modalities. One of the following:
        * ``"equal"``: Equal weight in each modality
        * ``"universal"``: Learn weights across modalities w_m.
        * ``"cell"``: Learn weights across modalities and cells. w_{m,c}
    modality_penalty
        Training Penalty across modalities. One of the following:
        * ``"Jeffreys"``: Jeffreys penalty to align modalities
        * ``"MMD"``: MMD penalty to align modalities
        * ``"None"``: No penalty
    n_batch
        Number of batches, if 0, no batch correction is performed.
    gene_likelihood
        The distribution to use for gene expression data. One of the following
        * ``'zinb'`` - Zero-Inflated Negative Binomial
        * ``'nb'`` - Negative Binomial
        * ``'poisson'`` - Poisson
    gene_dispersion
        One of the following:
        * ``'gene'`` - dispersion parameter of NB is constant per gene across cells
        * ``'gene-batch'`` - dispersion can differ between different batches
        * ``'gene-label'`` - dispersion can differ between different labels
        * ``'gene-cell'`` - dispersion can differ for every gene in every cell
    protein_dispersion
        One of the following:

        * ``'protein'`` - protein_dispersion parameter is constant per protein across cells
        * ``'protein-batch'`` - protein_dispersion can differ between different batches NOT TESTED
        * ``'protein-label'`` - protein_dispersion can differ between different labels NOT TESTED
    n_hidden
        Number of nodes per hidden layer. If `None`, defaults to square root
        of number of regions.
    n_latent
        Dimensionality of the latent space. If `None`, defaults to square root
        of `n_hidden`.
    n_layers_encoder
        Number of hidden layers used for encoder NN.
    n_layers_decoder
        Number of hidden layers used for decoder NN.
    dropout_rate
        Dropout rate for neural networks
    region_factors
        Include region-specific factors in the model
    use_batch_norm
        One of the following
        * ``'encoder'`` - use batch normalization in the encoder only
        * ``'decoder'`` - use batch normalization in the decoder only
        * ``'none'`` - do not use batch normalization
        * ``'both'`` - use batch normalization in both the encoder and decoder
    use_layer_norm
        One of the following
        * ``'encoder'`` - use layer normalization in the encoder only
        * ``'decoder'`` - use layer normalization in the decoder only
        * ``'none'`` - do not use layer normalization
        * ``'both'`` - use layer normalization in both the encoder and decoder
    latent_distribution
        which latent distribution to use, options are
        * ``'normal'`` - Normal distribution
        * ``'ln'`` - Logistic normal distribution (Normal(0, I) transformed by softmax)
    deeply_inject_covariates
        Whether to deeply inject covariates into all layers of the decoder. If False,
        covariates will only be included in the input layer.
    encode_covariates
        If True, include covariates in the input to the encoder.
    use_size_factor_key
        Use size_factor AnnDataField defined by the user as scaling factor in mean of conditional
        RNA distribution.
    """

    # TODO: replace n_input_regions and n_input_genes with a gene/region mask (we don't dictate
    # which comes first or that they're even contiguous)
    def __init__(
        self,
        n_input_regions: int = 0,
        n_input_genes: int = 0,
        n_input_proteins: int = 0,
        modality_weights: Literal["equal", "cell", "universal"] = "equal",
        modality_penalty: Literal["Jeffreys", "MMD", "None"] = "Jeffreys",
        n_batch: int = 0,
        n_obs: int = 0,
        n_labels: int = 0,
        gene_likelihood: Literal["zinb", "nb", "poisson"] = "zinb",
        gene_dispersion: Literal["gene", "gene-batch", "gene-label", "gene-cell"] = "gene",
        n_hidden: int | None = None,
        n_latent: int | None = None,
        n_layers_encoder: int = 2,
        n_layers_decoder: int = 2,
        n_continuous_cov: int = 0,
        n_cats_per_cov: Iterable[int] | None = None,
        dropout_rate: float = 0.1,
        region_factors: bool = True,
        use_batch_norm: Literal["encoder", "decoder", "none", "both"] = "none",
        use_layer_norm: Literal["encoder", "decoder", "none", "both"] = "both",
        latent_distribution: Literal["normal", "ln"] = "normal",
        deeply_inject_covariates: bool = False,
        encode_covariates: bool = False,
        use_size_factor_key: bool = False,
        protein_background_prior_mean: np.ndarray | None = None,
        protein_background_prior_scale: np.ndarray | None = None,
        protein_dispersion: str = "protein",
    ):
        super().__init__()

        # INIT PARAMS
        self.n_input_regions = n_input_regions
        self.n_input_genes = n_input_genes
        self.n_input_proteins = n_input_proteins
        if n_hidden is None:
            if n_input_regions == 0:
                self.n_hidden = np.min([128, int(np.sqrt(self.n_input_genes))])
            else:
                self.n_hidden = int(np.sqrt(self.n_input_regions))
        else:
            self.n_hidden = n_hidden
        self.n_batch = n_batch

        self.gene_likelihood = gene_likelihood
        self.latent_distribution = latent_distribution

        self.n_latent = int(np.sqrt(self.n_hidden)) if n_latent is None else n_latent
        self.n_layers_encoder = n_layers_encoder
        self.n_layers_decoder = n_layers_decoder
        self.n_cats_per_cov = n_cats_per_cov
        self.n_continuous_cov = n_continuous_cov
        self.dropout_rate = dropout_rate

        self.use_batch_norm_encoder = use_batch_norm in ("encoder", "both")
        self.use_batch_norm_decoder = use_batch_norm in ("decoder", "both")
        self.use_layer_norm_encoder = use_layer_norm in ("encoder", "both")
        self.use_layer_norm_decoder = use_layer_norm in ("decoder", "both")
        self.encode_covariates = encode_covariates
        self.deeply_inject_covariates = deeply_inject_covariates
        self.use_size_factor_key = use_size_factor_key

        cat_list = [n_batch, *list(n_cats_per_cov)] if n_cats_per_cov is not None else []
        encoder_cat_list = cat_list if encode_covariates else None

        # expression
        # expression dispersion parameters
        self.gene_likelihood = gene_likelihood
        self.gene_dispersion = gene_dispersion
        if self.gene_dispersion == "gene":
            self.px_r = torch.nn.Parameter(torch.randn(n_input_genes))
        elif self.gene_dispersion == "gene-batch":
            self.px_r = torch.nn.Parameter(torch.randn(n_input_genes, n_batch))
        elif self.gene_dispersion == "gene-label":
            self.px_r = torch.nn.Parameter(torch.randn(n_input_genes, n_labels))
        elif self.gene_dispersion == "gene-cell":
            pass
        else:
            raise ValueError(
                "dispersion must be one of ['gene', 'gene-batch',"
                " 'gene-label', 'gene-cell'], but input was "
                "{}.format(self.dispersion)"
            )

        # expression encoder
        if self.n_input_genes == 0:
            input_exp = 1
        else:
            input_exp = self.n_input_genes
        n_input_encoder_exp = input_exp + n_continuous_cov * encode_covariates
        self.z_encoder_expression = Encoder(
            n_input=n_input_encoder_exp,
            n_output=self.n_latent,
            n_cat_list=encoder_cat_list,
            n_layers=self.n_layers_encoder,
            n_hidden=self.n_hidden,
            dropout_rate=self.dropout_rate,
            distribution=self.latent_distribution,
            inject_covariates=deeply_inject_covariates,
            use_batch_norm=self.use_batch_norm_encoder,
            use_layer_norm=self.use_layer_norm_encoder,
            activation_fn=torch.nn.LeakyReLU,
            var_eps=0,
            return_dist=False,
        )

        # expression library size encoder
        self.l_encoder_expression = LibrarySizeEncoder(
            n_input_encoder_exp,
            n_cat_list=encoder_cat_list,
            n_layers=self.n_layers_encoder,
            n_hidden=self.n_hidden,
            use_batch_norm=self.use_batch_norm_encoder,
            use_layer_norm=self.use_layer_norm_encoder,
            deep_inject_covariates=self.deeply_inject_covariates,
        )

        # expression decoder
        n_input_decoder = self.n_latent + self.n_continuous_cov
        self.z_decoder_expression = DecoderSCVI(
            n_input_decoder,
            n_input_genes,
            n_cat_list=cat_list,
            n_layers=n_layers_decoder,
            n_hidden=self.n_hidden,
            inject_covariates=self.deeply_inject_covariates,
            use_batch_norm=self.use_batch_norm_decoder,
            use_layer_norm=self.use_layer_norm_decoder,
            scale_activation="softplus" if use_size_factor_key else "softmax",
        )

        # accessibility
        # accessibility encoder
        if self.n_input_regions == 0:
            input_acc = 1
        else:
            input_acc = self.n_input_regions
        n_input_encoder_acc = input_acc + n_continuous_cov * encode_covariates
        self.z_encoder_accessibility = Encoder(
            n_input=n_input_encoder_acc,
            n_layers=self.n_layers_encoder,
            n_output=self.n_latent,
            n_hidden=self.n_hidden,
            n_cat_list=encoder_cat_list,
            dropout_rate=self.dropout_rate,
            activation_fn=torch.nn.LeakyReLU,
            distribution=self.latent_distribution,
            var_eps=0,
            use_batch_norm=self.use_batch_norm_encoder,
            use_layer_norm=self.use_layer_norm_encoder,
            return_dist=False,
        )

        # accessibility region-specific factors
        self.region_factors = None
        if region_factors:
            self.region_factors = torch.nn.Parameter(torch.zeros(self.n_input_regions))

        # accessibility decoder
        self.z_decoder_accessibility = DecoderPeakVI(
            n_input=self.n_latent + self.n_continuous_cov,
            n_output=n_input_regions,
            n_hidden=self.n_hidden,
            n_cat_list=cat_list,
            n_layers=self.n_layers_decoder,
            use_batch_norm=self.use_batch_norm_decoder,
            use_layer_norm=self.use_layer_norm_decoder,
            deep_inject_covariates=self.deeply_inject_covariates,
        )

        # accessibility library size encoder
        self.l_encoder_accessibility = DecoderPeakVI(
            n_input=n_input_encoder_acc,
            n_output=1,
            n_hidden=self.n_hidden,
            n_cat_list=encoder_cat_list,
            n_layers=self.n_layers_encoder,
            use_batch_norm=self.use_batch_norm_encoder,
            use_layer_norm=self.use_layer_norm_encoder,
            deep_inject_covariates=self.deeply_inject_covariates,
        )

        # protein
        # protein encoder
        self.protein_dispersion = protein_dispersion
        if protein_background_prior_mean is None:
            if n_batch > 0:
                self.background_pro_alpha = torch.nn.Parameter(
                    torch.randn(n_input_proteins, n_batch)
                )
                self.background_pro_log_beta = torch.nn.Parameter(
                    torch.clamp(torch.randn(n_input_proteins, n_batch), -10, 1)
                )
            else:
                self.background_pro_alpha = torch.nn.Parameter(torch.randn(n_input_proteins))
                self.background_pro_log_beta = torch.nn.Parameter(
                    torch.clamp(torch.randn(n_input_proteins), -10, 1)
                )
        else:
            if protein_background_prior_mean.shape[1] == 1 and n_batch != 1:
                init_mean = protein_background_prior_mean.ravel()
                init_scale = protein_background_prior_scale.ravel()
            else:
                init_mean = protein_background_prior_mean
                init_scale = protein_background_prior_scale
            self.background_pro_alpha = torch.nn.Parameter(
                torch.from_numpy(init_mean.astype(np.float32))
            )
            self.background_pro_log_beta = torch.nn.Parameter(
                torch.log(torch.from_numpy(init_scale.astype(np.float32)))
            )

        # protein encoder
        if self.n_input_proteins == 0:
            input_pro = 1
        else:
            input_pro = self.n_input_proteins
        n_input_encoder_pro = input_pro + n_continuous_cov * encode_covariates
        self.z_encoder_protein = Encoder(
            n_input=n_input_encoder_pro,
            n_layers=self.n_layers_encoder,
            n_output=self.n_latent,
            n_hidden=self.n_hidden,
            n_cat_list=encoder_cat_list,
            dropout_rate=self.dropout_rate,
            activation_fn=torch.nn.LeakyReLU,
            distribution=self.latent_distribution,
            var_eps=0,
            use_batch_norm=self.use_batch_norm_encoder,
            use_layer_norm=self.use_layer_norm_encoder,
            return_dist=False,
        )

        # protein decoder
        self.z_decoder_pro = DecoderADT(
            n_input=n_input_decoder,
            n_output_proteins=n_input_proteins,
            n_hidden=self.n_hidden,
            n_cat_list=cat_list,
            n_layers=self.n_layers_decoder,
            use_batch_norm=self.use_batch_norm_decoder,
            use_layer_norm=self.use_layer_norm_decoder,
            deep_inject_covariates=self.deeply_inject_covariates,
        )

        # protein dispersion parameters
        if self.protein_dispersion == "protein":
            self.py_r = torch.nn.Parameter(2 * torch.rand(self.n_input_proteins))
        elif self.protein_dispersion == "protein-batch":
            self.py_r = torch.nn.Parameter(2 * torch.rand(self.n_input_proteins, n_batch))
        elif self.protein_dispersion == "protein-label":
            self.py_r = torch.nn.Parameter(2 * torch.rand(self.n_input_proteins, n_labels))
        else:  # protein-cell
            pass

        # modality alignment
        self.n_obs = n_obs
        self.modality_weights = modality_weights
        self.modality_penalty = modality_penalty
        self.n_modalities = int(n_input_genes > 0) + int(n_input_regions > 0)
        max_n_modalities = 3
        if modality_weights == "equal":
            mod_weights = torch.ones(max_n_modalities)
            self.register_buffer("mod_weights", mod_weights)
        elif modality_weights == "universal":
            self.mod_weights = torch.nn.Parameter(torch.ones(max_n_modalities))
        else:  # cell-specific weights
            self.mod_weights = torch.nn.Parameter(torch.ones(n_obs, max_n_modalities))

    def _get_inference_input(self, tensors):
        """Get input tensors for the inference model."""
        x = tensors[REGISTRY_KEYS.X_KEY]
        if self.n_input_proteins == 0:
            y = torch.zeros(x.shape[0], 1, device=x.device, requires_grad=False)
        else:
            y = tensors[REGISTRY_KEYS.PROTEIN_EXP_KEY]
        batch_index = tensors[REGISTRY_KEYS.BATCH_KEY]
        cell_idx = tensors.get(REGISTRY_KEYS.INDICES_KEY).long().ravel()
        cont_covs = tensors.get(REGISTRY_KEYS.CONT_COVS_KEY)
        cat_covs = tensors.get(REGISTRY_KEYS.CAT_COVS_KEY)
        label = tensors[REGISTRY_KEYS.LABELS_KEY]
        input_dict = {
            "x": x,
            "y": y,
            "batch_index": batch_index,
            "cont_covs": cont_covs,
            "cat_covs": cat_covs,
            "label": label,
            "cell_idx": cell_idx,
        }
        return input_dict

    @auto_move_data
    def inference(
        self,
        x,
        y,
        batch_index,
        cont_covs,
        cat_covs,
        label,
        cell_idx,
        n_samples=1,
    ) -> dict[str, torch.Tensor]:
        """Run the inference model."""
        # Get Data and Additional Covs
        if self.n_input_genes == 0:
            x_rna = torch.zeros(x.shape[0], 1, device=x.device, requires_grad=False)
        else:
            x_rna = x[:, : self.n_input_genes]
        if self.n_input_regions == 0:
            x_chr = torch.zeros(x.shape[0], 1, device=x.device, requires_grad=False)
        else:
            x_chr = x[:, self.n_input_genes : (self.n_input_genes + self.n_input_regions)]

        mask_expr = x_rna.sum(dim=1) > 0
        mask_acc = x_chr.sum(dim=1) > 0
        mask_pro = y.sum(dim=1) > 0

        if cont_covs is not None and self.encode_covariates:
            encoder_input_expression = torch.cat((x_rna, cont_covs), dim=-1)
            encoder_input_accessibility = torch.cat((x_chr, cont_covs), dim=-1)
            encoder_input_protein = torch.cat((y, cont_covs), dim=-1)
        else:
            encoder_input_expression = x_rna
            encoder_input_accessibility = x_chr
            encoder_input_protein = y

        if cat_covs is not None and self.encode_covariates:
            categorical_input = torch.split(cat_covs, 1, dim=1)
        else:
            categorical_input = ()

        # Z Encoders
        qzm_acc, qzv_acc, z_acc = self.z_encoder_accessibility(
            encoder_input_accessibility, batch_index, *categorical_input
        )
        qzm_expr, qzv_expr, z_expr = self.z_encoder_expression(
            encoder_input_expression, batch_index, *categorical_input
        )
        qzm_pro, qzv_pro, z_pro = self.z_encoder_protein(
            encoder_input_protein, batch_index, *categorical_input
        )

        # L encoders
        libsize_expr = self.l_encoder_expression(
            encoder_input_expression, batch_index, *categorical_input
        )
        libsize_acc = self.l_encoder_accessibility(
            encoder_input_accessibility, batch_index, *categorical_input
        )

        # mix representations
        if self.modality_weights == "cell":
            weights = self.mod_weights[cell_idx, :]
        else:
            weights = self.mod_weights.unsqueeze(0).expand(len(cell_idx), -1)

        qz_m = mix_modalities(
            (qzm_expr, qzm_acc, qzm_pro), (mask_expr, mask_acc, mask_pro), weights
        )
        qz_v = mix_modalities(
            (qzv_expr, qzv_acc, qzv_pro),
            (mask_expr, mask_acc, mask_pro),
            weights,
            torch.sqrt,
        )

        # sample
        if n_samples > 1:

            def unsqz(zt, n_s):
                return zt.unsqueeze(0).expand((n_s, zt.size(0), zt.size(1)))

            untran_za = Normal(qzm_acc, qzv_acc.sqrt()).sample((n_samples,))
            z_acc = self.z_encoder_accessibility.z_transformation(untran_za)
            untran_ze = Normal(qzm_expr, qzv_expr.sqrt()).sample((n_samples,))
            z_expr = self.z_encoder_expression.z_transformation(untran_ze)
            untran_zp = Normal(qzm_pro, qzv_pro.sqrt()).sample((n_samples,))
            z_pro = self.z_encoder_protein.z_transformation(untran_zp)

            libsize_expr = unsqz(libsize_expr, n_samples)
            libsize_acc = unsqz(libsize_acc, n_samples)

        # sample from the mixed representation
        untran_z = Normal(qz_m, qz_v.sqrt()).rsample()
        z = self.z_encoder_accessibility.z_transformation(untran_z)

        outputs = {
            "z": z,
            "qz_m": qz_m,
            "qz_v": qz_v,
            "z_expr": z_expr,
            "qzm_expr": qzm_expr,
            "qzv_expr": qzv_expr,
            "z_acc": z_acc,
            "qzm_acc": qzm_acc,
            "qzv_acc": qzv_acc,
            "z_pro": z_pro,
            "qzm_pro": qzm_pro,
            "qzv_pro": qzv_pro,
            "libsize_expr": libsize_expr,
            "libsize_acc": libsize_acc,
        }
        return outputs

    def _get_generative_input(self, tensors, inference_outputs, transform_batch=None):
        """Get the input for the generative model."""
        z = inference_outputs["z"]
        qz_m = inference_outputs["qz_m"]
        libsize_expr = inference_outputs["libsize_expr"]

        size_factor_key = REGISTRY_KEYS.SIZE_FACTOR_KEY
        size_factor = (
            torch.log(tensors[size_factor_key]) if size_factor_key in tensors.keys() else None
        )

        batch_index = tensors[REGISTRY_KEYS.BATCH_KEY]
        cont_key = REGISTRY_KEYS.CONT_COVS_KEY
        cont_covs = tensors[cont_key] if cont_key in tensors.keys() else None

        cat_key = REGISTRY_KEYS.CAT_COVS_KEY
        cat_covs = tensors[cat_key] if cat_key in tensors.keys() else None

        if transform_batch is not None:
            batch_index = torch.ones_like(batch_index) * transform_batch

        label = tensors[REGISTRY_KEYS.LABELS_KEY]

        input_dict = {
            "z": z,
            "qz_m": qz_m,
            "batch_index": batch_index,
            "cont_covs": cont_covs,
            "cat_covs": cat_covs,
            "libsize_expr": libsize_expr,
            "size_factor": size_factor,
            "label": label,
        }
        return input_dict

    @auto_move_data
    def generative(
        self,
        z,
        qz_m,
        batch_index,
        cont_covs=None,
        cat_covs=None,
        libsize_expr=None,
        size_factor=None,
        use_z_mean=False,
        label: torch.Tensor = None,
    ):
        """Runs the generative model."""
        if cat_covs is not None:
            categorical_input = torch.split(cat_covs, 1, dim=1)
        else:
            categorical_input = ()

        latent = z if not use_z_mean else qz_m
        if cont_covs is None:
            decoder_input = latent
        elif latent.dim() != cont_covs.dim():
            decoder_input = torch.cat(
                [latent, cont_covs.unsqueeze(0).expand(latent.size(0), -1, -1)], dim=-1
            )
        else:
            decoder_input = torch.cat([latent, cont_covs], dim=-1)

        # Accessibility Decoder
        p = self.z_decoder_accessibility(decoder_input, batch_index, *categorical_input)

        # Expression Decoder
        if not self.use_size_factor_key:
            size_factor = libsize_expr
        px_scale, _, px_rate, px_dropout = self.z_decoder_expression(
            self.gene_dispersion,
            decoder_input,
            size_factor,
            batch_index,
            *categorical_input,
            label,
        )
        # Expression Dispersion
        if self.gene_dispersion == "gene-label":
            px_r = F.linear(
                F.one_hot(label.squeeze(-1), self.n_labels).float(), self.px_r
            )  # px_r gets transposed - last dimension is nb genes
        elif self.gene_dispersion == "gene-batch":
            px_r = F.linear(F.one_hot(batch_index.squeeze(-1), self.n_batch).float(), self.px_r)
        elif self.gene_dispersion == "gene":
            px_r = self.px_r
        px_r = torch.exp(px_r)

        # Protein Decoder
        py_, log_pro_back_mean = self.z_decoder_pro(decoder_input, batch_index, *categorical_input)
        # Protein Dispersion
        if self.protein_dispersion == "protein-label":
            # py_r gets transposed - last dimension is n_proteins
            py_r = F.linear(F.one_hot(label.squeeze(-1), self.n_labels).float(), self.py_r)
        elif self.protein_dispersion == "protein-batch":
            py_r = F.linear(F.one_hot(batch_index.squeeze(-1), self.n_batch).float(), self.py_r)
        elif self.protein_dispersion == "protein":
            py_r = self.py_r
        py_r = torch.exp(py_r)
        py_["r"] = py_r

        return {
            "p": p,
            "px_scale": px_scale,
            "px_r": torch.exp(self.px_r),
            "px_rate": px_rate,
            "px_dropout": px_dropout,
            "py_": py_,
            "log_pro_back_mean": log_pro_back_mean,
        }

    def loss(self, tensors, inference_outputs, generative_outputs, kl_weight: float = 1.0):
        """Computes the loss function for the model."""
        # Get the data
        x = tensors[REGISTRY_KEYS.X_KEY]

        # TODO: CHECK IF THIS FAILS IN ONLY RNA DATA
        x_rna = x[:, : self.n_input_genes]
        x_chr = x[:, self.n_input_genes : (self.n_input_genes + self.n_input_regions)]
        if self.n_input_proteins == 0:
            y = torch.zeros(x.shape[0], 1, device=x.device, requires_grad=False)
        else:
            y = tensors[REGISTRY_KEYS.PROTEIN_EXP_KEY]

        mask_expr = x_rna.sum(dim=1) > 0
        mask_acc = x_chr.sum(dim=1) > 0
        mask_pro = y.sum(dim=1) > 0

        # Compute Accessibility loss
        p = generative_outputs["p"]
        libsize_acc = inference_outputs["libsize_acc"]
        rl_accessibility = self.get_reconstruction_loss_accessibility(x_chr, p, libsize_acc)

        # Compute Expression loss
        px_rate = generative_outputs["px_rate"]
        px_r = generative_outputs["px_r"]
        px_dropout = generative_outputs["px_dropout"]
        x_expression = x[:, : self.n_input_genes]
        rl_expression = self.get_reconstruction_loss_expression(
            x_expression, px_rate, px_r, px_dropout
        )

        # Compute Protein loss - No ability to mask minibatch (Param:None)
        if mask_pro.sum().gt(0):
            py_ = generative_outputs["py_"]
            rl_protein = get_reconstruction_loss_protein(y, py_, None)
        else:
            rl_protein = torch.zeros(x.shape[0], device=x.device, requires_grad=False)

        # calling without weights makes this act like a masked sum
        # TODO : CHECK MIXING HERE
        recon_loss_expression = rl_expression * mask_expr
        recon_loss_accessibility = rl_accessibility * mask_acc
        recon_loss_protein = rl_protein * mask_pro
        recon_loss = recon_loss_expression + recon_loss_accessibility + recon_loss_protein

        # Compute KLD between Z and N(0,I)
        qz_m = inference_outputs["qz_m"]
        qz_v = inference_outputs["qz_v"]
        kl_div_z = kld(
            Normal(qz_m, torch.sqrt(qz_v)),
            Normal(0, 1),
        ).sum(dim=1)

        # Compute KLD between distributions for paired data
        kl_div_paired = self._compute_mod_penalty(
            (inference_outputs["qzm_expr"], inference_outputs["qzv_expr"]),
            (inference_outputs["qzm_acc"], inference_outputs["qzv_acc"]),
            (inference_outputs["qzm_pro"], inference_outputs["qzv_pro"]),
            mask_expr,
            mask_acc,
            mask_pro,
        )

        # KL WARMUP
        kl_local_for_warmup = kl_div_z
        weighted_kl_local = kl_weight * kl_local_for_warmup + kl_div_paired

        # TOTAL LOSS
        loss = torch.mean(recon_loss + weighted_kl_local)

        recon_losses = {
            "reconstruction_loss_expression": recon_loss_expression,
            "reconstruction_loss_accessibility": recon_loss_accessibility,
            "reconstruction_loss_protein": recon_loss_protein,
        }
        kl_local = {
            "kl_divergence_z": kl_div_z,
            "kl_divergence_paired": kl_div_paired,
        }
        return LossOutput(loss=loss, reconstruction_loss=recon_losses, kl_local=kl_local)

    def get_reconstruction_loss_expression(self, x, px_rate, px_r, px_dropout):
        """Computes the reconstruction loss for the expression data."""
        rl = 0.0
        if self.gene_likelihood == "zinb":
            rl = (
                -ZeroInflatedNegativeBinomial(mu=px_rate, theta=px_r, zi_logits=px_dropout)
                .log_prob(x)
                .sum(dim=-1)
            )
        elif self.gene_likelihood == "nb":
            rl = -NegativeBinomial(mu=px_rate, theta=px_r).log_prob(x).sum(dim=-1)
        elif self.gene_likelihood == "poisson":
            rl = -Poisson(px_rate).log_prob(x).sum(dim=-1)
        return rl

    def get_reconstruction_loss_accessibility(self, x, p, d):
        """Computes the reconstruction loss for the accessibility data."""
        reg_factor = torch.sigmoid(self.region_factors) if self.region_factors is not None else 1
        return torch.nn.BCELoss(reduction="none")(p * d * reg_factor, (x > 0).float()).sum(dim=-1)

    def _compute_mod_penalty(self, mod_params1, mod_params2, mod_params3, mask1, mask2, mask3):
        """Computes Similarity Penalty across modalities given selection (None, Jeffreys, MMD).

        Parameters
        ----------
        mod_params1/2/3
            Posterior parameters for for modality 1/2/3
        mask1/2/3
            mask for modality 1/2/3
        """
        mask12 = torch.logical_and(mask1, mask2)
        mask13 = torch.logical_and(mask1, mask3)
        mask23 = torch.logical_and(mask3, mask2)

        if self.modality_penalty == "None":
            return 0
        elif self.modality_penalty == "Jeffreys":
            pair_penalty = torch.zeros(mask1.shape[0], device=mask1.device, requires_grad=True)
            if mask12.sum().gt(0):
                penalty12 = sym_kld(
                    mod_params1[0],
                    mod_params1[1].sqrt(),
                    mod_params2[0],
                    mod_params2[1].sqrt(),
                )
                penalty12 = torch.where(mask12, penalty12.T, torch.zeros_like(penalty12).T).sum(
                    dim=0
                )
                pair_penalty = pair_penalty + penalty12
            if mask13.sum().gt(0):
                penalty13 = sym_kld(
                    mod_params1[0],
                    mod_params1[1].sqrt(),
                    mod_params3[0],
                    mod_params3[1].sqrt(),
                )
                penalty13 = torch.where(mask13, penalty13.T, torch.zeros_like(penalty13).T).sum(
                    dim=0
                )
                pair_penalty = pair_penalty + penalty13
            if mask23.sum().gt(0):
                penalty23 = sym_kld(
                    mod_params2[0],
                    mod_params2[1].sqrt(),
                    mod_params3[0],
                    mod_params3[1].sqrt(),
                )
                penalty23 = torch.where(mask23, penalty23.T, torch.zeros_like(penalty23).T).sum(
                    dim=0
                )
                pair_penalty = pair_penalty + penalty23

        elif self.modality_penalty == "MMD":
            pair_penalty = torch.zeros(mask1.shape[0], device=mask1.device, requires_grad=True)
            if mask12.sum().gt(0):
                penalty12 = torch.linalg.norm(mod_params1[0] - mod_params2[0], dim=1)
                penalty12 = torch.where(mask12, penalty12.T, torch.zeros_like(penalty12).T).sum(
                    dim=0
                )
                pair_penalty = pair_penalty + penalty12
            if mask13.sum().gt(0):
                penalty13 = torch.linalg.norm(mod_params1[0] - mod_params3[0], dim=1)
                penalty13 = torch.where(mask13, penalty13.T, torch.zeros_like(penalty13).T).sum(
                    dim=0
                )
                pair_penalty = pair_penalty + penalty13
            if mask23.sum().gt(0):
                penalty23 = torch.linalg.norm(mod_params2[0] - mod_params3[0], dim=1)
                penalty23 = torch.where(mask23, penalty23.T, torch.zeros_like(penalty23).T).sum(
                    dim=0
                )
                pair_penalty = pair_penalty + penalty23
        else:
            raise ValueError("modality penalty not supported")

        return pair_penalty


@auto_move_data
def mix_modalities(Xs, masks, weights, weight_transform: callable | None = None):
    """Compute the weighted mean of the Xs while masking unmeasured modality values.

    Parameters
    ----------
    Xs
        Sequence of Xs to mix, each should be (N x D)
    masks
        Sequence of masks corresponding to the Xs, indicating whether the values
        should be included in the mix or not (N)
    weights
        Weights for each modality (either K or N x K)
    weight_transform
        Transformation to apply to the weights before using them
    """
    # (batch_size x latent) -> (batch_size x modalities x latent)
    Xs = torch.stack(Xs, dim=1)
    # (batch_size) -> (batch_size x modalities)
    masks = torch.stack(masks, dim=1).float()
    weights = masked_softmax(weights, masks, dim=-1)

    # (batch_size x modalities) -> (batch_size x modalities x latent)
    weights = weights.unsqueeze(-1)
    if weight_transform is not None:
        weights = weight_transform(weights)

    # sum over modalities, so output is (batch_size x latent)
    return (weights * Xs).sum(1)


@auto_move_data
def sym_kld(qzm1, qzv1, qzm2, qzv2):
    """Symmetric KL divergence between two Gaussians."""
    rv1 = Normal(qzm1, qzv1.sqrt())
    rv2 = Normal(qzm2, qzv2.sqrt())

    return kld(rv1, rv2) + kld(rv2, rv1)


@auto_move_data
def get_reconstruction_loss_protein(y, py_, pro_batch_mask_minibatch=None):
    """Get the reconstruction loss for protein data."""
    py_conditional = NegativeBinomialMixture(
        mu1=py_["rate_back"],
        mu2=py_["rate_fore"],
        theta1=py_["r"],
        mixture_logits=py_["mixing"],
    )

    reconst_loss_protein_full = -py_conditional.log_prob(y)

    if pro_batch_mask_minibatch is not None:
        temp_pro_loss_full = pro_batch_mask_minibatch.bool() * reconst_loss_protein_full
        rl_protein = temp_pro_loss_full.sum(dim=-1)
    else:
        rl_protein = reconst_loss_protein_full.sum(dim=-1)

    return rl_protein<|MERGE_RESOLUTION|>--- conflicted
+++ resolved
@@ -1,11 +1,4 @@
-<<<<<<< HEAD
-from __future__ import annotations
-
 from typing import TYPE_CHECKING
-=======
-from collections.abc import Iterable
-from typing import Literal
->>>>>>> 0028cd3d
 
 import numpy as np
 import torch
@@ -37,7 +30,7 @@
     def __init__(
         self,
         n_input: int,
-        n_cat_list: Iterable[int] | None = None,
+        n_cat_list: Iterable[int] = None,
         n_layers: int = 2,
         n_hidden: int = 128,
         use_batch_norm: bool = False,
@@ -73,7 +66,7 @@
         self,
         n_input: int,
         n_output_proteins: int,
-        n_cat_list: Iterable[int] | None = None,
+        n_cat_list: Iterable[int] = None,
         n_layers: int = 2,
         n_hidden: int = 128,
         dropout_rate: float = 0.1,
@@ -283,8 +276,8 @@
         n_labels: int = 0,
         gene_likelihood: Literal["zinb", "nb", "poisson"] = "zinb",
         gene_dispersion: Literal["gene", "gene-batch", "gene-label", "gene-cell"] = "gene",
-        n_hidden: int | None = None,
-        n_latent: int | None = None,
+        n_hidden: int = None,
+        n_latent: int = None,
         n_layers_encoder: int = 2,
         n_layers_decoder: int = 2,
         n_continuous_cov: int = 0,
@@ -334,7 +327,7 @@
         self.deeply_inject_covariates = deeply_inject_covariates
         self.use_size_factor_key = use_size_factor_key
 
-        cat_list = [n_batch, *list(n_cats_per_cov)] if n_cats_per_cov is not None else []
+        cat_list = [n_batch] + list(n_cats_per_cov) if n_cats_per_cov is not None else []
         encoder_cat_list = cat_list if encode_covariates else None
 
         # expression
@@ -970,7 +963,7 @@
 
 
 @auto_move_data
-def mix_modalities(Xs, masks, weights, weight_transform: callable | None = None):
+def mix_modalities(Xs, masks, weights, weight_transform: callable = None):
     """Compute the weighted mean of the Xs while masking unmeasured modality values.
 
     Parameters
