from __future__ import annotations

from abc import abstractmethod
from dataclasses import field
from typing import TYPE_CHECKING

import flax
import jax
import numpy as np
import pyro
import torch
from flax.training import train_state
from jax import random
from torch import nn
from torch.nn import functional as F

from scvi import REGISTRY_KEYS, settings
from scvi.data import _constants
from scvi.utils._jax import device_selecting_PRNGKey

from ._decorators import auto_move_data
from ._pyro import AutoMoveDataPredictive

if TYPE_CHECKING:
    from collections.abc import Callable, Iterable
    from typing import Any

    import jax.numpy as jnp
    from jaxlib.xla_extension import Device
    from numpyro.distributions import Distribution
    from pyro.infer.predictive import Predictive

    from scvi._types import LossRecord, MinifiedDataType, Tensor
    from scvi.model.base import BaseModelClass


@flax.struct.dataclass
class LossOutput:
    """Loss signature for models.

    This class provides an organized way to record the model loss, as well as
    the components of the ELBO. This may also be used in MLE, MAP, EM methods.
    The loss is used for backpropagation during inference. The other parameters
    are used for logging/early stopping during inference.

    Parameters
    ----------
    loss
        Tensor with loss for minibatch. Should be one dimensional with one value.
        Note that loss should be in an array/tensor and not a float.
    reconstruction_loss
        Reconstruction loss for each observation in the minibatch. If a tensor, converted to
        a dictionary with key "reconstruction_loss" and value as tensor.
    kl_local
        KL divergence associated with each observation in the minibatch. If a tensor, converted to
        a dictionary with key "kl_local" and value as tensor.
    kl_global
        Global KL divergence term. Should be one dimensional with one value. If a tensor, converted
        to a dictionary with key "kl_global" and value as tensor.
    classification_loss
        Classification loss.
    logits
        Logits for classification.
    true_labels
        True labels for classification.
    extra_metrics
        Additional metrics can be passed as arrays/tensors or dictionaries of
        arrays/tensors.
    n_obs_minibatch
        Number of observations in the minibatch. If None, will be inferred from
        the shape of the reconstruction_loss tensor.


    Examples
    --------
    >>> loss_output = LossOutput(
    ...     loss=loss,
    ...     reconstruction_loss=reconstruction_loss,
    ...     kl_local=kl_local,
    ...     extra_metrics={"x": scalar_tensor_x, "y": scalar_tensor_y},
    ... )
    """

    loss: LossRecord
    reconstruction_loss: LossRecord | None = None
    kl_local: LossRecord | None = None
    kl_global: LossRecord | None = None
    classification_loss: LossRecord | None = None
    logits: Tensor | None = None
    true_labels: Tensor | None = None
    extra_metrics: dict[str, Tensor] | None = field(default_factory=dict)
    n_obs_minibatch: int | None = None
    reconstruction_loss_sum: Tensor = field(default=None)
    kl_local_sum: Tensor = field(default=None)
    kl_global_sum: Tensor = field(default=None)

    def __post_init__(self):
        object.__setattr__(self, "loss", self.dict_sum(self.loss))

        if self.n_obs_minibatch is None and self.reconstruction_loss is None:
            raise ValueError("Must provide either n_obs_minibatch or reconstruction_loss")

        default = 0 * self.loss
        if self.reconstruction_loss is None:
            object.__setattr__(self, "reconstruction_loss", default)
        if self.kl_local is None:
            object.__setattr__(self, "kl_local", default)
        if self.kl_global is None:
            object.__setattr__(self, "kl_global", default)

        object.__setattr__(self, "reconstruction_loss", self._as_dict("reconstruction_loss"))
        object.__setattr__(self, "kl_local", self._as_dict("kl_local"))
        object.__setattr__(self, "kl_global", self._as_dict("kl_global"))
        object.__setattr__(
            self,
            "reconstruction_loss_sum",
            self.dict_sum(self.reconstruction_loss).sum(),
        )
        object.__setattr__(self, "kl_local_sum", self.dict_sum(self.kl_local).sum())
        object.__setattr__(self, "kl_global_sum", self.dict_sum(self.kl_global))

        if self.reconstruction_loss is not None and self.n_obs_minibatch is None:
            rec_loss = self.reconstruction_loss
            object.__setattr__(self, "n_obs_minibatch", list(rec_loss.values())[0].shape[0])

        if self.classification_loss is not None and (
            self.logits is None or self.true_labels is None
        ):
            raise ValueError(
                "Must provide `logits` and `true_labels` if `classification_loss` is provided."
            )

    @staticmethod
    def dict_sum(dictionary: dict[str, Tensor] | Tensor):
        """Sum over elements of a dictionary."""
        if isinstance(dictionary, dict):
            return sum(dictionary.values())
        else:
            return dictionary

    @property
    def extra_metrics_keys(self) -> Iterable[str]:
        """Keys for extra metrics."""
        return self.extra_metrics.keys()

    def _as_dict(self, attr_name: str):
        attr = getattr(self, attr_name)
        if isinstance(attr, dict):
            return attr
        else:
            return {attr_name: attr}


class BaseModuleClass(nn.Module):
    """Abstract class for scvi-tools modules.

    Notes
    -----
    See further usage examples in the following tutorials:

    1. :doc:`/tutorials/notebooks/dev/module_user_guide`
    """

    def __init__(
        self,
    ):
        super().__init__()

    @property
    def device(self):
        device = list({p.device for p in self.parameters()})
        if len(device) > 1:
            raise RuntimeError("Module tensors on multiple devices.")
        return device[0]

    def on_load(self, model, **kwargs):
        """Callback function run in :meth:`~scvi.model.base.BaseModelClass.load`."""

    @auto_move_data
    def forward(
        self,
        tensors,
        get_inference_input_kwargs: dict | None = None,
        get_generative_input_kwargs: dict | None = None,
        inference_kwargs: dict | None = None,
        generative_kwargs: dict | None = None,
        loss_kwargs: dict | None = None,
        compute_loss=True,
    ) -> tuple[torch.Tensor, torch.Tensor] | tuple[torch.Tensor, torch.Tensor, LossOutput]:
        """Forward pass through the network.

        Parameters
        ----------
        tensors
            tensors to pass through
        get_inference_input_kwargs
            Keyword args for ``_get_inference_input()``
        get_generative_input_kwargs
            Keyword args for ``_get_generative_input()``
        inference_kwargs
            Keyword args for ``inference()``
        generative_kwargs
            Keyword args for ``generative()``
        loss_kwargs
            Keyword args for ``loss()``
        compute_loss
            Whether to compute loss on forward pass. This adds
            another return value.
        """
        return _generic_forward(
            self,
            tensors,
            inference_kwargs,
            generative_kwargs,
            loss_kwargs,
            get_inference_input_kwargs,
            get_generative_input_kwargs,
            compute_loss,
        )

    @abstractmethod
    def _get_inference_input(self, tensors: dict[str, torch.Tensor], **kwargs):
        """Parse tensors dictionary for inference related values."""

    @abstractmethod
    def _get_generative_input(
        self,
        tensors: dict[str, torch.Tensor],
        inference_outputs: dict[str, torch.Tensor],
        **kwargs,
    ):
        """Parse tensors dictionary for generative related values."""

    @abstractmethod
    def inference(
        self,
        *args,
        **kwargs,
    ) -> dict[str, torch.Tensor | torch.distributions.Distribution]:
        """Run the recognition model.

        In the case of variational inference, this function will perform steps related to
        computing variational distribution parameters. In a VAE, this will involve running
        data through encoder networks.

        This function should return a dictionary with str keys and :class:`~torch.Tensor` values.
        """

    @abstractmethod
    def generative(
        self, *args, **kwargs
    ) -> dict[str, torch.Tensor | torch.distributions.Distribution]:
        """Run the generative model.

        This function should return the parameters associated with the likelihood of the data.
        This is typically written as :math:`p(x|z)`.

        This function should return a dictionary with str keys and :class:`~torch.Tensor` values.
        """

    @abstractmethod
    def loss(self, *args, **kwargs) -> LossOutput:
        """Compute the loss for a minibatch of data.

        This function uses the outputs of the inference and generative functions to compute
        a loss. This many optionally include other penalty terms, which should be computed here.

        This function should return an object of type :class:`~scvi.module.base.LossOutput`.
        """

    @abstractmethod
    def sample(self, *args, **kwargs):
        """Generate samples from the learned model."""


class BaseMinifiedModeModuleClass(BaseModuleClass):
    """Abstract base class for scvi-tools modules that can handle minified data."""

    def __init__(self, *args, **kwargs):
        super().__init__(*args, **kwargs)
        self._minified_data_type = None

    @property
    def minified_data_type(self) -> MinifiedDataType | None:
        """The type of minified data associated with this module, if applicable."""
        return self._minified_data_type

    @minified_data_type.setter
    def minified_data_type(self, minified_data_type):
        """Set the type of minified data associated with this module."""
        self._minified_data_type = minified_data_type

    @abstractmethod
    def _cached_inference(self, *args, **kwargs):
        """Uses the cached latent distribution to perform inference, thus bypassing the encoder."""

    @abstractmethod
    def _regular_inference(self, *args, **kwargs):
        """Runs inference (encoder forward pass)."""

    @auto_move_data
    def inference(self, *args, **kwargs):
        """Main inference call site.

        Branches off to regular or cached inference depending on whether we have a minified adata
        that contains the latent posterior parameters.
        """
<<<<<<< HEAD
        if self.minified_data_type is not None and ADATA_MINIFY_TYPE.__contains__(
            self.minified_data_type
        ):
=======
        if "qzm" in kwargs.keys() and "qzv" in kwargs.keys():
>>>>>>> 0cfa925d
            return self._cached_inference(*args, **kwargs)
        else:
            return self._regular_inference(*args, **kwargs)


def _get_dict_if_none(param):
    param = {} if not isinstance(param, dict) else param

    return param


class PyroBaseModuleClass(nn.Module):
    """Base module class for Pyro models.

    In Pyro, ``model`` and ``guide`` should have the same signature. Out of convenience,
    the forward function of this class passes through to the forward of the ``model``.

    There are two ways this class can be equipped with a model and a guide. First,
    ``model`` and ``guide`` can be class attributes that are :class:`~pyro.nn.PyroModule`
    instances. The implemented ``model`` and ``guide`` class method can then return the (private)
    attributes. Second, ``model`` and ``guide`` methods can be written directly (see Pyro scANVI
    example) https://pyro.ai/examples/scanvi.html.

    The ``model`` and ``guide`` may also be equipped with ``n_obs`` attributes, which can be set
    to ``None`` (e.g., ``self.n_obs = None``). This attribute may be helpful in designating the
    size of observation-specific Pyro plates. The value will be updated automatically by
    :class:`~scvi.train.PyroTrainingPlan`, provided that it is given the number of training
    examples upon initialization.

    Parameters
    ----------
    on_load_kwargs
        Dictionary containing keyword args to use in ``self.on_load``.
    """

    def __init__(self, on_load_kwargs: dict | None = None):
        super().__init__()
        self.on_load_kwargs = on_load_kwargs or {}

    @staticmethod
    @abstractmethod
    def _get_fn_args_from_batch(tensor_dict: dict[str, torch.Tensor]) -> Iterable | dict:
        """Parse the minibatched data to get the correct inputs for ``model`` and ``guide``.

        In Pyro, ``model`` and ``guide`` must have the same signature. This is a helper method
        that gets the args and kwargs for these two methods. This helper method aids ``forward``
        and ``guide`` in having transparent signatures, as well as allows use of our generic
        :class:`~scvi.dataloaders.AnnDataLoader`.

        Returns
        -------
        args and kwargs for the functions, args should be an Iterable and kwargs a dictionary.
        """

    @property
    @abstractmethod
    def model(self):
        pass

    @property
    @abstractmethod
    def guide(self):
        pass

    @property
    def list_obs_plate_vars(self):
        """Model annotation for minibatch training with pyro plate.

        A dictionary with:
        1. "name" - the name of observation/minibatch plate;
        2. "in" - indexes of model args to provide to encoder network when using amortised
            inference;
        3. "sites" - dictionary with
            keys - names of variables that belong to the observation plate (used to recognise
             and merge posterior samples for minibatch variables)
            values - the dimensions in non-plate axis of each variable (used to construct output
             layer of encoder network when using amortised inference)
        """
        return {"name": "", "in": [], "sites": {}}

    def on_load(self, model, **kwargs):
        """Callback function run in :method:`~scvi.model.base.BaseModelClass.load`.

        For some Pyro modules with AutoGuides, run one training step prior to loading state dict.
        """
        pyro.clear_param_store()
        old_history = model.history_.copy() if model.history_ is not None else None
        model.train(max_steps=1, **self.on_load_kwargs)
        model.history_ = old_history
        if "pyro_param_store" in kwargs:
            # For scArches shapes are changed and we don't want to overwrite these changed shapes.
            pyro.get_param_store().set_state(kwargs["pyro_param_store"])

    def create_predictive(
        self,
        model: Callable | None = None,
        posterior_samples: dict | None = None,
        guide: Callable | None = None,
        num_samples: int | None = None,
        return_sites: tuple[str] = (),
        parallel: bool = False,
    ) -> Predictive:
        """Creates a :class:`~pyro.infer.Predictive` object.

        Parameters
        ----------
        model
            Python callable containing Pyro primitives. Defaults to ``self.model``.
        posterior_samples
            Dictionary of samples from the posterior
        guide
            Optional guide to get posterior samples of sites not present
            in ``posterior_samples``. Defaults to ``self.guide``
        num_samples
            Number of samples to draw from the predictive distribution.
            This argument has no effect if ``posterior_samples`` is non-empty, in which case,
            the leading dimension size of samples in ``posterior_samples`` is used.
        return_sites
            Sites to return; by default only sample sites not present
            in ``posterior_samples`` are returned.
        parallel
            predict in parallel by wrapping the existing model
            in an outermost ``plate`` messenger. Note that this requires that the model has
            all batch dims correctly annotated via :class:`~pyro.plate`.
        """
        if model is None:
            model = self.model
        if guide is None:
            guide = self.guide
        predictive = AutoMoveDataPredictive(
            model=model,
            posterior_samples=posterior_samples,
            guide=guide,
            num_samples=num_samples,
            return_sites=return_sites,
            parallel=parallel,
        )
        # necessary to comply with auto_move_data decorator
        predictive.eval()

        return predictive

    def forward(self, *args, **kwargs):
        """Passthrough to Pyro model."""
        return self.model(*args, **kwargs)


class TrainStateWithState(train_state.TrainState):
    """TrainState with state attribute."""

    state: dict[str, Any]


class JaxBaseModuleClass(flax.linen.Module):
    """Abstract class for Jax-based scvi-tools modules.

    The :class:`~scvi.module.base.JaxBaseModuleClass` provides an interface for Jax-backed
    modules consistent with the :class:`~scvi.module.base.BaseModuleClass`.

    Any subclass must has a `training` parameter in its constructor, as well as
    use the `@flax_configure` decorator.

    Children of :class:`~scvi.module.base.JaxBaseModuleClass` should
    use the instance attribute ``self.training`` to appropriately modify
    the behavior of the model whether it is in training or evaluation mode.
    """

    def configure(self) -> None:
        """Add necessary attrs."""
        self.training = None
        self.train_state = None
        self.seed = settings.seed if settings.seed is not None else 0
        self.seed_rng = device_selecting_PRNGKey()(self.seed)
        self._set_rngs()

    @abstractmethod
    def setup(self):
        """Flax setup method.

        With scvi-tools we prefer to use the setup parameterization of
        flax.linen Modules. This lends the interface to be more like
        PyTorch. More about this can be found here:

        https://flax.readthedocs.io/en/latest/design_notes/setup_or_nncompact.html
        """

    @property
    @abstractmethod
    def required_rngs(self):
        """Returns a tuple of rng sequence names required for this Flax module."""
        return ("params",)

    def __call__(
        self,
        tensors: dict[str, jnp.ndarray],
        get_inference_input_kwargs: dict | None = None,
        get_generative_input_kwargs: dict | None = None,
        inference_kwargs: dict | None = None,
        generative_kwargs: dict | None = None,
        loss_kwargs: dict | None = None,
        compute_loss=True,
    ) -> tuple[jnp.ndarray, jnp.ndarray] | tuple[jnp.ndarray, jnp.ndarray, LossOutput]:
        """Forward pass through the network.

        Parameters
        ----------
        tensors
            tensors to pass through
        get_inference_input_kwargs
            Keyword args for ``_get_inference_input()``
        get_generative_input_kwargs
            Keyword args for ``_get_generative_input()``
        inference_kwargs
            Keyword args for ``inference()``
        generative_kwargs
            Keyword args for ``generative()``
        loss_kwargs
            Keyword args for ``loss()``
        compute_loss
            Whether to compute loss on forward pass. This adds
            another return value.
        """
        return _generic_forward(
            self,
            tensors,
            inference_kwargs,
            generative_kwargs,
            loss_kwargs,
            get_inference_input_kwargs,
            get_generative_input_kwargs,
            compute_loss,
        )

    @abstractmethod
    def _get_inference_input(self, tensors: dict[str, jnp.ndarray], **kwargs):
        """Parse tensors dictionary for inference related values."""

    @abstractmethod
    def _get_generative_input(
        self,
        tensors: dict[str, jnp.ndarray],
        inference_outputs: dict[str, jnp.ndarray],
        **kwargs,
    ):
        """Parse tensors dictionary for generative related values."""

    @abstractmethod
    def inference(
        self,
        *args,
        **kwargs,
    ) -> dict[str, jnp.ndarray | Distribution]:
        """Run the recognition model.

        In the case of variational inference, this function will perform steps related to
        computing variational distribution parameters. In a VAE, this will involve running
        data through encoder networks.

        This function should return a dictionary with str keys and :class:`~jnp.ndarray` values.
        """

    @abstractmethod
    def generative(self, *args, **kwargs) -> dict[str, jnp.ndarray | Distribution]:
        """Run the generative model.

        This function should return the parameters associated with the likelihood of the data.
        This is typically written as :math:`p(x|z)`.

        This function should return a dictionary with str keys and :class:`~jnp.ndarray` values.
        """

    @abstractmethod
    def loss(self, *args, **kwargs) -> LossOutput:
        """Compute the loss for a minibatch of data.

        This function uses the outputs of the inference and generative functions to compute
        a loss. This many optionally include other penalty terms, which should be computed here.

        This function should return an object of type :class:`~scvi.module.base.LossOutput`.
        """

    @property
    def device(self):
        devices = self.seed_rng.devices()
        if len(devices) > 1:
            raise RuntimeError("Module rng on multiple devices.")
        return next(iter(devices))

    def train(self):
        """Switch to train mode. Emulates Pytorch's interface."""
        self.training = True

    def eval(self):
        """Switch to evaluation mode. Emulates Pytorch's interface."""
        self.training = False

    @property
    def rngs(self) -> dict[str, jnp.ndarray]:
        """Dictionary of RNGs mapping required RNG name to RNG values.

        Calls ``self._split_rngs()`` resulting in newly generated RNGs on
        every reference to ``self.rngs``.
        """
        return self._split_rngs()

    def _set_rngs(self):
        """Creates RNGs split off of the seed RNG for each RNG required by the module."""
        required_rngs = self.required_rngs
        rng_keys = random.split(self.seed_rng, num=len(required_rngs) + 1)
        self.seed_rng, module_rngs = rng_keys[0], rng_keys[1:]
        self._rngs = {k: module_rngs[i] for i, k in enumerate(required_rngs)}

    def _split_rngs(self):
        """Regenerates the current set of RNGs and returns newly split RNGs.

        Importantly, this method does not reuse RNGs in future references to ``self.rngs``.
        """
        new_rngs = {}
        ret_rngs = {}
        for k, v in self._rngs.items():
            new_rngs[k], ret_rngs[k] = random.split(v)
        self._rngs = new_rngs
        return ret_rngs

    @property
    def params(self) -> dict[str, Any]:
        self._check_train_state_is_not_none()
        return self.train_state.params

    @property
    def state(self) -> dict[str, Any]:
        self._check_train_state_is_not_none()
        return self.train_state.state

    def state_dict(self) -> dict[str, Any]:
        """Returns a serialized version of the train state as a dictionary."""
        self._check_train_state_is_not_none()
        return flax.serialization.to_state_dict(self.train_state)

    def load_state_dict(self, state_dict: dict[str, Any]):
        """Load a state dictionary into a train state."""
        if self.train_state is None:
            raise RuntimeError(
                "Train state is not set. Train for one iteration prior to loading state dict."
            )
        self.train_state = flax.serialization.from_state_dict(self.train_state, state_dict)

    def to(self, device: Device):
        """Move module to device."""
        if device is not self.device:
            if self.train_state is not None:
                self.train_state = jax.tree_util.tree_map(
                    lambda x: jax.device_put(x, device), self.train_state
                )

            self.seed_rng = jax.device_put(self.seed_rng, device)
            self._rngs = jax.device_put(self._rngs, device)

    def _check_train_state_is_not_none(self):
        if self.train_state is None:
            raise RuntimeError("Train state is not set. Module has not been trained.")

    def as_bound(self) -> JaxBaseModuleClass:
        """Module bound with parameters learned from training."""
        return self.bind(
            {"params": self.params, **self.state},
            rngs=self.rngs,
        )

    def get_jit_inference_fn(
        self,
        get_inference_input_kwargs: dict[str, Any] | None = None,
        inference_kwargs: dict[str, Any] | None = None,
    ) -> Callable[[dict[str, jnp.ndarray], dict[str, jnp.ndarray]], dict[str, jnp.ndarray]]:
        """Create a method to run inference using the bound module.

        Parameters
        ----------
        get_inference_input_kwargs
            Keyword arguments to pass to subclass `_get_inference_input`
        inference_kwargs
            Keyword arguments  for subclass `inference` method

        Returns
        -------
        A callable taking rngs and array_dict as input and returning the output
        of the `inference` method. This callable runs `_get_inference_input`.
        """
        vars_in = {"params": self.params, **self.state}
        get_inference_input_kwargs = _get_dict_if_none(get_inference_input_kwargs)
        inference_kwargs = _get_dict_if_none(inference_kwargs)

        @jax.jit
        def _run_inference(rngs, array_dict):
            module = self.clone()
            inference_input = module._get_inference_input(array_dict)
            out = module.apply(
                vars_in,
                rngs=rngs,
                method=module.inference,
                **inference_input,
                **inference_kwargs,
            )
            return out

        return _run_inference

    @staticmethod
    def on_load(model, **kwargs):
        """Callback function run in :meth:`~scvi.model.base.BaseModelClass.load`.

        Run one training step prior to loading state dict in order to initialize params.
        """
        old_history = model.history_.copy()
        model.train(max_steps=1)
        model.history_ = old_history

    @staticmethod
    def as_numpy_array(x: jnp.ndarray):
        """Converts a jax device array to a numpy array."""
        return np.array(jax.device_get(x))


def _generic_forward(
    module,
    tensors,
    inference_kwargs,
    generative_kwargs,
    loss_kwargs,
    get_inference_input_kwargs,
    get_generative_input_kwargs,
    compute_loss,
):
    """Core of the forward call shared by PyTorch- and Jax-based modules."""
    inference_kwargs = _get_dict_if_none(inference_kwargs)
    generative_kwargs = _get_dict_if_none(generative_kwargs)
    loss_kwargs = _get_dict_if_none(loss_kwargs)
    get_inference_input_kwargs = _get_dict_if_none(get_inference_input_kwargs)
    get_generative_input_kwargs = _get_dict_if_none(get_generative_input_kwargs)
    if not ("latent_qzm" in tensors.keys() and "latent_qzv" in tensors.keys()):
        # Remove full_forward_pass if not minified model
        get_inference_input_kwargs.pop("full_forward_pass", None)

    inference_inputs = module._get_inference_input(tensors, **get_inference_input_kwargs)
    inference_outputs = module.inference(**inference_inputs, **inference_kwargs)
    generative_inputs = module._get_generative_input(
        tensors, inference_outputs, **get_generative_input_kwargs
    )
    generative_outputs = module.generative(**generative_inputs, **generative_kwargs)
    if compute_loss:
        losses = module.loss(tensors, inference_outputs, generative_outputs, **loss_kwargs)
        return inference_outputs, generative_outputs, losses
    else:
        return inference_outputs, generative_outputs


class SupervisedModuleClass:
    """General purpose supervised classify and loss calculations methods."""

    @auto_move_data
    def classify_helper(self, z):
        if self.use_labels_groups:
            w_g = self.classifier_groups(z)
            unw_y = self.classifier(z)
            w_y = torch.zeros_like(unw_y)
            for i, group_index in enumerate(self.groups_index):
                unw_y_g = unw_y[:, group_index]
                w_y[:, group_index] = unw_y_g / (unw_y_g.sum(dim=-1, keepdim=True) + 1e-8)
                w_y[:, group_index] *= w_g[:, [i]]
        else:
            w_y = self.classifier(z)
        return w_y

    @auto_move_data
    def classify(
        self,
        x: torch.Tensor,
        batch_index: torch.Tensor | None = None,
        cont_covs: torch.Tensor | None = None,
        cat_covs: torch.Tensor | None = None,
        use_posterior_mean: bool = True,
    ) -> torch.Tensor:
        """Forward pass through the encoder and classifier.

        Parameters
        ----------
        x
            Tensor of shape ``(n_obs, n_vars)``.
        batch_index
            Tensor of shape ``(n_obs,)`` denoting batch indices.
        cont_covs
            Tensor of shape ``(n_obs, n_continuous_covariates)``.
        cat_covs
            Tensor of shape ``(n_obs, n_categorical_covariates)``.
        use_posterior_mean
            Whether to use the posterior mean of the latent distribution for
            classification.

        Returns
        -------
        Tensor of shape ``(n_obs, n_labels)`` denoting logit scores per label.
        Before v1.1, this method by default returned probabilities per label,
        see #2301 for more details.
        """
        if self.log_variational:
            x = torch.log1p(x)

        if cont_covs is not None and self.encode_covariates:
            encoder_input = torch.cat((x, cont_covs), dim=-1)
        else:
            encoder_input = x
        if cat_covs is not None and self.encode_covariates:
            categorical_input = torch.split(cat_covs, 1, dim=1)
        else:
            categorical_input = ()

        qz, z = self.z_encoder(encoder_input, batch_index, *categorical_input)
        z = qz.loc if use_posterior_mean else z

        return self.classify_helper(z)

    @auto_move_data
    def classification_loss(
        self, labelled_dataset: dict[str, torch.Tensor]
    ) -> tuple[torch.Tensor, torch.Tensor, torch.Tensor]:
        inference_inputs = self._get_inference_input(labelled_dataset)  # (n_obs, n_vars)
        data_inputs = {
            key: inference_inputs[key]
            for key in inference_inputs.keys()
            if key not in ["batch_index", "cont_covs", "cat_covs", "panel_index"]
        }

        y = labelled_dataset[REGISTRY_KEYS.LABELS_KEY]  # (n_obs, 1)
        batch_idx = labelled_dataset[REGISTRY_KEYS.BATCH_KEY]
        cont_key = REGISTRY_KEYS.CONT_COVS_KEY
        cont_covs = labelled_dataset[cont_key] if cont_key in labelled_dataset.keys() else None

        cat_key = REGISTRY_KEYS.CAT_COVS_KEY
        cat_covs = labelled_dataset[cat_key] if cat_key in labelled_dataset.keys() else None
        # NOTE: prior to v1.1, this method returned probabilities per label by
        # default, see #2301 for more details
        logits = self.classify(
            **data_inputs, batch_index=batch_idx, cat_covs=cat_covs, cont_covs=cont_covs
        )  # (n_obs, n_labels)
        ce_loss = F.cross_entropy(
            logits,
            y.view(-1).long(),
        )
        return ce_loss, y, logits

    def on_load(self, model: BaseModelClass, **kwargs):
        manager = model.get_anndata_manager(model.adata, required=True)
        source_version = manager._source_registry[_constants._SCVI_VERSION_KEY]
        version_split = source_version.split(".")

        if int(version_split[0]) >= 1 and int(version_split[1]) >= 1:
            return

        # need this if <1.1 model is resaved with >=1.1 as new registry is
        # updated on setup
        manager.registry[_constants._SCVI_VERSION_KEY] = source_version

        # pre 1.1 logits fix
        model_kwargs = model.init_params_.get("model_kwargs", {})
        cls_params = model_kwargs.get("classifier_parameters", {})
        user_logits = cls_params.get("logits", False)

        if not user_logits:
            self.classifier.logits = False
            self.classifier.classifier.append(torch.nn.Softmax(dim=-1))<|MERGE_RESOLUTION|>--- conflicted
+++ resolved
@@ -305,13 +305,7 @@
         Branches off to regular or cached inference depending on whether we have a minified adata
         that contains the latent posterior parameters.
         """
-<<<<<<< HEAD
-        if self.minified_data_type is not None and ADATA_MINIFY_TYPE.__contains__(
-            self.minified_data_type
-        ):
-=======
         if "qzm" in kwargs.keys() and "qzv" in kwargs.keys():
->>>>>>> 0cfa925d
             return self._cached_inference(*args, **kwargs)
         else:
             return self._regular_inference(*args, **kwargs)
