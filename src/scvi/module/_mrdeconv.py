--- conflicted
+++ resolved
@@ -1,11 +1,4 @@
-<<<<<<< HEAD
-from __future__ import annotations
-
 from typing import TYPE_CHECKING
-=======
-from collections import OrderedDict
-from typing import Literal
->>>>>>> 0028cd3d
 
 import torch
 from torch.distributions import Normal
@@ -376,7 +369,7 @@
     @torch.inference_mode()
     @auto_move_data
     def get_ct_specific_expression(
-        self, x: torch.Tensor = None, ind_x: torch.Tensor = None, y: int | None = None
+        self, x: torch.Tensor = None, ind_x: torch.Tensor = None, y: int = None
     ):
         """Returns cell type specific gene expression at the queried spots.
 
