--- conflicted
+++ resolved
@@ -6,12 +6,9 @@
 
 import numpy as np
 import torch
-<<<<<<< HEAD
 from jaxtyping import Array, Float, Int
 from torch import Tensor
 from torch.distributions import Distribution
-=======
->>>>>>> 4199a474
 from torch.nn.functional import one_hot
 
 from scvi import REGISTRY_KEYS, settings
