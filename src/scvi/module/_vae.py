--- conflicted
+++ resolved
@@ -2,12 +2,7 @@
 
 import logging
 import warnings
-<<<<<<< HEAD
 from typing import TYPE_CHECKING
-=======
-from collections.abc import Callable
-from typing import Literal
->>>>>>> 0028cd3d
 
 import numpy as np
 import torch
@@ -170,7 +165,7 @@
         use_observed_lib_size: bool = True,
         library_log_means: np.ndarray | None = None,
         library_log_vars: np.ndarray | None = None,
-        var_activation: Callable[[torch.Tensor], torch.Tensor] | None = None,
+        var_activation: Callable[[torch.Tensor], torch.Tensor] = None,
         extra_encoder_kwargs: dict | None = None,
         extra_decoder_kwargs: dict | None = None,
         batch_embedding_kwargs: dict | None = None,
@@ -230,7 +225,7 @@
             n_input_encoder += batch_dim * encode_covariates
             cat_list = list([] if n_cats_per_cov is None else n_cats_per_cov)
         else:
-            cat_list = [n_batch, *list([] if n_cats_per_cov is None else n_cats_per_cov)]
+            cat_list = [n_batch] + list([] if n_cats_per_cov is None else n_cats_per_cov)
 
         encoder_cat_list = cat_list if encode_covariates else None
         _extra_encoder_kwargs = extra_encoder_kwargs or {}
