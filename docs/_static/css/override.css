--- conflicted
+++ resolved
@@ -10,16 +10,14 @@
     --sd-color-shadow: dimgrey;
 }
 
-<<<<<<< HEAD
+
 dt:target,
 span.highlighted {
     background-color: #f0f0f0;
 }
 
-dl.citation>dt {
-=======
+
 dl.citation > dt {
->>>>>>> 0c3808e8
     float: left;
     margin-right: 15px;
     font-weight: bold;
@@ -34,31 +32,7 @@
     font-size: 75% !important;
 }
 
-<<<<<<< HEAD
-/* so that api methods are small in sidebar */
-li.toctree-l3 {
-    font-size: 81.25% !important;
-=======
-/* Notebook stuff below */
 
-/* adapted from https://github.com/dask/dask-sphinx-theme/blob/main/dask_sphinx_theme/static/css/nbsphinx.css */
-
-.nbinput .prompt,
-.nboutput .prompt {
-    display: none;
-}
-
-.nboutput .stderr {
-    display: none;
->>>>>>> 0c3808e8
-}
-
-li.toctree-l4 {
-    font-size: 75% !important;
-}
-
-
-<<<<<<< HEAD
 /*********************************************
 * MyST NB and Jupyter Notebooks *
 * ref: https://github.com/executablebooks/myst-nb
@@ -71,18 +45,12 @@
     color: inherit;
     font-size: 0.8em;
     table-layout: fixed;
-=======
-div.nbinput.container div.input_area {
-    /* Code cell border that works in both dark and light mode */
-    border-color: rgba(127, 127, 127, 0.25) !important;
->>>>>>> 0c3808e8
 }
 
 body:not([data-theme=light]) div.cell_output tbody tr:nth-child(odd) {
     background: rgba(255, 255, 255, .1);
 }
 
-<<<<<<< HEAD
 div.cell div.cell_input {
     padding-left: 0em;
     padding-right: 0em;
@@ -113,8 +81,4 @@
     border: none;
     background-color: inherit;
     margin-top: 0.2em;
-=======
-p.topic-title {
-    margin-top: 0;
->>>>>>> 0c3808e8
 }