# New in 0.18.0 (2022-10-12)

## Major Changes

<<<<<<< HEAD
- Add latent mode support in {class}`scvi.model.SCVI` [#1672]. This allows for loading a model using latent representations only (i.e. without the full counts). Not only does this speed up inference by using the cached latent distribution parameters (thus skipping the encoding step), but this also helps in scenarios where the full counts are not available but cached latent parameters are. We provide utility functions and methods to dynamically convert a model to latent mode.
- Added scAR as an external model for ambient RNA removal [#1683].
- Add weight support to multiVI [#1697].

## Minor changes
- Faster inference in PyTorch with `torch.inference_mode` [#1695].
- Upgrade to Lightning 1.6 [#1719].
- Update CI workflow to separate static code checking from pytest [#1710].
- Add Python 3.10 to CI workflow [#1711].
- Add register_new_fields method to manager [#1689].
- Use sphinxcontrib-bibtex for references [#1731].
- `get_latent_representation`: more explicit and better docstring [#1732].
=======
-   Add latent mode support in SCVI [#1672]. This allows for loading a model using latent representations only (i.e. without the full counts). Not only does this speed up inference by using the cached latent distribution parameters (thus skipping the encoding step), but this also helps in scenarios where the full counts are not available but cached latent parameters are. We provide utility functions and methods to dynamically convert a model to latent mode.
-   Added scAR as an external model for ambient RNA removal [#1683].
-   Add weight support to multiVI [#1697].

## Minor changes

-   Faster inference in PyTorch with `torch.inference_mode` [#1695].
-   Upgrade to Lightning 1.6 [#1719].
-   Update CI workflow to separate static code checking from pytest [#1710].
-   Add Python 3.10 to CI workflow [#1711].
-   Add register_new_fields method to manager [#1689].
>>>>>>> f45662b1

## Breaking changes

None

## Bug Fixes
<<<<<<< HEAD
- Fix links for breast cancer and mouse datasets [#1709].
- fix quick start notebooks not showing [#1733].
=======

-   Fix links for breast cancer and mouse datasets [#1709].
>>>>>>> f45662b1

## Contributors

-   [@watiss]
-   [@adamgayoso]
-   [@martinkim0]
-   [@ricomnl]
-   [@marianogabitto]

[#1695]: https://github.com/YosefLab/scvi-tools/pull/1695
[#1719]: https://github.com/YosefLab/scvi-tools/pull/1719
[#1710]: https://github.com/YosefLab/scvi-tools/pull/1710
[#1672]: https://github.com/YosefLab/scvi-tools/pull/1672
[#1709]: https://github.com/YosefLab/scvi-tools/pull/1709
[#1711]: https://github.com/YosefLab/scvi-tools/pull/1711
[#1683]: https://github.com/YosefLab/scvi-tools/pull/1683
[#1689]: https://github.com/YosefLab/scvi-tools/pull/1689
[#1697]: https://github.com/YosefLab/scvi-tools/pull/1697
<<<<<<< HEAD
[#1731]: https://github.com/YosefLab/scvi-tools/pull/1731
[#1732]: https://github.com/YosefLab/scvi-tools/pull/1732
[#1733]: https://github.com/YosefLab/scvi-tools/pull/1733

=======
>>>>>>> f45662b1
[@watiss]: https://github.com/watiss
[@adamgayoso]: https://github.com/adamgayoso
[@martinkim0]: https://github.com/martinkim0
[@ricomnl]: https://github.com/ricomnl
[@marianogabitto]: https://github.com/marianogabitto<|MERGE_RESOLUTION|>--- conflicted
+++ resolved
@@ -2,21 +2,7 @@
 
 ## Major Changes
 
-<<<<<<< HEAD
-- Add latent mode support in {class}`scvi.model.SCVI` [#1672]. This allows for loading a model using latent representations only (i.e. without the full counts). Not only does this speed up inference by using the cached latent distribution parameters (thus skipping the encoding step), but this also helps in scenarios where the full counts are not available but cached latent parameters are. We provide utility functions and methods to dynamically convert a model to latent mode.
-- Added scAR as an external model for ambient RNA removal [#1683].
-- Add weight support to multiVI [#1697].
-
-## Minor changes
-- Faster inference in PyTorch with `torch.inference_mode` [#1695].
-- Upgrade to Lightning 1.6 [#1719].
-- Update CI workflow to separate static code checking from pytest [#1710].
-- Add Python 3.10 to CI workflow [#1711].
-- Add register_new_fields method to manager [#1689].
-- Use sphinxcontrib-bibtex for references [#1731].
-- `get_latent_representation`: more explicit and better docstring [#1732].
-=======
--   Add latent mode support in SCVI [#1672]. This allows for loading a model using latent representations only (i.e. without the full counts). Not only does this speed up inference by using the cached latent distribution parameters (thus skipping the encoding step), but this also helps in scenarios where the full counts are not available but cached latent parameters are. We provide utility functions and methods to dynamically convert a model to latent mode.
+-   Add latent mode support in {class}`scvi.model.SCVI` [#1672]. This allows for loading a model using latent representations only (i.e. without the full counts). Not only does this speed up inference by using the cached latent distribution parameters (thus skipping the encoding step), but this also helps in scenarios where the full counts are not available but cached latent parameters are. We provide utility functions and methods to dynamically convert a model to latent mode.
 -   Added scAR as an external model for ambient RNA removal [#1683].
 -   Add weight support to multiVI [#1697].
 
@@ -27,20 +13,17 @@
 -   Update CI workflow to separate static code checking from pytest [#1710].
 -   Add Python 3.10 to CI workflow [#1711].
 -   Add register_new_fields method to manager [#1689].
->>>>>>> f45662b1
+-   Use sphinxcontrib-bibtex for references [#1731].
+-   `get_latent_representation`: more explicit and better docstring [#1732].
 
 ## Breaking changes
 
 None
 
 ## Bug Fixes
-<<<<<<< HEAD
-- Fix links for breast cancer and mouse datasets [#1709].
-- fix quick start notebooks not showing [#1733].
-=======
 
 -   Fix links for breast cancer and mouse datasets [#1709].
->>>>>>> f45662b1
+-   fix quick start notebooks not showing [#1733].
 
 ## Contributors
 
@@ -59,13 +42,9 @@
 [#1683]: https://github.com/YosefLab/scvi-tools/pull/1683
 [#1689]: https://github.com/YosefLab/scvi-tools/pull/1689
 [#1697]: https://github.com/YosefLab/scvi-tools/pull/1697
-<<<<<<< HEAD
 [#1731]: https://github.com/YosefLab/scvi-tools/pull/1731
 [#1732]: https://github.com/YosefLab/scvi-tools/pull/1732
 [#1733]: https://github.com/YosefLab/scvi-tools/pull/1733
-
-=======
->>>>>>> f45662b1
 [@watiss]: https://github.com/watiss
 [@adamgayoso]: https://github.com/adamgayoso
 [@martinkim0]: https://github.com/martinkim0
