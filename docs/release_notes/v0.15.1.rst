New in 0.15.1 (2022-MM-DD)
--------------------------


Changes
~~~~~~~
- Remove ``labels_key`` from :class:`~scvi.model.MULTIVI` as it is not used in the model (`#1393`_).
- Use scvi-tools mean/inv_disp parameterization of negative binomial for :class:`~scvi.model.JaxSCVI` likelihood (`#1386`_).
<<<<<<< HEAD
- Use `setup` for Flax-based modules (`#1403`_).
=======
- Use multiple particles optionally in :class:`~scvi.model.JaxSCVI` (`#1385`_).
>>>>>>> dac2589c

Contributors
~~~~~~~~~~~~
- `@jjhong922`_
- `@adamgayoso`_
- `@watiss`_

.. _`@jjhong922`: https://github.com/jjhong922
.. _`@adamgayoso`: https://github.com/adamgayoso
.. _`@watiss`: https://github.com/watiss

.. _`#1393`: https://github.com/YosefLab/scvi-tools/pull/1393
.. _`#1385`: https://github.com/YosefLab/scvi-tools/pull/1385
.. _`#1386`: https://github.com/YosefLab/scvi-tools/pull/1386
.. _`#1403`: https://github.com/YosefLab/scvi-tools/pull/1403
<|MERGE_RESOLUTION|>--- conflicted
+++ resolved
@@ -6,11 +6,8 @@
 ~~~~~~~
 - Remove ``labels_key`` from :class:`~scvi.model.MULTIVI` as it is not used in the model (`#1393`_).
 - Use scvi-tools mean/inv_disp parameterization of negative binomial for :class:`~scvi.model.JaxSCVI` likelihood (`#1386`_).
-<<<<<<< HEAD
 - Use `setup` for Flax-based modules (`#1403`_).
-=======
 - Use multiple particles optionally in :class:`~scvi.model.JaxSCVI` (`#1385`_).
->>>>>>> dac2589c
 
 Contributors
 ~~~~~~~~~~~~
