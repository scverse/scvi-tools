# Release notes

Starting from version 0.20.1, this format is based on [Keep a Changelog][],
and this project adheres to [Semantic Versioning][]. Full commit history
is available in the [commit logs](https://github.com/YosefLab/scvi-tools/commits/).

[keep a changelog]: https://keepachangelog.com/en/1.0.0/
[semantic versioning]: https://semver.org/spec/v2.0.0.html

## [Unreleased]

### 1.0.0 (2023-MM-DD)

#### Changed

-   Use sphinx book theme for documentation {pr}`1673`.
<<<<<<< HEAD
-   Use sphinx book theme for documentation {pr}`1673`
=======
-   Switch back to using sphinx autodoc typehints {pr}`1970`.
-   Disable default seed, run `scvi.settings.seed` after import for reproducibility {pr}`1976`.

#### Removed

-   Remove custom reusable doc decorator which was used for de docs {pr}`1970`.
>>>>>>> b928108a
-   Remove ability to set up ST data in {class}`~scvi.external.SpatialStereoscope.from_rna_model`, which was deprecated. ST data should be set up using {class}`~scvi.external.SpatialStereoscope.setup_anndata` {pr}`1949`.

## Version 0.20

### 0.20.3 (2023-03-21)

#### Fixed

-   Fix totalVI differential expression when integer sequential protein names are automatically used {pr}`1951`.
-   Fix peakVI scArches test case {pr}`1962`.

#### Changed

-   Deprecate `use_gpu` in favor of `accelerator` and `devices` Lightning arguments {pr}`1950`.
-   Allow passing in `map_location` into {meth}`~scvi.hub.Metadata.from_dir` and {meth}`~scvi.hub.HubModelCardHelper.from_dir` and set default to `"cpu"` {pr}`1960`.
-   Updated tutorials {pr}`1966`.

### 0.20.2 (2023-03-10)

#### Fixed

-   Fix `return_dist` docstring of {meth}`scvi.model.base.VAEMixin.get_latent_representation` {pr}`1932`.
-   Fix hyperlink to pymde docs {pr}`1944`.

#### Changed

-   Setting up ST data in {class}`~scvi.external.SpatialStereoscope.from_rna_model` is deprecated. ST data should be set up using {class}`~scvi.external.SpatialStereoscope.setup_anndata` {pr}`1803`.
-   Use ruff for fixing and linting {pr}`1921`, {pr}`1941`.
-   Use sphinx autodoc instead of sphinx-autodoc-typehints {pr}`1941`.
-   Remove .flake8 and .prospector files {pr}`1923`.
-   Log individual loss terms in {meth}`scvi.module.MULTIVAE.loss` {pr}`1936`.

### 0.20.1 (2023-02-21)

#### Fixed

-   Fixed computation of ELBO during training plan logging when using global kl terms. [{pr}`1895`]
-   Fixed usage of {class}`scvi.train.SaveBestState` callback, which affected {class}`scvi.model.PEAKVI` training. If using {class}`~scvi.model.PEAKVI`, please upgrade. [{pr}`1913`]
-   Fixed original seed for jax-based models to work with jax 0.4.4. [{pr}`1907`, {pr}`1909`]

### New in 0.20.0 (2023-02-01)

#### Major changes

-   Model hyperparameter tuning is available through {class}`~scvi.autotune.ModelTuner` (beta) {pr}`1785`,{pr}`1802`,{pr}`1831`.
-   Pre-trained models can now be uploaded to and downloaded from [Hugging Face models] using the {mod}`~scvi.hub`
    module {pr}`1779`,{pr}`1812`,{pr}`1828`,{pr}`1841`, {pr}`1851`,{pr}`1862`.
-   {class}`~anndata.AnnData` `.var` and `.varm` attributes can now be registered through new fields in
    {mod}`~scvi.data.fields` {pr}`1830`,{pr}`1839`.
-   {class}`~scvi.external.SCBASSET`, a reimplementation of the [original scBasset model], is available for
    representation learning of scATAC-seq data (experimental) {pr}`1839`,{pr}`1844`{pr}`1867`,{pr}`1874`,{pr}`1882`.
-   {class}`~scvi.train.LowLevelPyroTrainingPlan` and {class}`~scvi.model.base.PyroModelGuideWarmup` added to allow the
    use of vanilla PyTorch optimization on Pyro models {pr}`1845`,{pr}`1847`.
-   Add {meth}`scvi.data.cellxgene` function to download cellxgene datasets {pr}`1880`.

#### Minor changes

-   Latent mode support changed so that user data is no longer edited in-place {pr}`1756`.
-   Minimum supported PyTorch Lightning version is now 1.9 {pr}`1795`,{pr}`1833`,{pr}`1863`.
-   Minimum supported Python version is now 3.8 {pr}`1819`.
-   [Poetry] removed in favor of [Hatch] for builds and publishing {pr}`1823`.
-   `setup_anndata` docstrings fixed, `setup_mudata` docstrings added {pr}`1834`,{pr}`1837`.
-   {meth}`~scvi.data.add_dna_sequence` adds DNA sequences to {class}`~anndata.AnnData` objects using [genomepy] {pr}`1839`,{pr}`1842`.
-   Update tutorial formatting with pre-commit {pr}`1850`
-   Expose `accelerators` and `devices` arguments in {class}`~scvi.train.Trainer` {pr}`1864`.
-   Development in GitHub Codespaces is now supported {pr}`1836`.

#### Breaking changes

-   {class}`~scvi.module.base.LossRecorder` has been removed in favor of {class}`~scvi.module.base.LossOutput` {pr}`1869`.

#### Bug Fixes

-   {class}`~scvi.train.JaxTrainingPlan` now correctly updates `global_step` through PyTorch Lightning by using a dummy
    optimizer. {pr}`1791`.
-   CUDA compatibility issue fixed in {meth}`~scvi.distributions.ZeroInflatedNegativeBinomial.sample` {pr}`1813`.
-   Device-backed {class}`~scvi.dataloaders.AnnTorchDataset` fixed to work with sparse data {pr}`1824`.
-   Fix bug {meth}`~scvi.model.base._log_likelihood.compute_reconstruction_error` causing the first batch to be ignored,
    see more details in {issue}`1854` {pr}`1857`.

#### Contributors

-   {ghuser}`adamgayoso`
-   {ghuser}`eroell`
-   {ghuser}`gokceneraslan`
-   {ghuser}`macwiatrak`
-   {ghuser}`martinkim0`
-   {ghuser}`saroudant`
-   {ghuser}`vitkl`
-   {ghuser}`watiss`

[original scbasset model]: https://github.com/calico/scBasset
[poetry]: https://python-poetry.org/
[hatch]: https://hatch.pypa.io/latest/
[genomepy]: https://github.com/vanheeringen-lab/genomepy
[hugging face models]: https://huggingface.co/models

## Version 0.19

### New in 0.19.0 (2022-10-31)

#### Major Changes

-   {class}`~scvi.train.TrainingPlan` allows custom PyTorch optimizers [#1747].
-   Improvements to {class}`~scvi.train.JaxTrainingPlan` [#1747] [#1749].
-   {class}`~scvi.module.base.LossRecorder` is deprecated. Please substitute with {class}`~scvi.module.base.LossOutput` [#1749]
-   All training plans require keyword args after the first positional argument [#1749]
-   {class}`~scvi.module.base.JaxBaseModuleClass` absorbed features from the `JaxModuleWrapper`, rendering the `JaxModuleWrapper` obsolote, so it was removed. [#1751]
-   Add {class}`scvi.external.Tangram` and {class}`scvi.external.tangram.TangramMapper` that implement Tangram for mapping scRNA-seq data to spatial data [#1743].

#### Minor changes

-   Remove confusing warning about kl warmup, log kl weight instead [#1773]

#### Breaking changes

-   {class}`~scvi.module.base.LossRecorder` no longer allows access to dictionaries of values if provided during initialization [#1749].
-   `JaxModuleWrapper` removed. [#1751]

#### Bug Fixes

-   Fix `n_proteins` usage in {class}`~scvi.model.MULTIVI` [#1737].
-   Remove unused param in {class}`~scvi.model.MULTIVI` [#1741].
-   Fix random seed handling for Jax models [#1751].

#### Contributors

-   [@watiss]
-   [@adamgayoso]
-   [@martinkim0]
-   [@marianogabitto]

[#1737]: https://github.com/YosefLab/scvi-tools/pull/1737
[#1741]: https://github.com/YosefLab/scvi-tools/pull/1741
[#1743]: https://github.com/YosefLab/scvi-tools/pull/1743
[#1747]: https://github.com/YosefLab/scvi-tools/pull/1747
[#1749]: https://github.com/YosefLab/scvi-tools/pull/1749
[#1751]: https://github.com/YosefLab/scvi-tools/pull/1751
[#1773]: https://github.com/YosefLab/scvi-tools/pull/1773
[@watiss]: https://github.com/watiss
[@adamgayoso]: https://github.com/adamgayoso
[@martinkim0]: https://github.com/martinkim0
[@marianogabitto]: https://github.com/marianogabitto

## Version 0.18

### New in 0.18.0 (2022-10-12)

#### Major Changes

-   Add latent mode support in {class}`~scvi.model.SCVI` [#1672]. This allows for loading a model using latent representations only (i.e. without the full counts). Not only does this speed up inference by using the cached latent distribution parameters (thus skipping the encoding step), but this also helps in scenarios where the full counts are not available but cached latent parameters are. We provide utility functions and methods to dynamically convert a model to latent mode.
-   Added {class}`~scvi.external.SCAR` as an external model for ambient RNA removal [#1683].
-   Add weight support to {class}`~scvi.model.MULTIVI` [#1697].

#### Minor changes

-   Faster inference in PyTorch with `torch.inference_mode` [#1695].
-   Upgrade to Lightning 1.6 [#1719].
-   Update CI workflow to separate static code checking from pytest [#1710].
-   Add Python 3.10 to CI workflow [#1711].
-   Add {meth}`~scvi.data.AnnDataManager.register_new_fields` [#1689].
-   Use sphinxcontrib-bibtex for references [#1731].
-   {meth}`~scvi.model.base.VAEMixin.get_latent_representation`: more explicit and better docstring [#1732].
-   Replace custom attrdict with {class}`~ml_collections` implementation [#1696].

#### Breaking changes

None

#### Bug Fixes

-   Fix links for breast cancer and mouse datasets [#1709].
-   fix quick start notebooks not showing [#1733].

#### Contributors

-   [@watiss]
-   [@adamgayoso]
-   [@martinkim0]
-   [@ricomnl]
-   [@marianogabitto]

[#1695]: https://github.com/YosefLab/scvi-tools/pull/1695
[#1696]: https://github.com/YosefLab/scvi-tools/pull/1696
[#1719]: https://github.com/YosefLab/scvi-tools/pull/1719
[#1710]: https://github.com/YosefLab/scvi-tools/pull/1710
[#1672]: https://github.com/YosefLab/scvi-tools/pull/1672
[#1709]: https://github.com/YosefLab/scvi-tools/pull/1709
[#1711]: https://github.com/YosefLab/scvi-tools/pull/1711
[#1683]: https://github.com/YosefLab/scvi-tools/pull/1683
[#1689]: https://github.com/YosefLab/scvi-tools/pull/1689
[#1697]: https://github.com/YosefLab/scvi-tools/pull/1697
[#1731]: https://github.com/YosefLab/scvi-tools/pull/1731
[#1732]: https://github.com/YosefLab/scvi-tools/pull/1732
[#1733]: https://github.com/YosefLab/scvi-tools/pull/1733
[@watiss]: https://github.com/watiss
[@adamgayoso]: https://github.com/adamgayoso
[@martinkim0]: https://github.com/martinkim0
[@ricomnl]: https://github.com/ricomnl
[@marianogabitto]: https://github.com/marianogabitto

## Version 0.17

### New in 0.17.4 (2021-09-20)

#### Changes

-   Support for PyTorch Lightning 1.7 [#1622].
-   Allow `flax` to use any mutable states used by a model generically with {class}`~scvi.module.base.TrainStateWithState` [#1665], [#1700].
-   Update publication links in `README` [#1667].
-   Docs now include floating window cross references with `hoverxref`, external links with `linkcode`, and `grid` [#1678].

#### Bug Fixes

-   Fix `get_likelihood_parameters()` failure when `gene_likelihood != "zinb"` in {class}`~scvi.model.base.RNASeqMixin` [#1618].
-   Fix exception logic when not using the observed library size in {class}`~scvi.module.VAE` initialization [#1660].
-   Replace instances of `super().__init__()` with an argument in `super()`, causing `autoreload` extension to throw errors [#1671].
-   Change cell2location tutorial causing docs build to fail [#1674].
-   Replace instances of `max_epochs` as `int`s for new PyTorch Lightning [#1686].
-   Catch case when `torch.backends.mps` is not implemented [#1692].
-   Fix Poisson sampling in {meth}`~scvi.module.VAE.sample` [#1702].

#### Contributors

-   [@adamgayoso]
-   [@watiss]
-   [@mkarikom]
-   [@tommycelsius]
-   [@ricomnl]

[#1618]: https://github.com/scverse/scvi-tools/pull/1618
[#1622]: https://github.com/scverse/scvi-tools/pull/1622
[#1660]: https://github.com/scverse/scvi-tools/pull/1660
[#1665]: https://github.com/scverse/scvi-tools/pull/1665
[#1667]: https://github.com/scverse/scvi-tools/pull/1667
[#1671]: https://github.com/scverse/scvi-tools/pull/1671
[#1674]: https://github.com/scverse/scvi-tools/pull/1674
[#1678]: https://github.com/scverse/scvi-tools/pull/1678
[#1686]: https://github.com/scverse/scvi-tools/pull/1686
[#1692]: https://github.com/scverse/scvi-tools/pull/1692
[#1700]: https://github.com/scverse/scvi-tools/pull/1700
[#1702]: https://github.com/scverse/scvi-tools/pull/1702
[@adamgayoso]: https://github.com/adamgayoso
[@watiss]: https://github.com/watiss
[@tommycelsius]: https://github.com/tommycelsius
[@mkarikom]: https://github.com/mkarikom
[@ricomnl]: https://github.com/ricomnl

### New in 0.17.3 (2022-08-26)

#### Changes

-   Pin sphinx_gallery to fix tutorial cards on docs [#1657]
-   Use latest tutorials in release [#1657]

#### Contributors

-   [@watiss]
-   [@adamgayoso]

[#1657]: https://github.com/scverse/scvi-tools/pull/1657
[@watiss]: https://github.com/watiss
[@adamgayoso]: https://github.com/adamgayoso

### New in 0.17.2 (2022-08-26)

#### Changes

-   Move `training` argument in {class}`~scvi.module.JaxVAE` constructor to a keyword argument into the call method. This simplifies the {class}`~scvi.module.base.JaxModuleWrapper` logic and avoids the reinstantiation of {class}`~scvi.module.JaxVAE` during evaluation [#1580].
-   Add a static method on the BaseModelClass to return the AnnDataManger's full registry [#1617].
-   Clarify docstrings for continuous and categorical covariate keys [#1637].
-   Remove poetry lock, use newer build system [#1645].

#### Bug Fixes

-   Fix CellAssign to accept extra categorical covariates [#1629].
-   Fix an issue where `max_epochs` is never determined heuristically for totalvi, instead it would always default to 400 [#1639].

#### Breaking Changes

-   Fix an issue where `max_epochs` is never determined heuristically for totalvi, instead it would always default to 400 [#1639].

#### Contributors

-   [@watiss]
-   [@RK900]
-   [@adamgayoso]
-   [@jjhong922]

[#1580]: https://github.com/scverse/scvi-tools/pull/1580
[#1617]: https://github.com/scverse/scvi-tools/pull/1617
[#1629]: https://github.com/scverse/scvi-tools/pull/1629
[#1637]: https://github.com/scverse/scvi-tools/pull/1637
[#1639]: https://github.com/scverse/scvi-tools/pull/1639
[#1645]: https://github.com/scverse/scvi-tools/pull/1645
[@watiss]: https://github.com/watiss
[@rk900]: https://github.com/RK900
[@adamgayoso]: https://github.com/adamgayoso
[@jjhong922]: https://github.com/jjhong922

### New in 0.17.1 (2022-07-14)

Make sure notebooks are up to date for real this time :).

#### Contributors

-   [@jjhong922]
-   [@adamgayoso]

[@jjhong922]: https://github.com/jjhong922
[@adamgayoso]: https://github.com/adamgayoso

### New in 0.17.0 (2022-07-14)

#### Major Changes

-   Experimental MuData support for {class}`~scvi.model.TOTALVI` via the method {meth}`~scvi.model.TOTALVI.setup_mudata`. For several of the existing `AnnDataField` classes, there is now a MuData counterpart with an additional `mod_key` argument used to indicate the modality where the data lives (e.g. {class}`~scvi.data.fields.LayerField` to {class}`~scvi.data.fields.MuDataLayerField`). These modified classes are simply wrapped versions of the original `AnnDataField` code via the new {class}`scvi.data.fields.MuDataWrapper` method [#1474].
-   Modification of the {meth}`~scvi.module.VAE.generative` method's outputs to return prior and likelihood properties as {class}`~torch.distributions.distribution.Distribution` objects. Concerned modules are {class}`~scvi.module.AmortizedLDAPyroModule`, {class}`AutoZIVAE`, {class}`~scvi.module.MULTIVAE`, {class}`~scvi.module.PEAKVAE`, {class}`~scvi.module.TOTALVAE`, {class}`~scvi.module.SCANVAE`, {class}`~scvi.module.VAE`, and {class}`~scvi.module.VAEC`. This allows facilitating the manipulation of these distributions for model training and inference [#1356].
-   Major changes to Jax support for scvi-tools models to generalize beyond {class}`~scvi.model.JaxSCVI`. Support for Jax remains experimental and is subject to breaking changes:
    -   Consistent module interface for Flax modules (Jax-backed) via {class}`~scvi.module.base.JaxModuleWrapper`, such that they are compatible with the existing {class}`~scvi.model.base.BaseModelClass` [#1506].
    -   {class}`~scvi.train.JaxTrainingPlan` now leverages Pytorch Lightning to factor out Jax-specific training loop implementation [#1506].
    -   Enable basic device management in Jax-backed modules [#1585].

#### Minor changes

-   Add {meth}`~scvi.module.base.PyroBaseModuleClass.on_load` callback which is called on {meth}`~scvi.model.base.BaseModuleClass.load` prior to loading the module state dict [#1542].
-   Refactor metrics code and use {class}`~torchmetrics.MetricCollection` to update metrics in bulk [#1529].
-   Add `max_kl_weight` and `min_kl_weight` to {class}`~scvi.train.TrainingPlan` [#1595].
-   Add a warning to {class}`~scvi.model.base.UnsupervisedTrainingMixin` that is raised if `max_kl_weight` is not reached during training [#1595].

#### Breaking changes

-   Any methods relying on the output of `inference` and `generative` from existing scvi-tools models (e.g. {class}`~scvi.model.SCVI`, {class}`~scvi.model.SCANVI`) will need to be modified to accept `torch.Distribution` objects rather than tensors for each parameter (e.g. `px_m`, `px_v`) [#1356].
-   The signature of {meth}`~scvi.train.TrainingPlan.compute_and_log_metrics` has changed to support the use of {class}`~torchmetrics.MetricCollection`. The typical modification required will look like changing `self.compute_and_log_metrics(scvi_loss, self.elbo_train)` to `self.compute_and_log_metrics(scvi_loss, self.train_metrics, "train")`. The same is necessary for validation metrics except with `self.val_metrics` and the mode `"validation"` [#1529].

#### Bug Fixes

-   Fix issue with {meth}`~scvi.model.SCVI.get_normalized_expression` with multiple samples and additional continuous covariates. This bug originated from {meth}`~scvi.module.VAE.generative` failing to match the dimensions of the continuous covariates with the input when `n_samples>1` in {meth}`~scvi.module.VAE.inference` in multiple module classes [#1548].
-   Add support for padding layers in {meth}`~scvi.model.SCVI.prepare_query_anndata` which is necessary to run {meth}`~scvi.model.SCVI.load_query_data` for a model setup with a layer instead of X [#1575].

#### Contributors

-   [@jjhong922]
-   [@adamgayoso]
-   [@PierreBoyeau]
-   [@RK900]
-   [@FlorianBarkmann]

[#1356]: https://github.com/YosefLab/scvi-tools/pull/1356
[#1474]: https://github.com/YosefLab/scvi-tools/pull/1474
[#1506]: https://github.com/YosefLab/scvi-tools/pull/1506
[#1529]: https://github.com/YosefLab/scvi-tools/pull/1529
[#1542]: https://github.com/YosefLab/scvi-tools/pull/1542
[#1548]: https://github.com/YosefLab/scvi-tools/pull/1548
[#1575]: https://github.com/YosefLab/scvi-tools/pull/1575
[#1585]: https://github.com/YosefLab/scvi-tools/pull/1585
[#1595]: https://github.com/scverse/scvi-tools/pull/1595
[@jjhong922]: https://github.com/jjhong922
[@adamgayoso]: https://github.com/adamgayoso
[@pierreboyeau]: https://github.com/PierreBoyeau
[@rk900]: https://github.com/RK900
[@florianbarkmann]: https://github.com/FlorianBarkmann

## Version 0.16

### New in 0.16.4 (2022-06-14)

Note: When applying any model using the {class}`~scvi.train.AdversarialTrainingPlan` (e.g. {class}`~scvi.model.TOTALVI`, {class}`~scvi.model.MULTIVI`), you should make sure to use v0.16.4 instead of v0.16.3 or v0.16.2. This release fixes a critical bug in the training plan.

#### Changes

#### Breaking changes

#### Bug Fixes

-   Fix critical issue in {class}`~scvi.train.AdversarialTrainingPlan` where `kl_weight` was overwritten to 0 at each step ([#1566]). Users should avoid using v0.16.2 and v0.16.3 which both include this bug.

#### Contributors

-   [@jjhong922]
-   [@adamgayoso]

[#1566]: https://github.com/scverse/scvi-tools/issues/1566
[@adamgayoso]: https://github.com/adamgayoso
[@jjhong922]: https://github.com/jjhong922

### New in 0.16.3 (2022-06-04)

#### Changes

-   Removes sphinx max version and removes jinja dependency ([#1555]).

#### Breaking changes

#### Bug Fixes

-   Upper bounds protobuf due to pytorch lightning incompatibilities ([#1556]). Note that [#1556] has unique changes as PyTorch Lightning >=1.6.4 adds the upper bound in their requirements.

#### Contributors

-   [@jjhong922]
-   [@adamgayoso]

[#1551]: https://github.com/scverse/scvi-tools/issues/1551
[#1555]: https://github.com/YosefLab/scvi-tools/pull/1555
[#1556]: https://github.com/YosefLab/scvi-tools/pull/1556
[@adamgayoso]: https://github.com/adamgayoso
[@jjhong922]: https://github.com/jjhong922

### New in 0.16.2 (2022-05-10)

#### Changes

#### Breaking changes

#### Bug Fixes

-   Raise appropriate error when `backup_url` is not provided and file is missing on {meth}`~scvi.model.base.BaseModelClass.load` ([#1527]).
-   Pipe `loss_kwargs` properly in {class}`~scvi.train.AdversarialTrainingPlan`, and fix incorrectly piped kwargs in {class}`~scvi.model.TOTALVI` and {class}`~scvi.model.MULTIVI` ([#1532]).

#### Contributors

-   [@jjhong922]
-   [@adamgayoso]

[#1527]: https://github.com/YosefLab/scvi-tools/pull/1527
[#1532]: https://github.com/YosefLab/scvi-tools/pull/1532
[@adamgayoso]: https://github.com/adamgayoso
[@jjhong922]: https://github.com/jjhong922

### New in 0.16.1 (2022-04-22)

#### Changes

-   Update scArches Pancreas tutorial, DestVI tutorial ([#1520]).

#### Breaking changes

-   {class}`~scvi.dataloaders.SemiSupervisedDataLoader` and {class}`~scvi.dataloaders.SemiSupervisedDataSplitter` no longer take `unlabeled_category` as an initial argument. Instead, the `unlabeled_category` is fetched from the labels state registry, assuming that the {class}`~scvi.data.AnnDataManager` object is registered with a {class}`~scvi.data.fields.LabelsWithUnlabeledObsField` ([#1515]).

#### Bug Fixes

-   Bug fixed in {class}`~scvi.model.SCANVI` where `self._labeled_indices` was being improperly set ([#1515]).
-   Fix issue where {class}`~scvi.model.SCANVI.load_query_data` would not properly add an obs column with the unlabeled category when the `labels_key` was not present in the query data.
-   Disable extension of categories for labels in {class}`~scvi.model.SCANVI.load_query_data` ([#1519]).
-   Fix an issue with {meth}`~scvi.model.SCANVI.prepare_query_data` to ensure it does nothing when genes are completely matched ([#1520]).

#### Contributors

-   [@jjhong922]
-   [@adamgayoso]

[#1515]: https://github.com/YosefLab/scvi-tools/pull/1515
[#1519]: https://github.com/YosefLab/scvi-tools/pull/1519
[#1520]: https://github.com/YosefLab/scvi-tools/pull/1520
[@adamgayoso]: https://github.com/adamgayoso
[@jjhong922]: https://github.com/jjhong922

### New in 0.16.0 (2022-04-12)

This release features a refactor of {class}`~scvi.model.DestVI` ([#1457]):

1. Bug fix in cell type amortization, which leads to on par performance of cell type amortization `V_encoder` with free parameter for cell type proportions `V`.
2. Bug fix in library size in {class}`~scvi.model.CondSCVI`, that lead to downstream dependency between sum over cell type proportions `v_ind` and library size
   `library` in {class}`~scvi.model.DestVI`.
3. `neg_log_likelihood_prior` is not computed anymore on random subset of single cells but cell type specific subclustering using cluster variance `var_vprior`,
   cluster mean `mean_vprior` and cluster mixture proportion `mp_vprior` for computation. This leads to more stable results and faster computation time.
   Setting `vamp_prior_p` in {func}`~scvi.model.DestVI.from_rna_model` to the expected resolution is critical in this algorithm.
4. The new default is to also use dropout `dropout` during the decoder of {class}`~scvi.model.CondSCVI` and subsequently `dropout_decoder` in {class}`~scvi.model.DestVI`,
   we found this to be beneficial after bug fixes listed above.
5. We changed the weighting of the loss on the variances of beta and the prior of eta.

:::{note}
Due to bug fixes listed above this version of {class}`~scvi.model.DestVI` is not backwards compatible. Despite instability in training in the
outdated version, we were able to reproduce results generated with this code. We therefore do not strictly encourage to rerun old experiments.
:::

We published a new tutorial. This new tutorial incorporates a new utility package [destvi_utils](https://github.com/YosefLab/destvi_utils) that generates exploratory plots of the results of {class}`~scvi.model.DestVI`. We refer to the manual of this package for further documentation.

#### Changes

-   Docs changes (installation [#1498], {class}`~scvi.model.DestVI` user guide [#1501] and [#1508], dark mode code cells [#1499]).
-   Add `backup_url` to the {meth}`~scvi.model.base.BaseModelClass.load` method of each model class, enabling automatic downloading of model save file ([#1505]).

#### Breaking changes

-   Support for loading legacy loading is removed from {meth}`~scvi.model.base.BaseModelClass.load`. Utility to convert old files to the new file as been added {meth}`~scvi.model.base.BaseModelClass.convert_legacy_save` ([#1505]).
-   Breaking changes to {class}`~scvi.model.DestVI` as specified above ([#1457]).

#### Bug Fixes

-   {meth}`~scvi.model.base.RNASeqMixin.get_likelihood_parameters` fix for `n_samples > 1` and `dispersion="gene_cell"` [#1504].
-   Fix backwards compatibility for legacy TOTALVI models [#1502].

#### Contributors

-   [@cane11]
-   [@jjhong922]
-   [@adamgayoso]
-   [@romain-lopez]

[#1498]: https://github.com/YosefLab/scvi-tools/pull/1498
[#1499]: https://github.com/YosefLab/scvi-tools/pull/1499
[#1501]: https://github.com/YosefLab/scvi-tools/pull/1501
[#1508]: https://github.com/YosefLab/scvi-tools/pull/1508
[#1457]: https://github.com/YosefLab/scvi-tools/pull/1457
[#1502]: https://github.com/YosefLab/scvi-tools/pull/1502
[#1504]: https://github.com/YosefLab/scvi-tools/pull/1504
[#1505]: https://github.com/YosefLab/scvi-tools/pull/1505
[@cane11]: https://github.com/cane11
[@adamgayoso]: https://github.com/adamgayoso
[@romain-lopez]: https://github.com/romain-lopez
[@jjhong922]: https://github.com/jjhong922

## Version 0.15

### New in 0.15.5 (2022-04-06)

#### Changes

-   Add common types file [#1467].
-   New default is to not pin memory during training when using a GPU. This is much better for shared GPU environments without any performance regression [#1473].

#### Bug fixes

-   Fix LDA user guide bugs [#1479].
-   Fix unnecessary warnings, double logging [#1475].

#### Contributors

-   [@jjhong922]
-   [@adamgayoso]

[#1479]: https://github.com/YosefLab/scvi-tools/pull/1479
[#1475]: https://github.com/YosefLab/scvi-tools/pull/1475
[#1467]: https://github.com/YosefLab/scvi-tools/pull/1467
[#1473]: https://github.com/YosefLab/scvi-tools/pull/1473
[@adamgayoso]: https://github.com/adamgayoso
[@jjhong922]: https://github.com/jjhong922

### New in 0.15.4 (2022-03-28)

#### Changes

-   Add peakVI publication reference [#1463].
-   Update notebooks with new install functionality for Colab [#1466].
-   Simplify changing the training plan for pyro [#1470].
-   Optionally scale ELBO by a scalar in {class}`~scvi.train.PyroTrainingPlan` [#1469].

#### Bug fixes

#### Contributors

-   [@jjhong922]
-   [@adamgayoso]
-   [@vitkl]

[#1463]: https://github.com/YosefLab/scvi-tools/pull/1463
[#1466]: https://github.com/YosefLab/scvi-tools/pull/1466
[#1469]: https://github.com/YosefLab/scvi-tools/pull/1469
[#1470]: https://github.com/YosefLab/scvi-tools/pull/1470
[@adamgayoso]: https://github.com/adamgayoso
[@jjhong922]: https://github.com/jjhong922
[@vitkl]: https://github.com/vitkl

### New in 0.15.3 (2022-03-24)

#### Changes

#### Bug fixes

-   Raise `NotImplementedError` when `categorical_covariate_keys` are used with {meth}`scvi.model.SCANVI.load_query_data`. ([#1458]).
-   Fix behavior when `continuous_covariate_keys` are used with {meth}`scvi.model.SCANVI.classify`. ([#1458]).
-   Unlabeled category values are automatically populated when {meth}`scvi.model.SCANVI.load_query_data` run on `adata_target` missing labels column. ([#1458]).
-   Fix dataframe rendering in dark mode docs ([#1448])
-   Fix variance constraint in {class}`~scvi.model.AmortizedLDA` that set an artifical bound on latent topic variance ([#1445]).
-   Fix {meth}`scvi.model.base.ArchesMixin.prepare_query_data` to work cross device (e.g., model trained on cuda but method used on cpu; see [#1451]).

#### Contributors

-   [@jjhong922]
-   [@adamgayoso]

[#1451]: https://github.com/YosefLab/scvi-tools/pull/1451
[#1445]: https://github.com/YosefLab/scvi-tools/pull/1445
[#1448]: https://github.com/YosefLab/scvi-tools/pull/1448
[#1458]: https://github.com/YosefLab/scvi-tools/pull/1458
[@adamgayoso]: https://github.com/adamgayoso
[@jjhong922]: https://github.com/jjhong922

### New in 0.15.2 (2022-03-15)

#### Changes

-   Remove setuptools pinned requirement due to new PyTorch 1.11 fix ([#1436]).
-   Switch to myst-parsed markdown for docs ([#1435]).
-   Add `prepare_query_data(adata, reference_model)` to {class}`~scvi.model.base.ArchesMixin` to enable query data cleaning prior to reference mapping ([#1441]).
-   Add Human Lung Cell Atlas tutorial ([#1442]).

#### Bug fixes

-   Errors when arbitrary kwargs are passed into `setup_anndata()` ([#1439]).
-   Fix {class}`scvi.external.SOLO` to use `train_size=0.9` by default, which enables early stopping to work properly ([#1438]).
-   Fix scArches version warning ([#1431]).
-   Fix backwards compat for {class}`~scvi.model.SCANVI` loading ([#1441]).

#### Contributors

-   [@jjhong922]
-   [@adamgayoso]
-   [@grst]

[#1442]: https://github.com/YosefLab/scvi-tools/pull/1442
[#1441]: https://github.com/YosefLab/scvi-tools/pull/1441
[#1439]: https://github.com/YosefLab/scvi-tools/pull/1439
[#1438]: https://github.com/YosefLab/scvi-tools/pull/1438
[#1436]: https://github.com/YosefLab/scvi-tools/pull/1436
[#1435]: https://github.com/YosefLab/scvi-tools/pull/1435
[#1431]: https://github.com/YosefLab/scvi-tools/pull/1431
[@adamgayoso]: https://github.com/adamgayoso
[@jjhong922]: https://github.com/jjhong922
[@grst]: https://github.com/grst

### New in 0.15.1 (2022-03-11)

#### Changes

-   Remove `labels_key` from {class}`~scvi.model.MULTIVI` as it is not used in the model ([#1393]).
-   Use scvi-tools mean/inv_disp parameterization of negative binomial for {class}`~scvi.model.JaxSCVI` likelihood ([#1386]).
-   Use `setup` for Flax-based modules ([#1403]).
-   Reimplement {class}`~scvi.module.JaxVAE` using inference/generative paradigm with {class}`~scvi.module.base.JaxBaseModuleClass` ([#1406]).
-   Use multiple particles optionally in {class}`~scvi.model.JaxSCVI` ([#1385]).
-   {class}`~scvi.external.SOLO` no longer warns about count data ([#1411]).
-   Class docs are now one page on docs site ([#1415]).
-   Copied AnnData objects are assigned a new uuid and transfer is attempted ([#1416]).

#### Bug fixes

-   Fix an issue with using gene lists and proteins lists as well as `transform_batch` for {class}`~scvi.model.TOTALVI` ([#1413]).
-   Error gracefully when NaNs present in {class}`~scvi.data.fields.CategoricalJointObsmField` ([#1417]).

#### Contributors

-   [@jjhong922]
-   [@adamgayoso]

[#1385]: https://github.com/YosefLab/scvi-tools/pull/1385
[#1386]: https://github.com/YosefLab/scvi-tools/pull/1386
[#1393]: https://github.com/YosefLab/scvi-tools/pull/1393
[#1403]: https://github.com/YosefLab/scvi-tools/pull/1403
[#1406]: https://github.com/YosefLab/scvi-tools/pull/1406
[#1411]: https://github.com/YosefLab/scvi-tools/pull/1411
[#1413]: https://github.com/YosefLab/scvi-tools/pull/1413
[#1415]: https://github.com/YosefLab/scvi-tools/pull/1415
[#1416]: https://github.com/YosefLab/scvi-tools/pull/1416
[#1417]: https://github.com/YosefLab/scvi-tools/pull/1417
[@adamgayoso]: https://github.com/adamgayoso
[@jjhong922]: https://github.com/jjhong922

### New in 0.15.0 (2022-02-28)

In this release, we have completely refactored the logic behind our data handling strategy (i.e. `setup_anndata`) to allow for:

1. Readable data handling for existing models.
2. Modular code for easy addition of custom data fields to incorporate into models.
3. Avoidance of unexpected edge cases when more than one model is instantiated in one session.

**Important Note:** This change will not break pipelines for model users (with the exception of a small change to {class}`~scvi.model.SCANVI`).
However, there are several breaking changes for model developers. The data handling tutorial goes over these
changes in detail.

This refactor is centered around the new {class}`~scvi.data.AnnDataManager` class which orchestrates any data processing necessary
for scvi-tools and stores necessary information, rather than adding additional fields to the AnnData input.

:::{figure} figures/anndata_manager_schematic.svg
:align: center
:alt: Schematic of data handling strategy with AnnDataManager
:class: img-fluid

Schematic of data handling strategy with {class}`~scvi.data.AnnDataManager`
:::

We also have an exciting new experimental Jax-based scVI implementation via {class}`~scvi.model.JaxSCVI`. While this implementation has limited functionality, we have found it to be substantially faster than the PyTorch-based implementation. For example, on a 10-core Intel CPU, Jax on only a CPU can be as fast as PyTorch with a GPU (RTX3090). We will be planning further Jax integrations in the next releases.

#### Changes

-   Major refactor to data handling strategy with the introduction of {class}`~scvi.data.AnnDataManager` ([#1237]).
-   Prevent clobbering between models using the same AnnData object with model instance specific {class}`~scvi.data.AnnDataManager` mappings ([#1342]).
-   Add `size_factor_key` to {class}`~scvi.model.SCVI`, {class}`~scvi.model.MULTIVI`, {class}`~scvi.model.SCANVI`, and {class}`~scvi.model.TOTALVI` ([#1334]).
-   Add references to the scvi-tools journal publication to the README ([#1338], [#1339]).
-   Addition of {func}`scvi.model.utils.mde` ([#1372]) for accelerated visualization of scvi-tools embeddings.
-   Documentation and user guide fixes ([#1364], [#1361])
-   Fix for {class}`~scvi.external.SOLO` when {class}`~scvi.model.SCVI` was setup with a `labels_key` ([#1354])
-   Updates to tutorials ([#1369], [#1371])
-   Furo docs theme ([#1290])
-   Add {class}`scvi.model.JaxSCVI` and {class}`scvi.module.JaxVAE`, drop Numba dependency for checking if data is count data ([#1367]).

#### Breaking changes

-   The keyword argument `run_setup_anndata` has been removed from built-in datasets since there is no longer a model-agnostic `setup_anndata` method ([#1237]).

-   The function `scvi.model._metrics.clustering_scores` has been removed due to incompatbility with new data handling ([#1237]).

-   {class}`~scvi.model.SCANVI` now takes `unlabeled_category` as an argument to {meth}`~scvi.model.SCANVI.setup_anndata` rather than on initialization ([#1237]).

-   `setup_anndata` is now a class method on model classes and requires specific function calls to ensure proper {class}`~scvi.data.AnnDataManager` setup and model save/load.
    Any model inheriting from {class}`~scvi.model.base.BaseModelClass` will need to re-implement this method ([#1237]).

    > -   To adapt existing custom models to v0.15.0, one can references the guidelines below. For some examples of how this was done for the existing models in the codebase, please reference the following PRs: ([#1301], [#1302]).
    >     : 1. `scvi._CONSTANTS` has been changed to `scvi.REGISTRY_KEYS`. 2. `setup_anndata()` functions are now class functions and follow a specific structure. Please refer to {meth}`~scvi.model.SCVI.setup_anndata` for an example. 3. `scvi.data.get_from_registry()` has been removed. This method can be replaced by {meth}`scvi.data.AnnDataManager.get_from_registry`. 4. The setup dict stored directly on the AnnData object, `adata["_scvi"]`, has been deprecated. Instead, this information now lives in {attr}`scvi.data.AnnDataManager.registry`.
    >     : - The data registry can be accessed at {attr}`scvi.data.AnnDataManager.data_registry`. - Summary stats can be accessed at {attr}`scvi.data.AnnDataManager.summary_stats`. - Any field-specific information (e.g. `adata.obs["categorical_mappings"]`) now lives in field-specific state registries. These can be retrieved via the function {meth}`~scvi.data.AnnDataManager.get_state_registry`. 5. `register_tensor_from_anndata()` has been removed. To register tensors with no relevant `AnnDataField` subclass, create a new
    >     a new subclass of {class}`~scvi.data.fields.BaseAnnDataField` and add it to appropriate model's `setup_anndata()` function.

#### Contributors

-   [@jjhong922]
-   [@adamgayoso]
-   [@watiss]

[#1237]: https://github.com/YosefLab/scvi-tools/pull/1237
[#1290]: https://github.com/YosefLab/scvi-tools/pull/1290
[#1301]: https://github.com/YosefLab/scvi-tools/pull/1301
[#1302]: https://github.com/YosefLab/scvi-tools/pull/1302
[#1334]: https://github.com/YosefLab/scvi-tools/pull/1334
[#1338]: https://github.com/YosefLab/scvi-tools/pull/1338
[#1339]: https://github.com/YosefLab/scvi-tools/pull/1339
[#1342]: https://github.com/YosefLab/scvi-tools/pull/1342
[#1354]: https://github.com/YosefLab/scvi-tools/pull/1354
[#1361]: https://github.com/YosefLab/scvi-tools/pull/1361
[#1364]: https://github.com/YosefLab/scvi-tools/pull/1364
[#1367]: https://github.com/YosefLab/scvi-tools/pull/1367
[#1369]: https://github.com/YosefLab/scvi-tools/pull/1369
[#1371]: https://github.com/YosefLab/scvi-tools/pull/1371
[#1372]: https://github.com/YosefLab/scvi-tools/pull/1372
[@adamgayoso]: https://github.com/adamgayoso
[@jjhong922]: https://github.com/jjhong922
[@watiss]: https://github.com/watiss

## Version 0.14

### New in 0.14.6 (2021-02-05)

Bug fixes, minor improvements of docs, code formatting.

#### Changes

-   Update black formatting to stable release ([#1324])
-   Refresh readme, move tasks image to docs ([#1311]).
-   Add 0.14.5 release note to index ([#1296]).
-   Add test to ensure extra {class}`~scvi.model.SCANVI` training of a pre-trained {class}`~scvi.model.SCVI` model does not change original model weights ([#1284]).
-   Fix issue in {class}`~scvi.model.TOTALVI` protein background prior initialization to not include protein measurements that are known to be missing ([#1282]).
-   Upper bound setuptools due to PyTorch import bug ([#1309]).

#### Contributors

-   [@adamgayoso]
-   [@watiss]
-   [@jjhong922]

[#1282]: https://github.com/YosefLab/scvi-tools/pull/1282
[#1284]: https://github.com/YosefLab/scvi-tools/pull/1284
[#1296]: https://github.com/YosefLab/scvi-tools/pull/1296
[#1309]: https://github.com/YosefLab/scvi-tools/pull/1309
[#1311]: https://github.com/YosefLab/scvi-tools/pull/1311
[#1324]: https://github.com/YosefLab/scvi-tools/pull/1324
[@adamgayoso]: https://github.com/adamgayoso
[@jjhong922]: https://github.com/jjhong922
[@watiss]: https://github.com/watiss

### New in 0.14.5 (2021-11-22)

Bug fixes, new tutorials.

#### Changes

-   Fix `kl_weight` floor for Pytorch-based models ([#1269]).
-   Add support for more Pyro guides ([#1267]).
-   Update scArches, harmonization tutorials, add basic R tutorial, tabula muris label transfer tutorial ([#1274]).

#### Contributors

-   [@adamgayoso]
-   [@jjhong922]
-   [@watiss]
-   [@vitkl]

[#1267]: https://github.com/YosefLab/scvi-tools/pull/1267
[#1269]: https://github.com/YosefLab/scvi-tools/pull/1269
[#1274]: https://github.com/YosefLab/scvi-tools/pull/1274
[@adamgayoso]: https://github.com/adamgayoso
[@jjhong922]: https://github.com/jjhong922
[@vitkl]: https://github.com/vitkl
[@watiss]: https://github.com/watiss

### New in 0.14.4 (2021-11-16)

Bug fixes, some tutorial improvements.

#### Changes

-   `kl_weight` handling for Pyro-based models ([#1242]).
-   Allow override of missing protein inference in {class}`~scvi.model.TOTALVI` ([#1251]). This allows to treat all 0s in a particular batch for one protein as biologically valid.
-   Fix load documentation (e.g., {meth}`~scvi.model.SCVI.load`, {meth}`~scvi.model.TOTALVI.load`) ([#1253]).
-   Fix model history on load with Pyro-based models ([#1255]).
-   Model construction tutorial uses new static setup anndata ([#1257]).
-   Add codebase overview figure to docs ([#1231]).

#### Contributors

-   [@adamgayoso]
-   [@jjhong922]
-   [@watiss]

[#1231]: https://github.com/YosefLab/scvi-tools/pull/1231
[#1242]: https://github.com/YosefLab/scvi-tools/pull/1242
[#1251]: https://github.com/YosefLab/scvi-tools/pull/1251
[#1253]: https://github.com/YosefLab/scvi-tools/pull/1253
[#1255]: https://github.com/YosefLab/scvi-tools/pull/1255
[#1257]: https://github.com/YosefLab/scvi-tools/pull/1257
[@adamgayoso]: https://github.com/adamgayoso
[@jjhong922]: https://github.com/jjhong922
[@watiss]: https://github.com/watiss

### New in 0.14.3 (2021-10-19)

Bug fix.

#### Changes

-   Bug fix to {func}`~scvi.model.base.BaseModelClass` to retain tensors registered by `register_tensor_from_anndata` ([#1235]).
-   Expose an instance of our `DocstringProcessor` to aid in documenting derived implementations of `setup_anndata` method ([#1235]).

#### Contributors

-   [@adamgayoso]
-   [@jjhong922]
-   [@watiss]

[#1235]: https://github.com/YosefLab/scvi-tools/pull/1235
[@adamgayoso]: https://github.com/adamgayoso
[@jjhong922]: https://github.com/jjhong922
[@watiss]: https://github.com/watiss

### New in 0.14.2 (2021-10-18)

Bug fix and new tutorial.

#### Changes

-   Bug fix in {class}`~scvi.external.RNAStereoscope` where loss was computed with mean for a minibatch instead of sum. This ensures reproducibility with the original implementation ([#1228]).
-   New Cell2location contributed tutorial ([#1232]).

#### Contributors

-   [@adamgayoso]
-   [@jjhong922]
-   [@vitkl]
-   [@watiss]

[#1228]: https://github.com/YosefLab/scvi-tools/pull/1228
[#1232]: https://github.com/YosefLab/scvi-tools/pull/1232
[@adamgayoso]: https://github.com/adamgayoso
[@jjhong922]: https://github.com/jjhong922
[@vitkl]: https://github.com/vitkl
[@watiss]: https://github.com/watiss

### New in 0.14.1 (2021-10-11)

Minor hotfixes.

#### Changes

-   Filter out mitochrondrial genes as a preprocessing step in the Amortized LDA tutorial ([#1213])
-   Remove `verbose=True` argument from early stopping callback ([#1216])

#### Contributors

-   [@adamgayoso]
-   [@jjhong922]
-   [@watiss]

[#1213]: https://github.com/YosefLab/scvi-tools/pull/1213
[#1216]: https://github.com/YosefLab/scvi-tools/pull/1216
[@adamgayoso]: https://github.com/adamgayoso
[@jjhong922]: https://github.com/jjhong922
[@watiss]: https://github.com/watiss

### New in 0.14.0 (2021-10-07)

In this release, we have completely revamped the scvi-tools documentation website by creating a new set of user guides that provide:

1. The math behind each method (in a succinct, online methods-like way)
2. The relationship between the math and the functions associated with each model
3. The relationship between math variables and code variables

Our previous User Guide guide has been renamed to Tutorials and contains all of our existing tutorials (including tutorials for developers).

Another noteworthy addition in this release is the implementation of the (amortized) Latent Dirichlet Allocation (aka LDA) model applied to single-cell gene expression data. We have also prepared a tutorial that demonstrates how to use this model, using a PBMC 10K dataset from 10x Genomics as an example application.

Lastly, in this release we have made a change to reduce user and developer confusion by making the previously global `setup_anndata` method a static class-specific method instead. This provides more clarity on which parameters are applicable for this call, for each model class. Below is a before/after for the DESTVI and TOTALVI model classes:

:::{figure} figures/setup_anndata_before_after.svg
:align: center
:alt: setup_anndata before and after
:class: img-fluid

`setup_anndata` before and after
:::

#### Changes

-   Added fixes to support PyTorch Lightning 1.4 ([#1103])
-   Simplified data handling in R tutorials with sceasy and addressed bugs in package installation ([#1122]).
-   Moved library size distribution computation to model init ([#1123])
-   Updated Contribution docs to describe how we backport patches ([#1129])
-   Implemented Latent Dirichlet Allocation as a PyroModule ([#1132])
-   Made `setup_anndata` a static method on model classes rather than one global function ([#1150])
-   Used Pytorch Lightning's `seed_everything` method to set seed ([#1151])
-   Fixed a bug in {class}`~scvi.model.base.PyroSampleMixin` for posterior sampling ([#1158])
-   Added CITE-Seq datasets ([#1182])
-   Added user guides to our documentation ([#1127], [#1157], [#1180], [#1193], [#1183], [#1204])
-   Early stopping now prints the reason for stopping when applicable ([#1208])

#### Breaking changes

-   `setup_anndata` is now an abstract method on model classes. Any model inheriting from {class}`~scvi.model.base.BaseModelClass` will need to implement this method ([#1150])

#### Contributors

-   [@adamgayoso]
-   [@PierreBoyeau]
-   [@talashuach]
-   [@jjhong922]
-   [@watiss]
-   [@mjayasur]
-   [@vitkl]
-   [@galenxing]

[#1103]: https://github.com/YosefLab/scvi-tools/pull/1103
[#1122]: https://github.com/YosefLab/scvi-tools/pull/1122
[#1123]: https://github.com/YosefLab/scvi-tools/pull/1123
[#1127]: https://github.com/YosefLab/scvi-tools/pull/1127
[#1129]: https://github.com/YosefLab/scvi-tools/pull/1129
[#1132]: https://github.com/YosefLab/scvi-tools/pull/1132
[#1150]: https://github.com/YosefLab/scvi-tools/pull/1150
[#1151]: https://github.com/YosefLab/scvi-tools/pull/1151
[#1157]: https://github.com/YosefLab/scvi-tools/pull/1157
[#1158]: https://github.com/YosefLab/scvi-tools/pull/1158
[#1180]: https://github.com/YosefLab/scvi-tools/pull/1180
[#1182]: https://github.com/YosefLab/scvi-tools/pull/1182
[#1183]: https://github.com/YosefLab/scvi-tools/pull/1183
[#1193]: https://github.com/YosefLab/scvi-tools/pull/1193
[#1204]: https://github.com/YosefLab/scvi-tools/pull/1204
[#1208]: https://github.com/YosefLab/scvi-tools/pull/1208
[@adamgayoso]: https://github.com/adamgayoso
[@galenxing]: https://github.com/galenxing
[@jjhong922]: https://github.com/jjhong922
[@mjayasur]: https://github.com/mjayasur
[@pierreboyeau]: https://github.com/PierreBoyeau
[@talashuach]: https://github.com/talashuach
[@vitkl]: https://github.com/vitkl
[@watiss]: https://github.com/watiss

## Version 0.13

### New in 0.13.0 (2021-08-23)

#### Changes

-   Added {class}`~scvi.model.MULTIVI` ([#1115], [#1118]).
-   Documentation CSS tweaks ([#1116]).

#### Breaking changes

None!

#### Contributors

-   [@adamgayoso]
-   [@talashuach]
-   [@jjhong922]

[#1115]: https://github.com/YosefLab/scvi-tools/pull/1115
[#1116]: https://github.com/YosefLab/scvi-tools/pull/1116
[#1118]: https://github.com/YosefLab/scvi-tools/pull/1118
[@adamgayoso]: https://github.com/adamgayoso
[@jjhong922]: https://github.com/jjhong922
[@talashuach]: https://github.com/talashuach

## Version 0.12

### New in 0.12.2 (2021-08-11)

#### Changes

-   Updated `OrderedDict` typing import to support all Python 3.7 versions ([#1114]).

#### Breaking changes

None!

#### Contributors

-   [@adamgayoso]
-   [@galenxing]
-   [@jjhong922]

[#1114]: https://github.com/YosefLab/scvi-tools/pull/1114
[@adamgayoso]: https://github.com/adamgayoso
[@galenxing]: https://github.com/galenxing
[@jjhong922]: https://github.com/jjhong922

### New in 0.12.1 (2021-07-29)

#### Changes

-   Update Pytorch Lightning version dependency to `>=1.3,<1.4` ([#1104]).

#### Breaking changes

None!

#### Contributors

-   [@adamgayoso]
-   [@galenxing]

[#1104]: https://github.com/YosefLab/scvi-tools/pull/1104
[@adamgayoso]: https://github.com/adamgayoso
[@galenxing]: https://github.com/galenxing

### New in 0.12.0 (2021-07-15)

This release adds features for tighter integration with Pyro for model development, fixes for {class}`~scvi.external.SOLO`, and other enhancements. Users of {class}`~scvi.external.SOLO` are strongly encouraged to upgrade as previous bugs will affect performance.

#### Enchancements

-   Add {class}`scvi.model.base.PyroSampleMixin` for easier posterior sampling with Pyro ([#1059]).
-   Add {class}`scvi.model.base.PyroSviTrainMixin` for automated training of Pyro models ([#1059]).
-   Ability to pass kwargs to {class}`~scvi.module.Classifier` when using {class}`~scvi.external.SOLO` ([#1078]).
-   Ability to get doublet predictions for simulated doublets in {class}`~scvi.external.SOLO` ([#1076]).
-   Add "comparison" column to differential expression results ([#1074]).
-   Clarify {class}`~scvi.external.CellAssign` size factor usage. See class docstring.

#### Changes

-   Update minimum Python version to `3.7.2` ([#1082]).
-   Slight interface changes to {class}`~scvi.train.PyroTrainingPlan`. `"elbo_train"` and `"elbo_test"` are now the average over minibatches as ELBO should be on scale of full data and `optim_kwargs` can be set on initialization of training plan ([#1059], [#1101]).
-   Use pandas read pickle function for pbmc dataset metadata loading ([#1099]).
-   Adds `n_samples_overall` parameter to functions for denoised expression/accesibility/etc. This is used in during differential expression ([#1090]).
-   Ignore configure optimizers warning when training Pyro-based models ([#1064]).

#### Bug fixes

-   Fix scale of library size for simulated doublets and expression in {class}`~scvi.external.SOLO` when using observed library size to train original {class}`~scvi.model.SCVI` model ([#1078], [#1085]). Currently, library sizes in this case are not appropriately put on the log scale.
-   Fix issue where anndata setup with a layer led to errors in {class}`~scvi.external.SOLO` ([#1098]).
-   Fix `adata` parameter of {func}`scvi.external.SOLO.from_scvi_model`, which previously did nothing ([#1078]).
-   Fix default `max_epochs` of {class}`~scvi.model.SCANVI` when initializing using pre-trained model of {class}`~scvi.model.SCVI` ([#1079]).
-   Fix bug in `predict()` function of {class}`~scvi.model.SCANVI`, which only occurred for soft predictions ([#1100]).

#### Breaking changes

None!

#### Contributors

-   [@vitkl]
-   [@adamgayoso]
-   [@galenxing]
-   [@PierreBoyeau]
-   [@Munfred]
-   [@njbernstein]
-   [@mjayasur]

[#1059]: https://github.com/YosefLab/scvi-tools/pull/1059
[#1064]: https://github.com/YosefLab/scvi-tools/pull/1064
[#1074]: https://github.com/YosefLab/scvi-tools/pull/1074
[#1076]: https://github.com/YosefLab/scvi-tools/pull/1076
[#1078]: https://github.com/YosefLab/scvi-tools/pull/1078
[#1079]: https://github.com/YosefLab/scvi-tools/pull/1079
[#1082]: https://github.com/YosefLab/scvi-tools/pull/1082
[#1085]: https://github.com/YosefLab/scvi-tools/pull/1085
[#1090]: https://github.com/YosefLab/scvi-tools/pull/1090
[#1098]: https://github.com/YosefLab/scvi-tools/pull/1098
[#1099]: https://github.com/YosefLab/scvi-tools/pull/1099
[#1100]: https://github.com/YosefLab/scvi-tools/pull/1100
[#1101]: https://github.com/YosefLab/scvi-tools/pull/1101
[@adamgayoso]: https://github.com/adamgayoso
[@galenxing]: https://github.com/galenxing
[@mjayasur]: https://github.com/mjayasur
[@munfred]: https://github.com/Munfred
[@njbernstein]: https://github.com/njbernstein
[@pierreboyeau]: https://github.com/PierreBoyeau
[@vitkl]: https://github.com/vitkl

## Version 0.11

### New in 0.11.0 (2021-05-23)

From the user perspective, this release features the new differential expression functionality (to be described in a manuscript). For now, it is accessible from {func}`~scvi.model.SCVI.differential_expression`. From the developer perspective, we made changes with respect to {class}`scvi.dataloaders.DataSplitter` and surrounding the Pyro backend. Finally, we also made changes to adapt our code to PyTorch Lightning version 1.3.

#### Changes

-   Pass `n_labels` to {class}`~scvi.module.VAE` from {class}`~scvi.model.SCVI` ([#1055]).
-   Require PyTorch lightning > 1.3, add relevant fixes ([#1054]).
-   Add DestVI reference ([#1060]).
-   Add PeakVI links to README ([#1046]).
-   Automatic delta and eps computation in differential expression ([#1043]).
-   Allow doublet ratio parameter to be changed for used in SOLO ([#1066]).

#### Bug fixes

-   Fix an issue where `transform_batch` options in {class}`~scvi.model.TOTALVI` was accidentally altering the batch encoding in the encoder, which leads to poor results ([#1072]). This bug was introduced in version 0.9.0.

#### Breaking changes

These breaking changes do not affect the user API; though will impact model developers.

-   Use PyTorch Lightning data modules for {class}`scvi.dataloaders.DataSplitter` ([#1061]). This induces a breaking change in the way the data splitter is used. It is no longer callable and now has a `setup` method. See {class}`~scvi.train.TrainRunner` and its source code, which is straightforward.
-   No longer require training plans to be initialized with `n_obs_training` argument ([#1061]). `n_obs_training` is now a property that can be set before actual training to rescale the loss.
-   Log Pyro loss as `train_elbo` and sum over steps ([#1071])

#### Contributors

-   [@adamgayoso]
-   [@romain-lopez]
-   [@PierreBoyeau]
-   [@talashuach]
-   [@cataclysmus]
-   [@njbernstein]

[#1043]: https://github.com/YosefLab/scvi-tools/pull/1043
[#1046]: https://github.com/YosefLab/scvi-tools/pull/1046
[#1054]: https://github.com/YosefLab/scvi-tools/pull/1054
[#1055]: https://github.com/YosefLab/scvi-tools/pull/1055
[#1060]: https://github.com/YosefLab/scvi-tools/pull/1060
[#1061]: https://github.com/YosefLab/scvi-tools/pull/1061
[#1066]: https://github.com/YosefLab/scvi-tools/pull/1066
[#1071]: https://github.com/YosefLab/scvi-tools/pull/1071
[#1072]: https://github.com/YosefLab/scvi-tools/pull/1072
[@adamgayoso]: https://github.com/adamgayoso
[@cataclysmus]: https://github.com/cataclysmus
[@njbernstein]: https://github.com/njbernstein
[@pierreboyeau]: https://github.com/PierreBoyeau
[@romain-lopez]: https://github.com/romain-lopez
[@talashuach]: https://github.com/talashuach

## Version 0.10

### New in 0.10.1 (2021-05-04)

#### Changes

-   Includes new optional variance parameterization for the `Encoder` module ([#1037]).
-   Provides new way to select subpopulations for DE using Pandas queries ([#1041]).
-   Update reference to peakVI ([#1046]).
-   Pin Pytorch Lightning version to \<1.3

#### Contributors

-   [@adamgayoso]
-   [@PierreBoyeau]
-   [@talashuach]

[#1037]: https://github.com/YosefLab/scvi-tools/pull/1037
[#1041]: https://github.com/YosefLab/scvi-tools/pull/1041
[#1046]: https://github.com/YosefLab/scvi-tools/pull/1046
[@adamgayoso]: https://github.com/adamgayoso
[@pierreboyeau]: https://github.com/PierreBoyeau
[@talashuach]: https://github.com/talashuach

### New in 0.10.0 (2021-04-20)

#### Changes

-   PeakVI minor enhancements to differential accessibility and fix scArches support ([#1019])
-   Add DestVI to the codebase ([#1011])
-   Versioned tutorial links ([#1005])
-   Remove old VAEC ([#1006])
-   Use `.numpy()` to convert torch tensors to numpy ndarrays ([#1016])
-   Support backed AnnData ([#1017]), just load anndata with `scvi.data.read_h5ad(path, backed='r+')`
-   Solo interface enhancements ([#1009])
-   Updated README ([#1028])
-   Use Python warnings instead of logger warnings ([#1021])
-   Change totalVI protein background default to `False` is fewer than 10 proteins used ([#1034])

#### Bug fixes

-   Fix `SaveBestState` warning ([#1024])
-   New default SCANVI max epochs if loaded with pretrained SCVI model ([#1025]), restores old `<v0.9` behavior.
-   Fix marginal log likelihood computation, which was only being computed on final minibatch of a dataloader. This bug was introduced in the `0.9.X` versions ([#1033]).
-   Fix bug where extra categoricals were not properly extended in `transfer_anndata_setup` ([#1030]).

#### Contributors

-   [@adamgayoso]
-   [@romain-lopez]
-   [@talashuach]
-   [@mjayasur]
-   [@wukathy]
-   [@PierreBoyeau]
-   [@morris-frank]

[#1005]: https://github.com/YosefLab/scvi-tools/pull/1005
[#1006]: https://github.com/YosefLab/scvi-tools/pull/1006
[#1009]: https://github.com/YosefLab/scvi-tools/pull/1009
[#1011]: https://github.com/YosefLab/scvi-tools/pull/1011
[#1016]: https://github.com/YosefLab/scvi-tools/pull/1016
[#1017]: https://github.com/YosefLab/scvi-tools/pull/1017
[#1019]: https://github.com/YosefLab/scvi-tools/pull/1019
[#1021]: https://github.com/YosefLab/scvi-tools/pull/1021
[#1024]: https://github.com/YosefLab/scvi-tools/pull/1025
[#1025]: https://github.com/YosefLab/scvi-tools/pull/1025
[#1028]: https://github.com/YosefLab/scvi-tools/pull/1028
[#1030]: https://github.com/YosefLab/scvi-tools/pull/1033
[#1033]: https://github.com/YosefLab/scvi-tools/pull/1033
[#1034]: https://github.com/YosefLab/scvi-tools/pull/1034
[@adamgayoso]: https://github.com/adamgayoso
[@mjayasur]: https://github.com/mjayasur
[@morris-frank]: https://github.com/morris-frank
[@pierreboyeau]: https://github.com/PierreBoyeau
[@romain-lopez]: https://github.com/romain-lopez
[@talashuach]: https://github.com/talashuach
[@wukathy]: https://github.com/wukathy

## Version 0.9

### New in 0.9.1 (2021-03-20)

#### Changes

-   Update Pyro module backend to better enfore usage of `model` and `guide`, automate passing of number of training examples to Pyro modules ([#990])
-   Minimum Pyro version bumped ([#988])
-   Improve docs clarity ([#989])
-   Add glossary to developer user guide ([#999])
-   Add num threads config option to `scvi.settings` ([#1001])
-   Add CellAssign tutorial ([#1004])

#### Contributors

-   [@adamgayoso]
-   [@galenxing]
-   [@mjayasur]
-   [@wukathy]

[#1001]: https://github.com/YosefLab/scvi-tools/pull/1001
[#1004]: https://github.com/YosefLab/scvi-tools/pull/1004
[#988]: https://github.com/YosefLab/scvi-tools/pull/988
[#989]: https://github.com/YosefLab/scvi-tools/pull/989
[#990]: https://github.com/YosefLab/scvi-tools/pull/990
[#999]: https://github.com/YosefLab/scvi-tools/pull/999
[@adamgayoso]: https://github.com/adamgayoso
[@galenxing]: https://github.com/galenxing
[@mjayasur]: https://github.com/mjayasur
[@wukathy]: https://github.com/wukathy

### New in 0.9.0 (2021-03-03)

This release features our new software development kit for building new probabilistic models. Our hope is that others will be able to develop new models by importing scvi-tools into their own packages.

#### Important changes

From the user perspective, there are two package-wide API breaking changes and one {class}`~scvi.model.SCANVI` specific breaking change enumerated below. From the method developer perspective, the entire model backend has been revamped using PyTorch Lightning, and no old code will be compatible with this and future versions. Also, we dropped support for Python 3.6.

##### Breaking change: The `train` method

-   `n_epochs` is now `max_epochs` for consistency with PytorchLightning and to better relect the functionality of the parameter.
-   `use_cuda` is now `use_gpu` for consistency with PytorchLightning.
-   `frequency` is now `check_val_every_n_epoch` for consistency with PytorchLightning.
-   `train_fun_kwargs` and `kwargs` throughout the `train()` methods in the codebase have been removed and various arguments have been reorganized into `plan_kwargs` and `trainer_kwargs`. Generally speaking, `plan_kwargs` deal with model optimization like kl warmup, while `trainer_kwargs` deal with the actual training loop like early stopping.

##### Breaking change: GPU handling

-   `use_cuda` was removed from the init of each model and was not replaced by `use_gpu`. By default every model is intialized on CPU but can be moved to a device via `model.to_device()`. If a model is trained with `use_gpu=True` the model will remain on the GPU after training.
-   When loading saved models, scvi-tools will always attempt to load the model on GPU unless otherwise specified.
-   We now support specifying which GPU device to use if there are multiple available GPUs.

##### Breaking change: {class}`~scvi.model.SCANVI`

-   {class}`~scvi.model.SCANVI` no longer pretrains an {class}`~scvi.model.SCVI` model by default. This functionality however is preserved via the new {func}`~scvi.model.SCANVI.from_scvi_model` method.
-   `n_epochs_unsupervised` and `n_epochs_semisupervised` have been removed from `train`. It has been replaced with `max_epochs` for semisupervised training.
-   `n_samples_per_label` is a new argument which will subsample the number of labelled training examples to train on per label each epoch.

#### New Model Implementations

-   {class}`~scvi.model.PEAKVI` implementation ([#877], [#921])
-   {class}`~scvi.external.SOLO` implementation ([#923], [#933])
-   {class}`~scvi.external.CellAssign` implementation ([#940])
-   {class}`~scvi.external.RNAStereoscope` and {class}`~scvi.external.SpatialStereoscope` implementation ([#889], [#959])
-   Pyro integration via {class}`~scvi.module.base.PyroBaseModuleClass` ([#895] [#903], [#927], [#931])

#### Enhancements

-   {class}`~scvi.model.SCANVI` bug fixes ([#879])
-   {class}`~scvi.external.GIMVI` moved to external api ([#885])
-   {class}`~scvi.model.TOTALVI`, {class}`~scvi.model.SCVI`, and {class}`~scvi.model.SCANVI` now support multiple covariates ([#886])
-   Added callback for saving the best state of a model ([#887])
-   Option to disable progress bar ([#905])
-   load() documentation improvements ([#913])
-   updated tutorials, guides, documentation ([#924], [#925], [#929], [#934], [#947], [#971])
-   track is now public ([#938])
-   {class}`~scvi.model.SCANVI` now logs classficiation loss ([#966])
-   get_likelihood_parameter() bug ([#967])
-   model.history are now pandas DataFrames ([#949])

#### Contributors

-   [@adamgayoso]
-   [@galenxing]
-   [@romain-lopez]
-   [@wukathy]
-   [@giovp]
-   [@njbernstein]
-   [@saketkc]

[#877]: https://github.com/YosefLab/scvi-tools/pull/887
[#879]: https://github.com/YosefLab/scvi-tools/pull/879
[#885]: https://github.com/YosefLab/scvi-tools/pull/885
[#886]: https://github.com/YosefLab/scvi-tools/pull/886
[#887]: https://github.com/YosefLab/scvi-tools/pull/887
[#889]: https://github.com/YosefLab/scvi-tools/pull/889
[#895]: https://github.com/YosefLab/scvi-tools/pull/895
[#903]: https://github.com/YosefLab/scvi-tools/pull/903
[#905]: https://github.com/YosefLab/scvi-tools/pull/905
[#913]: https://github.com/YosefLab/scvi-tools/pull/913
[#921]: https://github.com/YosefLab/scvi-tools/pull/921
[#923]: https://github.com/YosefLab/scvi-tools/pull/923
[#924]: https://github.com/YosefLab/scvi-tools/pull/924
[#925]: https://github.com/YosefLab/scvi-tools/pull/925
[#927]: https://github.com/YosefLab/scvi-tools/pull/927
[#929]: https://github.com/YosefLab/scvi-tools/pull/929
[#931]: https://github.com/YosefLab/scvi-tools/pull/931
[#933]: https://github.com/YosefLab/scvi-tools/pull/933
[#934]: https://github.com/YosefLab/scvi-tools/pull/934
[#938]: https://github.com/YosefLab/scvi-tools/pull/938
[#940]: https://github.com/YosefLab/scvi-tools/pull/940
[#947]: https://github.com/YosefLab/scvi-tools/pull/947
[#949]: https://github.com/YosefLab/scvi-tools/pull/949
[#959]: https://github.com/YosefLab/scvi-tools/pull/959
[#966]: https://github.com/YosefLab/scvi-tools/pull/966
[#967]: https://github.com/YosefLab/scvi-tools/pull/967
[#971]: https://github.com/YosefLab/scvi-tools/pull/971
[@adamgayoso]: https://github.com/adamgayoso
[@galenxing]: https://github.com/galenxing
[@giovp]: https://github.com/giovp
[@njbernstein]: https://github.com/njbernstein
[@romain-lopez]: https://github.com/romain-lopez
[@saketkc]: https://github.com/saketkc
[@wukathy]: https://github.com/wukathy

## Version 0.8

### New in 0.8.1 (2020-12-23)

#### Enhancements

-   `freeze_classifier` option in {func}`~scvi.model.SCANVI.load_query_data` for the case when
-   `weight_decay` passed to {func}`~scvi.model.SCANVI.train` also passes to `ClassifierTrainer`

### New in 0.8.0 (2020-12-17)

#### Enhancements

##### Online updates of {class}`~scvi.model.SCVI`, {class}`~scvi.model.SCANVI`, and {class}`~scvi.model.TOTALVI` with the scArches method

It is now possible to iteratively update these models with new samples, without altering the model for the "reference" population.
Here we use the [scArches method](https://github.com/theislab/scarches). For usage, please see the tutorial in the user guide.

To enable scArches in our models, we added a few new options. The first is `encode_covariates`, which is an `SCVI` option to encode the one-hotted
batch covariate. We also allow users to exchange batch norm in the encoder and decoder with layer norm, which can be though of as batch norm but per cell.
As the layer norm we use has no parameters, it's a bit faster than models with batch norm. We don't find many differences between using batch norm or layer norm
in our models, though we have kept defaults the same in this case. To run scArches effectively, batch norm should be exhanged with layer norm.

##### Empirical initialization of protein background parameters with totalVI

The learned prior parameters for the protein background were randomly initialized. Now, they can be set with the `empirical_protein_background_prior`
option in {class}`~scvi.model.TOTALVI`. This option fits a two-component Gaussian mixture model per cell, separating those proteins that are background
for the cell and those that are foreground, and aggregates the learned mean and variance of the smaller component across cells. This computation is done
per batch, if the `batch_key` was registered. We emphasize this is just for the initialization of a learned parameter in the model.

##### Use observed library size option

Many of our models like `SCVI`, `SCANVI`, and {class}`~scvi.model.TOTALVI` learn a latent library size variable.
The option `use_observed_lib_size` may now be passed on model initialization. We have set this as `True` by default,
as we see no regression in performance, and training is a bit faster.

#### Important changes

-   To facilitate these enhancements, saved {class}`~scvi.model.TOTALVI` models from previous versions will not load properly. This is due to an architecture change of the totalVI encoder, related to latent library size handling.
-   The default latent distribtuion for {class}`~scvi.model.TOTALVI` is now `"normal"`.
-   Autotune was removed from this release. We could not maintain the code given the new API changes and we will soon have alternative ways to tune hyperparameters.
-   Protein names during `setup_anndata` are now stored in `adata.uns["_scvi"]["protein_names"]`, instead of `adata.uns["scvi_protein_names"]`.

#### Bug fixes

-   Fixed an issue where the unlabeled category affected the SCANVI architecture prior distribution. Unfortunately, by fixing this bug, loading previously trained (\<v0.8.0) {class}`~scvi.model.SCANVI` models will fail.

## Version 0.7

### New in 0.7.1 (2020-10-20)

This small update provides access to our new Discourse forum from the documentation.

### New in 0.7.0 (2020-10-14)

scvi is now scvi-tools. Version 0.7 introduces many breaking changes. The best way to learn how to use scvi-tools is with our documentation and tutorials.

-   New high-level API and data loading, please see tutorials and examples for usage.
-   `GeneExpressionDataset` and associated classes have been removed.
-   Built-in datasets now return `AnnData` objects.
-   `scvi-tools` now relies entirely on the [AnnData] format.
-   `scvi.models` has been moved to `scvi.core.module`.
-   `Posterior` classes have been reduced to wrappers on `DataLoaders`
-   `scvi.inference` has been split to `scvi.core.data_loaders` for `AnnDataLoader` classes and `scvi.core.trainers` for trainer classes.
-   Usage of classes like `Trainer` and `AnnDataLoader` now require the `AnnData` data object as input.

## Pre-Version 0.7

### scvi History

The scvi-tools package used to be scvi. This page commemorates all the hard work on the scvi package by our numerous contributors.

#### Contributors

-   [@romain]
-   [@adam]
-   [@eddie]
-   [@jeff]
-   [@pierre]
-   [@max]
-   [@yining]
-   [@gabriel]
-   [@achille]
-   [@chenling]
-   [@jules]
-   [@david-kelley]
-   [@william-yang]
-   [@oscar]
-   [@casey-greene]
-   [@jamie-morton]
-   [@valentine-svensson]
-   [@stephen-flemming]
-   [@michael-raevsky]
-   [@james-webber]
-   [@galen]
-   [@francesco-brundu]
-   [@primoz-godec]
-   [@eduardo-beltrame]
-   [@john-reid]
-   [@han-yuan]
-   [@gokcen-eraslan]

#### 0.6.7 (2020-8-05)

-   downgrade anndata>=0.7 and scanpy>=1.4.6 [@galen]
-   make loompy optional, raise sckmisc import error [@adam]
-   fix PBMCDataset download bug [@galen]
-   fix AnnDatasetFromAnnData \_X in adata.obs bug [@galen]

#### 0.6.6 (2020-7-08)

-   add tqdm to within cluster DE genes [@adam]
-   restore tqdm to use simple bar instead of ipywidget [@adam]
-   move to numpydoc for doctstrings [@adam]
-   update issues templates [@adam]
-   Poisson variable gene selection [@valentine-svensson]
-   BrainSmallDataset set defualt save_path_10X [@gokcen-eraslan]
-   train_size must be float between 0.0 and 1.0 [@galen]
-   bump dependency versions [@galen]
-   remove reproducibility notebook [@galen]
-   fix scanVI dataloading [@pierre]

#### 0.6.5 (2020-5-10)

-   updates to totalVI posterior functions and notebooks [@adam]
-   update seurat v3 HVG selection now using skmisc loess [@adam]

#### 0.6.4 (2020-4-14)

-   add back Python 3.6 support [@adam]
-   get_sample_scale() allows gene selection [@valentine-svensson]
-   bug fix to the dataset to anndata method with how cell measurements are stored [@adam]
-   fix requirements [@adam]

#### 0.6.3 (2020-4-01)

-   bug in version for Louvian in setup.py [@adam]

#### 0.6.2 (2020-4-01)

-   update highly variable gene selection to handle sparse matrices [@adam]
-   update DE docstrings [@pierre]
-   improve posterior save load to also handle subclasses [@pierre]
-   Create NB and ZINB distributions with torch and refactor code accordingly [@pierre]
-   typos in autozivae [@achille]
-   bug in csc sparse matrices in anndata data loader [@adam]

#### 0.6.1 (2020-3-13)

-   handles gene and cell attributes with the same name [@han-yuan]
-   fixes anndata overwriting when loading [@adam], [@pierre]
-   formatting in basic tutorial [@adam]

#### 0.6.0 (2020-2-28)

-   updates on TotalVI and LDVAE [@adam]
-   fix documentation, compatibility and diverse bugs [@adam], [@pierre] [@romain]
-   fix for external module on scanpy [@galen]

#### 0.5.0 (2019-10-17)

-   do not automatically upper case genes [@adam]
-   AutoZI [@oscar]
-   Made the intro tutorial more user friendly [@adam]
-   Tests for LDVAE notebook [@adam]
-   black codebase [@achille] [@gabriel] [@adam]
-   fix compatibility issues with sklearn and numba [@romain]
-   fix Anndata [@francesco-brundu]
-   docstring, totalVI, totalVI notebook and CITE-seq data [@adam]
-   fix type [@eduardo-beltrame]
-   fixing installation guide [@jeff]
-   improved error message for dispersion [@stephen-flemming]

#### 0.4.1 (2019-08-03)

-   docstring [@achille]
-   differential expression [@oscar] [@pierre]

#### 0.4.0 (2019-07-25)

-   gimVI [@achille]
-   synthetic correlated datasets, fixed bug in marginal log likelihood [@oscar]
-   autotune, dataset enhancements [@gabriel]
-   documentation [@jeff]
-   more consistent posterior API, docstring, validation set [@adam]
-   fix anndataset [@michael-raevsky]
-   linearly decoded VAE [@valentine-svensson]
-   support for scanpy, fixed bugs, dataset enhancements [@achille]
-   fix filtering bug, synthetic correlated datasets, docstring, differential expression [@pierre]
-   better docstring [@jamie-morton]
-   classifier based on library size for doublet detection [@david-kelley]

#### 0.3.0 (2019-05-03)

-   corrected notebook [@jules]
-   added UMAP and updated harmonization code [@chenling] [@romain]
-   support for batch indices in csvdataset [@primoz-godec]
-   speeding up likelihood computations [@william-yang]
-   better anndata interop [@casey-greene]
-   early stopping based on classifier accuracy [@david-kelley]

#### 0.2.4 (2018-12-20)

-   updated to torch v1 [@jules]
-   added stress tests for harmonization [@chenling]
-   fixed autograd breaking [@romain]
-   make removal of empty cells more efficient [@john-reid]
-   switch to os.path.join [@casey-greene]

#### 0.2.2 (2018-11-08)

-   added baselines and datasets for sMFISH imputation [@jules]
-   added harmonization content [@chenling]
-   fixing bugs on DE [@romain]

#### 0.2.0 (2018-09-04)

-   annotation notebook [@eddie]
-   Memory footprint management [@jeff]
-   updated early stopping [@max]
-   docstring [@james-webber]

#### 0.1.6 (2018-08-08)

-   MMD and adversarial inference wrapper [@eddie]
-   Documentation [@jeff]
-   smFISH data imputation [@max]

#### 0.1.5 (2018-07-24)

-   Dataset additions [@eddie]
-   Documentation [@yining]
-   updated early stopping [@max]

#### 0.1.3 (2018-06-22)

-   Notebook enhancement [@yining]
-   Semi-supervision [@eddie]

#### 0.1.2 (2018-06-13)

-   First release on PyPi
-   Skeleton code & dependencies [@jeff]
-   Unit tests [@max]
-   PyTorch implementation of scVI [@eddie] [@max]
-   Dataset preprocessing [@eddie] [@max] [@yining]

#### 0.1.0 (2017-09-05)

-   First scVI TensorFlow version [@romain]

[@achille]: https://github.com/ANazaret
[@adam]: https://github.com/adamgayoso
[@casey-greene]: https://github.com/cgreene
[@chenling]: https://github.com/chenlingantelope
[@david-kelley]: https://github.com/davek44
[@eddie]: https://github.com/Edouard360
[@eduardo-beltrame]: https://github.com/Munfred
[@francesco-brundu]: https://github.com/fbrundu
[@gabriel]: https://github.com/gabmis
[@galen]: https://github.com/galenxing
[@gokcen-eraslan]: https://github.com/gokceneraslan
[@han-yuan]: https://github.com/hy395
[@james-webber]: https://github.com/jamestwebber
[@jamie-morton]: https://github.com/mortonjt
[@jeff]: https://github.com/jeff-regier
[@john-reid]: https://github.com/JohnReid
[@jules]: https://github.com/jules-samaran
[@max]: https://github.com/maxime1310
[@michael-raevsky]: https://github.com/raevskymichail
[@oscar]: https://github.com/oscarclivio
[@pierre]: https://github.com/PierreBoyeau
[@primoz-godec]: https://github.com/PrimozGodec
[@romain]: https://github.com/romain-lopez
[@stephen-flemming]: https://github.com/sjfleming
[@valentine-svensson]: https://github.com/vals
[@william-yang]: https://github.com/triyangle
[@yining]: https://github.com/imyiningliu<|MERGE_RESOLUTION|>--- conflicted
+++ resolved
@@ -14,16 +14,12 @@
 #### Changed
 
 -   Use sphinx book theme for documentation {pr}`1673`.
-<<<<<<< HEAD
--   Use sphinx book theme for documentation {pr}`1673`
-=======
 -   Switch back to using sphinx autodoc typehints {pr}`1970`.
 -   Disable default seed, run `scvi.settings.seed` after import for reproducibility {pr}`1976`.
 
 #### Removed
 
 -   Remove custom reusable doc decorator which was used for de docs {pr}`1970`.
->>>>>>> b928108a
 -   Remove ability to set up ST data in {class}`~scvi.external.SpatialStereoscope.from_rna_model`, which was deprecated. ST data should be set up using {class}`~scvi.external.SpatialStereoscope.setup_anndata` {pr}`1949`.
 
 ## Version 0.20
