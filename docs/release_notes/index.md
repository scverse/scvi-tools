--- conflicted
+++ resolved
@@ -13,17 +13,13 @@
 
 #### Changed
 
-<<<<<<< HEAD
 -   Use sphinx book theme for documentation {pr}`1673`.
 -   Switch back to using sphinx autodoc typehints {pr}`1970`.
 
 #### Removed
 
 -   Remove custom reusable doc decorator which was used for de docs {pr}`1970`.
-=======
--   Use sphinx book theme for documentation {pr}`1673`
 -   Remove ability to set up ST data in {class}`~scvi.external.SpatialStereoscope.from_rna_model`, which was deprecated. ST data should be set up using {class}`~scvi.external.SpatialStereoscope.setup_anndata` {pr}`1949`.
->>>>>>> 0ec8757f
 
 ## Version 0.20
 
