--- conflicted
+++ resolved
@@ -11,17 +11,10 @@
 
 ### 1.1.0 (2023-MM-DD)
 
-<<<<<<< HEAD
-#### Changed
-
 -   Expose `accelerator` and `device` arguments in {meth}`scvi.hub.HubModel.load_model` and set default to `"cpu"` {pr}`2107`.
-=======
-#### Added
-
 -   Add `additional_val_metrics` argument to {class}`scvi.train.Trainer`, allowing to
     specify additional metrics to compute and log during the validation loop using
     {class}`scvi.train._callbacks.MetricsCallback` {pr}`2136`.
->>>>>>> b199e047
 
 #### Removed
 
