# Release notes

Starting from version 0.20.1, this format is based on [Keep a Changelog][],
and this project adheres to [Semantic Versioning][]. Full commit history
is available in the [commit logs](https://github.com/YosefLab/scvi-tools/commits/).

[keep a changelog]: https://keepachangelog.com/en/1.0.0/
[semantic versioning]: https://semver.org/spec/v2.0.0.html

## [Unreleased]

### 1.1.0 (2023-MM-DD)

#### Removed

-   Remove deprecated `use_gpu` in favor of PyTorch Lightning arguments `accelerator` and `devices` {pr}`xxxx`.

## Version 1.0

### 1.0.0 (2023-MM-DD)

#### Added

-   Add {class}`scvi.criticism.PosteriorPredictiveCheck` for model evaluation {pr}`2058`.
-   Add {func}`scvi.data.reads_to_fragments` for scATAC data {pr}`1946`
-   Add default `stacklevel` for `warnings` in `scvi.settings` {pr}`1971`.
-   Add scBasset motif injection procedure {pr}`2010`.
-   Add importance sampling based differential expression procedure {pr}`1872`.
-   Raise clearer error when initializing {class}`scvi.external.SOLO` from {class}`scvi.model.SCVI` with extra categorical or continuous covariates {pr}`2027`.
-   Add option to generate {class}`mudata.MuData` in {meth}`scvi.data.synthetic_iid` {pr}`2028`.
-   Add option for disabling shuffling prior to splitting data in {class}`scvi.dataloaders.DataSplitter` {pr}`2037`.
-   Add {meth}`scvi.data.AnnDataManager.create_torch_dataset` and expose custom sampler ability {pr}`2036`.
-   Log training loss through Lightning's progress bar {pr}`2043`.
-   Filter Jax undetected GPU warnings {pr}`2044`.
-   Raise warning if MPS backend is selected for PyTorch, see https://github.com/pytorch/pytorch/issues/77764 {pr}`2045`.
-   Add `deregister_manager` function to {class}`scvi.model.base.BaseModelClass`, allowing to clear
    {class}`scvi.data.AnnDataManager` instances from memory {pr}`2060`.
-   Add option to use a linear classifier in {class}`scvi.model.SCANVI` {pr}`2063`.
-   Add lower bound 0.12.1 for Numpyro dependency {pr}`2078`.
-   Add new section in scBasset tutorial for motif scoring {pr}`2079`.

#### Fixed

-   Fix creation of minified adata by copying original uns dict {pr}`2000`. This issue arises with anndata>=0.9.0.
-   Fix {class}`scvi.model.TOTALVI` {class}`scvi.model.MULTIVI` handling of missing protein values {pr}`2009`.
-   Fix bug in {meth}`scvi.distributions.NegativeBinomialMixture.sample` where `theta` and `mu` arguments were switched around {pr}`2024`.
-   Fix bug in {meth}`scvi.dataloaders.SemiSupervisedDataLoader.resample_labels` where the labeled dataloader was not being reinitialized on subsample {pr}`2032`.
-   Fix typo in {class}`scvi.model.JaxSCVI` example snippet {pr}`2075`.

#### Changed

-   Use sphinx book theme for documentation {pr}`1673`.
-   {meth}`scvi.model.base.RNASeqMixin.posterior_predictive_sample` now outputs 3-d {class}`sparse.GCXS` matrices {pr}`1902`.
-   Add an option to specify `dropout_ratio` in {meth}`scvi.data.synthetic_iid` {pr}`1920`.
-   Update to lightning 2.0 {pr}`1961`
-   Hyperopt is new default searcher for tuner {pr}`1961`
-   {class}`scvi.train.AdversarialTrainingPlan` no longer encodes data twice during a training step, instead uses same latent for both optimizers {pr}`1961`, {pr}`1980`
-   Switch back to using sphinx autodoc typehints {pr}`1970`.
-   Disable default seed, run `scvi.settings.seed` after import for reproducibility {pr}`1976`.
-   Deprecate `use_gpu` in favor of PyTorch Lightning arguments `accelerator` and `devices`, to be removed in v1.1 {pr}`1978`.
-   Docs organization {pr}`1983`.
-   Validate training data and code URLs for {class}`scvi.hub.HubMetadata` and {class}`scvi.hub.HubModelCardHelper` {pr}`1985`.
-   Keyword arguments for encoders and decoders can now be passed in from the model level {pr}`1986`.
-   Expose `local_dir` as a public property in {class}`scvi.hub.HubModel` {pr}`1994`.
-   Use {func}`anndata.concat` internally inside {meth}`scvi.external.SOLO.from_scvi_model` {pr}`2013`.
-   {class}`scvi.train.SemiSupervisedTrainingPlan` and {class}`scvi.train.ClassifierTrainingPlan` now log accuracy,
    F1 score, and AUROC metrics {pr}`2023`.
-   Switch to cellxgene census for backend for cellxgene data function {pr}`2030`.
<<<<<<< HEAD
-   Change default `max_cells` and `truncation` in {meth}`scvi.model.base.RNASeqMixin._get_importance_weights` {pr}`2090`.
=======
-   Refactor heuristic for default `max_epochs` as a separate function {meth}`scvi.model._utils.get_max_epochs_heuristic` {pr}`2083`.
>>>>>>> ef6055f2

#### Removed

-   Remove ability to set up ST data in {class}`~scvi.external.SpatialStereoscope.from_rna_model`, which was deprecated. ST data should be set up using {class}`~scvi.external.SpatialStereoscope.setup_anndata` {pr}`1949`.
-   Remove custom reusable doc decorator which was used for de docs {pr}`1970`.
-   Remove `drop_last` as an integer from {class}`~scvi.dataloaders.AnnDataLoader`, add typing and code cleanup {pr}`1975`.
-   Remove seqfish and seqfish plus datasets {pr}`2017`.
-   Remove support for Python 3.8 (NEP 29) {pr}`2021`.

## Version 0.20

### 0.20.3 (2023-03-21)

#### Fixed

-   Fix totalVI differential expression when integer sequential protein names are automatically used {pr}`1951`.
-   Fix peakVI scArches test case {pr}`1962`.

#### Changed

-   Allow passing in `map_location` into {meth}`~scvi.hub.HubMetadata.from_dir` and {meth}`~scvi.hub.HubModelCardHelper.from_dir` and set default to `"cpu"` {pr}`1960`.
-   Updated tutorials {pr}`1966`.

### 0.20.2 (2023-03-10)

#### Fixed

-   Fix `return_dist` docstring of {meth}`scvi.model.base.VAEMixin.get_latent_representation` {pr}`1932`.
-   Fix hyperlink to pymde docs {pr}`1944`

#### Changed

-   Use ruff for fixing and linting {pr}`1921`, {pr}`1941`.
-   Use sphinx autodoc instead of sphinx-autodoc-typehints {pr}`1941`.
-   Remove .flake8 and .prospector files {pr}`1923`.
-   Log individual loss terms in {meth}`scvi.module.MULTIVAE.loss` {pr}`1936`.
-   Setting up ST data in {class}`~scvi.external.SpatialStereoscope.from_rna_model` is deprecated. ST data should be set up using {class}`~scvi.external.SpatialStereoscope.setup_anndata` {pr}`1803`.

### 0.20.1 (2023-02-21)

#### Fixed

-   Fixed computation of ELBO during training plan logging when using global kl terms. [{pr}`1895`]
-   Fixed usage of {class}`scvi.train.SaveBestState` callback, which affected {class}`scvi.model.PEAKVI` training. If using {class}`~scvi.model.PEAKVI`, please upgrade. [{pr}`1913`]
-   Fixed original seed for jax-based models to work with jax 0.4.4. [{pr}`1907`, {pr}`1909`]

### New in 0.20.0 (2023-02-01)

#### Major changes

-   Model hyperparameter tuning is available through {class}`~scvi.autotune.ModelTuner` (beta) {pr}`1785`,{pr}`1802`,{pr}`1831`.
-   Pre-trained models can now be uploaded to and downloaded from [Hugging Face models] using the {mod}`~scvi.hub`
    module {pr}`1779`,{pr}`1812`,{pr}`1828`,{pr}`1841`, {pr}`1851`,{pr}`1862`.
-   {class}`~anndata.AnnData` `.var` and `.varm` attributes can now be registered through new fields in
    {mod}`~scvi.data.fields` {pr}`1830`,{pr}`1839`.
-   {class}`~scvi.external.SCBASSET`, a reimplementation of the [original scBasset model], is available for
    representation learning of scATAC-seq data (experimental) {pr}`1839`,{pr}`1844`{pr}`1867`,{pr}`1874`,{pr}`1882`.
-   {class}`~scvi.train.LowLevelPyroTrainingPlan` and {class}`~scvi.model.base.PyroModelGuideWarmup` added to allow the
    use of vanilla PyTorch optimization on Pyro models {pr}`1845`,{pr}`1847`.
-   Add {meth}`scvi.data.cellxgene` function to download cellxgene datasets {pr}`1880`.

#### Minor changes

-   Latent mode support changed so that user data is no longer edited in-place {pr}`1756`.
-   Minimum supported PyTorch Lightning version is now 1.9 {pr}`1795`,{pr}`1833`,{pr}`1863`.
-   Minimum supported Python version is now 3.8 {pr}`1819`.
-   [Poetry] removed in favor of [Hatch] for builds and publishing {pr}`1823`.
-   `setup_anndata` docstrings fixed, `setup_mudata` docstrings added {pr}`1834`,{pr}`1837`.
-   {meth}`~scvi.data.add_dna_sequence` adds DNA sequences to {class}`~anndata.AnnData` objects using [genomepy] {pr}`1839`,{pr}`1842`.
-   Update tutorial formatting with pre-commit {pr}`1850`
-   Expose `accelerators` and `devices` arguments in {class}`~scvi.train.Trainer` {pr}`1864`.
-   Development in GitHub Codespaces is now supported {pr}`1836`.

#### Breaking changes

-   {class}`~scvi.module.base.LossRecorder` has been removed in favor of {class}`~scvi.module.base.LossOutput` {pr}`1869`.

#### Bug Fixes

-   {class}`~scvi.train.JaxTrainingPlan` now correctly updates `global_step` through PyTorch Lightning by using a dummy
    optimizer. {pr}`1791`.
-   CUDA compatibility issue fixed in {meth}`~scvi.distributions.ZeroInflatedNegativeBinomial.sample` {pr}`1813`.
-   Device-backed {class}`~scvi.dataloaders.AnnTorchDataset` fixed to work with sparse data {pr}`1824`.
-   Fix bug {meth}`~scvi.model.base._log_likelihood.compute_reconstruction_error` causing the first batch to be ignored,
    see more details in {issue}`1854` {pr}`1857`.

#### Contributors

-   {ghuser}`adamgayoso`
-   {ghuser}`eroell`
-   {ghuser}`gokceneraslan`
-   {ghuser}`macwiatrak`
-   {ghuser}`martinkim0`
-   {ghuser}`saroudant`
-   {ghuser}`vitkl`
-   {ghuser}`watiss`

[original scbasset model]: https://github.com/calico/scBasset
[poetry]: https://python-poetry.org/
[hatch]: https://hatch.pypa.io/latest/
[genomepy]: https://github.com/vanheeringen-lab/genomepy
[hugging face models]: https://huggingface.co/models

## Version 0.19

### New in 0.19.0 (2022-10-31)

#### Major Changes

-   {class}`~scvi.train.TrainingPlan` allows custom PyTorch optimizers [#1747].
-   Improvements to {class}`~scvi.train.JaxTrainingPlan` [#1747] [#1749].
-   {class}`~scvi.module.base.LossRecorder` is deprecated. Please substitute with {class}`~scvi.module.base.LossOutput` [#1749]
-   All training plans require keyword args after the first positional argument [#1749]
-   {class}`~scvi.module.base.JaxBaseModuleClass` absorbed features from the `JaxModuleWrapper`, rendering the `JaxModuleWrapper` obsolote, so it was removed. [#1751]
-   Add {class}`scvi.external.Tangram` and {class}`scvi.external.tangram.TangramMapper` that implement Tangram for mapping scRNA-seq data to spatial data [#1743].

#### Minor changes

-   Remove confusing warning about kl warmup, log kl weight instead [#1773]

#### Breaking changes

-   {class}`~scvi.module.base.LossRecorder` no longer allows access to dictionaries of values if provided during initialization [#1749].
-   `JaxModuleWrapper` removed. [#1751]

#### Bug Fixes

-   Fix `n_proteins` usage in {class}`~scvi.model.MULTIVI` [#1737].
-   Remove unused param in {class}`~scvi.model.MULTIVI` [#1741].
-   Fix random seed handling for Jax models [#1751].

#### Contributors

-   [@watiss]
-   [@adamgayoso]
-   [@martinkim0]
-   [@marianogabitto]

[#1737]: https://github.com/YosefLab/scvi-tools/pull/1737
[#1741]: https://github.com/YosefLab/scvi-tools/pull/1741
[#1743]: https://github.com/YosefLab/scvi-tools/pull/1743
[#1747]: https://github.com/YosefLab/scvi-tools/pull/1747
[#1749]: https://github.com/YosefLab/scvi-tools/pull/1749
[#1751]: https://github.com/YosefLab/scvi-tools/pull/1751
[#1773]: https://github.com/YosefLab/scvi-tools/pull/1773
[@watiss]: https://github.com/watiss
[@adamgayoso]: https://github.com/adamgayoso
[@martinkim0]: https://github.com/martinkim0
[@marianogabitto]: https://github.com/marianogabitto

## Version 0.18

### New in 0.18.0 (2022-10-12)

#### Major Changes

-   Add latent mode support in {class}`~scvi.model.SCVI` [#1672]. This allows for loading a model using latent representations only (i.e. without the full counts). Not only does this speed up inference by using the cached latent distribution parameters (thus skipping the encoding step), but this also helps in scenarios where the full counts are not available but cached latent parameters are. We provide utility functions and methods to dynamically convert a model to latent mode.
-   Added {class}`~scvi.external.SCAR` as an external model for ambient RNA removal [#1683].
-   Add weight support to {class}`~scvi.model.MULTIVI` [#1697].

#### Minor changes

-   Faster inference in PyTorch with `torch.inference_mode` [#1695].
-   Upgrade to Lightning 1.6 [#1719].
-   Update CI workflow to separate static code checking from pytest [#1710].
-   Add Python 3.10 to CI workflow [#1711].
-   Add {meth}`~scvi.data.AnnDataManager.register_new_fields` [#1689].
-   Use sphinxcontrib-bibtex for references [#1731].
-   {meth}`~scvi.model.base.VAEMixin.get_latent_representation`: more explicit and better docstring [#1732].
-   Replace custom attrdict with {class}`~ml_collections` implementation [#1696].

#### Breaking changes

None

#### Bug Fixes

-   Fix links for breast cancer and mouse datasets [#1709].
-   fix quick start notebooks not showing [#1733].

#### Contributors

-   [@watiss]
-   [@adamgayoso]
-   [@martinkim0]
-   [@ricomnl]
-   [@marianogabitto]

[#1695]: https://github.com/YosefLab/scvi-tools/pull/1695
[#1696]: https://github.com/YosefLab/scvi-tools/pull/1696
[#1719]: https://github.com/YosefLab/scvi-tools/pull/1719
[#1710]: https://github.com/YosefLab/scvi-tools/pull/1710
[#1672]: https://github.com/YosefLab/scvi-tools/pull/1672
[#1709]: https://github.com/YosefLab/scvi-tools/pull/1709
[#1711]: https://github.com/YosefLab/scvi-tools/pull/1711
[#1683]: https://github.com/YosefLab/scvi-tools/pull/1683
[#1689]: https://github.com/YosefLab/scvi-tools/pull/1689
[#1697]: https://github.com/YosefLab/scvi-tools/pull/1697
[#1731]: https://github.com/YosefLab/scvi-tools/pull/1731
[#1732]: https://github.com/YosefLab/scvi-tools/pull/1732
[#1733]: https://github.com/YosefLab/scvi-tools/pull/1733
[@watiss]: https://github.com/watiss
[@adamgayoso]: https://github.com/adamgayoso
[@martinkim0]: https://github.com/martinkim0
[@ricomnl]: https://github.com/ricomnl
[@marianogabitto]: https://github.com/marianogabitto

## Version 0.17

### New in 0.17.4 (2021-09-20)

#### Changes

-   Support for PyTorch Lightning 1.7 [#1622].
-   Allow `flax` to use any mutable states used by a model generically with {class}`~scvi.module.base.TrainStateWithState` [#1665], [#1700].
-   Update publication links in `README` [#1667].
-   Docs now include floating window cross references with `hoverxref`, external links with `linkcode`, and `grid` [#1678].

#### Bug Fixes

-   Fix `get_likelihood_parameters()` failure when `gene_likelihood != "zinb"` in {class}`~scvi.model.base.RNASeqMixin` [#1618].
-   Fix exception logic when not using the observed library size in {class}`~scvi.module.VAE` initialization [#1660].
-   Replace instances of `super().__init__()` with an argument in `super()`, causing `autoreload` extension to throw errors [#1671].
-   Change cell2location tutorial causing docs build to fail [#1674].
-   Replace instances of `max_epochs` as `int`s for new PyTorch Lightning [#1686].
-   Catch case when `torch.backends.mps` is not implemented [#1692].
-   Fix Poisson sampling in {meth}`~scvi.module.VAE.sample` [#1702].

#### Contributors

-   [@adamgayoso]
-   [@watiss]
-   [@mkarikom]
-   [@tommycelsius]
-   [@ricomnl]

[#1618]: https://github.com/scverse/scvi-tools/pull/1618
[#1622]: https://github.com/scverse/scvi-tools/pull/1622
[#1660]: https://github.com/scverse/scvi-tools/pull/1660
[#1665]: https://github.com/scverse/scvi-tools/pull/1665
[#1667]: https://github.com/scverse/scvi-tools/pull/1667
[#1671]: https://github.com/scverse/scvi-tools/pull/1671
[#1674]: https://github.com/scverse/scvi-tools/pull/1674
[#1678]: https://github.com/scverse/scvi-tools/pull/1678
[#1686]: https://github.com/scverse/scvi-tools/pull/1686
[#1692]: https://github.com/scverse/scvi-tools/pull/1692
[#1700]: https://github.com/scverse/scvi-tools/pull/1700
[#1702]: https://github.com/scverse/scvi-tools/pull/1702
[@adamgayoso]: https://github.com/adamgayoso
[@watiss]: https://github.com/watiss
[@tommycelsius]: https://github.com/tommycelsius
[@mkarikom]: https://github.com/mkarikom
[@ricomnl]: https://github.com/ricomnl

### New in 0.17.3 (2022-08-26)

#### Changes

-   Pin sphinx_gallery to fix tutorial cards on docs [#1657]
-   Use latest tutorials in release [#1657]

#### Contributors

-   [@watiss]
-   [@adamgayoso]

[#1657]: https://github.com/scverse/scvi-tools/pull/1657
[@watiss]: https://github.com/watiss
[@adamgayoso]: https://github.com/adamgayoso

### New in 0.17.2 (2022-08-26)

#### Changes

-   Move `training` argument in {class}`~scvi.module.JaxVAE` constructor to a keyword argument into the call method. This simplifies the {class}`~scvi.module.base.JaxModuleWrapper` logic and avoids the reinstantiation of {class}`~scvi.module.JaxVAE` during evaluation [#1580].
-   Add a static method on the BaseModelClass to return the AnnDataManger's full registry [#1617].
-   Clarify docstrings for continuous and categorical covariate keys [#1637].
-   Remove poetry lock, use newer build system [#1645].

#### Bug Fixes

-   Fix CellAssign to accept extra categorical covariates [#1629].
-   Fix an issue where `max_epochs` is never determined heuristically for totalvi, instead it would always default to 400 [#1639].

#### Breaking Changes

-   Fix an issue where `max_epochs` is never determined heuristically for totalvi, instead it would always default to 400 [#1639].

#### Contributors

-   [@watiss]
-   [@RK900]
-   [@adamgayoso]
-   [@jjhong922]

[#1580]: https://github.com/scverse/scvi-tools/pull/1580
[#1617]: https://github.com/scverse/scvi-tools/pull/1617
[#1629]: https://github.com/scverse/scvi-tools/pull/1629
[#1637]: https://github.com/scverse/scvi-tools/pull/1637
[#1639]: https://github.com/scverse/scvi-tools/pull/1639
[#1645]: https://github.com/scverse/scvi-tools/pull/1645
[@watiss]: https://github.com/watiss
[@rk900]: https://github.com/RK900
[@adamgayoso]: https://github.com/adamgayoso
[@jjhong922]: https://github.com/jjhong922

### New in 0.17.1 (2022-07-14)

Make sure notebooks are up to date for real this time :).

#### Contributors

-   [@jjhong922]
-   [@adamgayoso]

[@jjhong922]: https://github.com/jjhong922
[@adamgayoso]: https://github.com/adamgayoso

### New in 0.17.0 (2022-07-14)

#### Major Changes

-   Experimental MuData support for {class}`~scvi.model.TOTALVI` via the method {meth}`~scvi.model.TOTALVI.setup_mudata`. For several of the existing `AnnDataField` classes, there is now a MuData counterpart with an additional `mod_key` argument used to indicate the modality where the data lives (e.g. {class}`~scvi.data.fields.LayerField` to {class}`~scvi.data.fields.MuDataLayerField`). These modified classes are simply wrapped versions of the original `AnnDataField` code via the new {class}`scvi.data.fields.MuDataWrapper` method [#1474].
-   Modification of the {meth}`~scvi.module.VAE.generative` method's outputs to return prior and likelihood properties as {class}`~torch.distributions.distribution.Distribution` objects. Concerned modules are {class}`~scvi.module.AmortizedLDAPyroModule`, {class}`AutoZIVAE`, {class}`~scvi.module.MULTIVAE`, {class}`~scvi.module.PEAKVAE`, {class}`~scvi.module.TOTALVAE`, {class}`~scvi.module.SCANVAE`, {class}`~scvi.module.VAE`, and {class}`~scvi.module.VAEC`. This allows facilitating the manipulation of these distributions for model training and inference [#1356].
-   Major changes to Jax support for scvi-tools models to generalize beyond {class}`~scvi.model.JaxSCVI`. Support for Jax remains experimental and is subject to breaking changes:
    -   Consistent module interface for Flax modules (Jax-backed) via {class}`~scvi.module.base.JaxModuleWrapper`, such that they are compatible with the existing {class}`~scvi.model.base.BaseModelClass` [#1506].
    -   {class}`~scvi.train.JaxTrainingPlan` now leverages Pytorch Lightning to factor out Jax-specific training loop implementation [#1506].
    -   Enable basic device management in Jax-backed modules [#1585].

#### Minor changes

-   Add {meth}`~scvi.module.base.PyroBaseModuleClass.on_load` callback which is called on {meth}`~scvi.model.base.BaseModuleClass.load` prior to loading the module state dict [#1542].
-   Refactor metrics code and use {class}`~torchmetrics.MetricCollection` to update metrics in bulk [#1529].
-   Add `max_kl_weight` and `min_kl_weight` to {class}`~scvi.train.TrainingPlan` [#1595].
-   Add a warning to {class}`~scvi.model.base.UnsupervisedTrainingMixin` that is raised if `max_kl_weight` is not reached during training [#1595].

#### Breaking changes

-   Any methods relying on the output of `inference` and `generative` from existing scvi-tools models (e.g. {class}`~scvi.model.SCVI`, {class}`~scvi.model.SCANVI`) will need to be modified to accept `torch.Distribution` objects rather than tensors for each parameter (e.g. `px_m`, `px_v`) [#1356].
-   The signature of {meth}`~scvi.train.TrainingPlan.compute_and_log_metrics` has changed to support the use of {class}`~torchmetrics.MetricCollection`. The typical modification required will look like changing `self.compute_and_log_metrics(scvi_loss, self.elbo_train)` to `self.compute_and_log_metrics(scvi_loss, self.train_metrics, "train")`. The same is necessary for validation metrics except with `self.val_metrics` and the mode `"validation"` [#1529].

#### Bug Fixes

-   Fix issue with {meth}`~scvi.model.SCVI.get_normalized_expression` with multiple samples and additional continuous covariates. This bug originated from {meth}`~scvi.module.VAE.generative` failing to match the dimensions of the continuous covariates with the input when `n_samples>1` in {meth}`~scvi.module.VAE.inference` in multiple module classes [#1548].
-   Add support for padding layers in {meth}`~scvi.model.SCVI.prepare_query_anndata` which is necessary to run {meth}`~scvi.model.SCVI.load_query_data` for a model setup with a layer instead of X [#1575].

#### Contributors

-   [@jjhong922]
-   [@adamgayoso]
-   [@PierreBoyeau]
-   [@RK900]
-   [@FlorianBarkmann]

[#1356]: https://github.com/YosefLab/scvi-tools/pull/1356
[#1474]: https://github.com/YosefLab/scvi-tools/pull/1474
[#1506]: https://github.com/YosefLab/scvi-tools/pull/1506
[#1529]: https://github.com/YosefLab/scvi-tools/pull/1529
[#1542]: https://github.com/YosefLab/scvi-tools/pull/1542
[#1548]: https://github.com/YosefLab/scvi-tools/pull/1548
[#1575]: https://github.com/YosefLab/scvi-tools/pull/1575
[#1585]: https://github.com/YosefLab/scvi-tools/pull/1585
[#1595]: https://github.com/scverse/scvi-tools/pull/1595
[@jjhong922]: https://github.com/jjhong922
[@adamgayoso]: https://github.com/adamgayoso
[@pierreboyeau]: https://github.com/PierreBoyeau
[@rk900]: https://github.com/RK900
[@florianbarkmann]: https://github.com/FlorianBarkmann

## Version 0.16

### New in 0.16.4 (2022-06-14)

Note: When applying any model using the {class}`~scvi.train.AdversarialTrainingPlan` (e.g. {class}`~scvi.model.TOTALVI`, {class}`~scvi.model.MULTIVI`), you should make sure to use v0.16.4 instead of v0.16.3 or v0.16.2. This release fixes a critical bug in the training plan.

#### Changes

#### Breaking changes

#### Bug Fixes

-   Fix critical issue in {class}`~scvi.train.AdversarialTrainingPlan` where `kl_weight` was overwritten to 0 at each step ([#1566]). Users should avoid using v0.16.2 and v0.16.3 which both include this bug.

#### Contributors

-   [@jjhong922]
-   [@adamgayoso]

[#1566]: https://github.com/scverse/scvi-tools/issues/1566
[@adamgayoso]: https://github.com/adamgayoso
[@jjhong922]: https://github.com/jjhong922

### New in 0.16.3 (2022-06-04)

#### Changes

-   Removes sphinx max version and removes jinja dependency ([#1555]).

#### Breaking changes

#### Bug Fixes

-   Upper bounds protobuf due to pytorch lightning incompatibilities ([#1556]). Note that [#1556] has unique changes as PyTorch Lightning >=1.6.4 adds the upper bound in their requirements.

#### Contributors

-   [@jjhong922]
-   [@adamgayoso]

[#1551]: https://github.com/scverse/scvi-tools/issues/1551
[#1555]: https://github.com/YosefLab/scvi-tools/pull/1555
[#1556]: https://github.com/YosefLab/scvi-tools/pull/1556
[@adamgayoso]: https://github.com/adamgayoso
[@jjhong922]: https://github.com/jjhong922

### New in 0.16.2 (2022-05-10)

#### Changes

#### Breaking changes

#### Bug Fixes

-   Raise appropriate error when `backup_url` is not provided and file is missing on {meth}`~scvi.model.base.BaseModelClass.load` ([#1527]).
-   Pipe `loss_kwargs` properly in {class}`~scvi.train.AdversarialTrainingPlan`, and fix incorrectly piped kwargs in {class}`~scvi.model.TOTALVI` and {class}`~scvi.model.MULTIVI` ([#1532]).

#### Contributors

-   [@jjhong922]
-   [@adamgayoso]

[#1527]: https://github.com/YosefLab/scvi-tools/pull/1527
[#1532]: https://github.com/YosefLab/scvi-tools/pull/1532
[@adamgayoso]: https://github.com/adamgayoso
[@jjhong922]: https://github.com/jjhong922

### New in 0.16.1 (2022-04-22)

#### Changes

-   Update scArches Pancreas tutorial, DestVI tutorial ([#1520]).

#### Breaking changes

-   {class}`~scvi.dataloaders.SemiSupervisedDataLoader` and {class}`~scvi.dataloaders.SemiSupervisedDataSplitter` no longer take `unlabeled_category` as an initial argument. Instead, the `unlabeled_category` is fetched from the labels state registry, assuming that the {class}`~scvi.data.AnnDataManager` object is registered with a {class}`~scvi.data.fields.LabelsWithUnlabeledObsField` ([#1515]).

#### Bug Fixes

-   Bug fixed in {class}`~scvi.model.SCANVI` where `self._labeled_indices` was being improperly set ([#1515]).
-   Fix issue where {class}`~scvi.model.SCANVI.load_query_data` would not properly add an obs column with the unlabeled category when the `labels_key` was not present in the query data.
-   Disable extension of categories for labels in {class}`~scvi.model.SCANVI.load_query_data` ([#1519]).
-   Fix an issue with {meth}`~scvi.model.SCANVI.prepare_query_data` to ensure it does nothing when genes are completely matched ([#1520]).

#### Contributors

-   [@jjhong922]
-   [@adamgayoso]

[#1515]: https://github.com/YosefLab/scvi-tools/pull/1515
[#1519]: https://github.com/YosefLab/scvi-tools/pull/1519
[#1520]: https://github.com/YosefLab/scvi-tools/pull/1520
[@adamgayoso]: https://github.com/adamgayoso
[@jjhong922]: https://github.com/jjhong922

### New in 0.16.0 (2022-04-12)

This release features a refactor of {class}`~scvi.model.DestVI` ([#1457]):

1. Bug fix in cell type amortization, which leads to on par performance of cell type amortization `V_encoder` with free parameter for cell type proportions `V`.
2. Bug fix in library size in {class}`~scvi.model.CondSCVI`, that lead to downstream dependency between sum over cell type proportions `v_ind` and library size
   `library` in {class}`~scvi.model.DestVI`.
3. `neg_log_likelihood_prior` is not computed anymore on random subset of single cells but cell type specific subclustering using cluster variance `var_vprior`,
   cluster mean `mean_vprior` and cluster mixture proportion `mp_vprior` for computation. This leads to more stable results and faster computation time.
   Setting `vamp_prior_p` in {func}`~scvi.model.DestVI.from_rna_model` to the expected resolution is critical in this algorithm.
4. The new default is to also use dropout `dropout` during the decoder of {class}`~scvi.model.CondSCVI` and subsequently `dropout_decoder` in {class}`~scvi.model.DestVI`,
   we found this to be beneficial after bug fixes listed above.
5. We changed the weighting of the loss on the variances of beta and the prior of eta.

:::{note}
Due to bug fixes listed above this version of {class}`~scvi.model.DestVI` is not backwards compatible. Despite instability in training in the
outdated version, we were able to reproduce results generated with this code. We therefore do not strictly encourage to rerun old experiments.
:::

We published a new tutorial. This new tutorial incorporates a new utility package [destvi_utils](https://github.com/YosefLab/destvi_utils) that generates exploratory plots of the results of {class}`~scvi.model.DestVI`. We refer to the manual of this package for further documentation.

#### Changes

-   Docs changes (installation [#1498], {class}`~scvi.model.DestVI` user guide [#1501] and [#1508], dark mode code cells [#1499]).
-   Add `backup_url` to the {meth}`~scvi.model.base.BaseModelClass.load` method of each model class, enabling automatic downloading of model save file ([#1505]).

#### Breaking changes

-   Support for loading legacy loading is removed from {meth}`~scvi.model.base.BaseModelClass.load`. Utility to convert old files to the new file as been added {meth}`~scvi.model.base.BaseModelClass.convert_legacy_save` ([#1505]).
-   Breaking changes to {class}`~scvi.model.DestVI` as specified above ([#1457]).

#### Bug Fixes

-   {meth}`~scvi.model.base.RNASeqMixin.get_likelihood_parameters` fix for `n_samples > 1` and `dispersion="gene_cell"` [#1504].
-   Fix backwards compatibility for legacy TOTALVI models [#1502].

#### Contributors

-   [@cane11]
-   [@jjhong922]
-   [@adamgayoso]
-   [@romain-lopez]

[#1498]: https://github.com/YosefLab/scvi-tools/pull/1498
[#1499]: https://github.com/YosefLab/scvi-tools/pull/1499
[#1501]: https://github.com/YosefLab/scvi-tools/pull/1501
[#1508]: https://github.com/YosefLab/scvi-tools/pull/1508
[#1457]: https://github.com/YosefLab/scvi-tools/pull/1457
[#1502]: https://github.com/YosefLab/scvi-tools/pull/1502
[#1504]: https://github.com/YosefLab/scvi-tools/pull/1504
[#1505]: https://github.com/YosefLab/scvi-tools/pull/1505
[@cane11]: https://github.com/cane11
[@adamgayoso]: https://github.com/adamgayoso
[@romain-lopez]: https://github.com/romain-lopez
[@jjhong922]: https://github.com/jjhong922

## Version 0.15

### New in 0.15.5 (2022-04-06)

#### Changes

-   Add common types file [#1467].
-   New default is to not pin memory during training when using a GPU. This is much better for shared GPU environments without any performance regression [#1473].

#### Bug fixes

-   Fix LDA user guide bugs [#1479].
-   Fix unnecessary warnings, double logging [#1475].

#### Contributors

-   [@jjhong922]
-   [@adamgayoso]

[#1479]: https://github.com/YosefLab/scvi-tools/pull/1479
[#1475]: https://github.com/YosefLab/scvi-tools/pull/1475
[#1467]: https://github.com/YosefLab/scvi-tools/pull/1467
[#1473]: https://github.com/YosefLab/scvi-tools/pull/1473
[@adamgayoso]: https://github.com/adamgayoso
[@jjhong922]: https://github.com/jjhong922

### New in 0.15.4 (2022-03-28)

#### Changes

-   Add peakVI publication reference [#1463].
-   Update notebooks with new install functionality for Colab [#1466].
-   Simplify changing the training plan for pyro [#1470].
-   Optionally scale ELBO by a scalar in {class}`~scvi.train.PyroTrainingPlan` [#1469].

#### Bug fixes

#### Contributors

-   [@jjhong922]
-   [@adamgayoso]
-   [@vitkl]

[#1463]: https://github.com/YosefLab/scvi-tools/pull/1463
[#1466]: https://github.com/YosefLab/scvi-tools/pull/1466
[#1469]: https://github.com/YosefLab/scvi-tools/pull/1469
[#1470]: https://github.com/YosefLab/scvi-tools/pull/1470
[@adamgayoso]: https://github.com/adamgayoso
[@jjhong922]: https://github.com/jjhong922
[@vitkl]: https://github.com/vitkl

### New in 0.15.3 (2022-03-24)

#### Changes

#### Bug fixes

-   Raise `NotImplementedError` when `categorical_covariate_keys` are used with {meth}`scvi.model.SCANVI.load_query_data`. ([#1458]).
-   Fix behavior when `continuous_covariate_keys` are used with {meth}`scvi.model.SCANVI.classify`. ([#1458]).
-   Unlabeled category values are automatically populated when {meth}`scvi.model.SCANVI.load_query_data` run on `adata_target` missing labels column. ([#1458]).
-   Fix dataframe rendering in dark mode docs ([#1448])
-   Fix variance constraint in {class}`~scvi.model.AmortizedLDA` that set an artifical bound on latent topic variance ([#1445]).
-   Fix {meth}`scvi.model.base.ArchesMixin.prepare_query_data` to work cross device (e.g., model trained on cuda but method used on cpu; see [#1451]).

#### Contributors

-   [@jjhong922]
-   [@adamgayoso]

[#1451]: https://github.com/YosefLab/scvi-tools/pull/1451
[#1445]: https://github.com/YosefLab/scvi-tools/pull/1445
[#1448]: https://github.com/YosefLab/scvi-tools/pull/1448
[#1458]: https://github.com/YosefLab/scvi-tools/pull/1458
[@adamgayoso]: https://github.com/adamgayoso
[@jjhong922]: https://github.com/jjhong922

### New in 0.15.2 (2022-03-15)

#### Changes

-   Remove setuptools pinned requirement due to new PyTorch 1.11 fix ([#1436]).
-   Switch to myst-parsed markdown for docs ([#1435]).
-   Add `prepare_query_data(adata, reference_model)` to {class}`~scvi.model.base.ArchesMixin` to enable query data cleaning prior to reference mapping ([#1441]).
-   Add Human Lung Cell Atlas tutorial ([#1442]).

#### Bug fixes

-   Errors when arbitrary kwargs are passed into `setup_anndata()` ([#1439]).
-   Fix {class}`scvi.external.SOLO` to use `train_size=0.9` by default, which enables early stopping to work properly ([#1438]).
-   Fix scArches version warning ([#1431]).
-   Fix backwards compat for {class}`~scvi.model.SCANVI` loading ([#1441]).

#### Contributors

-   [@jjhong922]
-   [@adamgayoso]
-   [@grst]

[#1442]: https://github.com/YosefLab/scvi-tools/pull/1442
[#1441]: https://github.com/YosefLab/scvi-tools/pull/1441
[#1439]: https://github.com/YosefLab/scvi-tools/pull/1439
[#1438]: https://github.com/YosefLab/scvi-tools/pull/1438
[#1436]: https://github.com/YosefLab/scvi-tools/pull/1436
[#1435]: https://github.com/YosefLab/scvi-tools/pull/1435
[#1431]: https://github.com/YosefLab/scvi-tools/pull/1431
[@adamgayoso]: https://github.com/adamgayoso
[@jjhong922]: https://github.com/jjhong922
[@grst]: https://github.com/grst

### New in 0.15.1 (2022-03-11)

#### Changes

-   Remove `labels_key` from {class}`~scvi.model.MULTIVI` as it is not used in the model ([#1393]).
-   Use scvi-tools mean/inv_disp parameterization of negative binomial for {class}`~scvi.model.JaxSCVI` likelihood ([#1386]).
-   Use `setup` for Flax-based modules ([#1403]).
-   Reimplement {class}`~scvi.module.JaxVAE` using inference/generative paradigm with {class}`~scvi.module.base.JaxBaseModuleClass` ([#1406]).
-   Use multiple particles optionally in {class}`~scvi.model.JaxSCVI` ([#1385]).
-   {class}`~scvi.external.SOLO` no longer warns about count data ([#1411]).
-   Class docs are now one page on docs site ([#1415]).
-   Copied AnnData objects are assigned a new uuid and transfer is attempted ([#1416]).

#### Bug fixes

-   Fix an issue with using gene lists and proteins lists as well as `transform_batch` for {class}`~scvi.model.TOTALVI` ([#1413]).
-   Error gracefully when NaNs present in {class}`~scvi.data.fields.CategoricalJointObsmField` ([#1417]).

#### Contributors

-   [@jjhong922]
-   [@adamgayoso]

[#1385]: https://github.com/YosefLab/scvi-tools/pull/1385
[#1386]: https://github.com/YosefLab/scvi-tools/pull/1386
[#1393]: https://github.com/YosefLab/scvi-tools/pull/1393
[#1403]: https://github.com/YosefLab/scvi-tools/pull/1403
[#1406]: https://github.com/YosefLab/scvi-tools/pull/1406
[#1411]: https://github.com/YosefLab/scvi-tools/pull/1411
[#1413]: https://github.com/YosefLab/scvi-tools/pull/1413
[#1415]: https://github.com/YosefLab/scvi-tools/pull/1415
[#1416]: https://github.com/YosefLab/scvi-tools/pull/1416
[#1417]: https://github.com/YosefLab/scvi-tools/pull/1417
[@adamgayoso]: https://github.com/adamgayoso
[@jjhong922]: https://github.com/jjhong922

### New in 0.15.0 (2022-02-28)

In this release, we have completely refactored the logic behind our data handling strategy (i.e. `setup_anndata`) to allow for:

1. Readable data handling for existing models.
2. Modular code for easy addition of custom data fields to incorporate into models.
3. Avoidance of unexpected edge cases when more than one model is instantiated in one session.

**Important Note:** This change will not break pipelines for model users (with the exception of a small change to {class}`~scvi.model.SCANVI`).
However, there are several breaking changes for model developers. The data handling tutorial goes over these
changes in detail.

This refactor is centered around the new {class}`~scvi.data.AnnDataManager` class which orchestrates any data processing necessary
for scvi-tools and stores necessary information, rather than adding additional fields to the AnnData input.

:::{figure} figures/anndata_manager_schematic.svg
:align: center
:alt: Schematic of data handling strategy with AnnDataManager
:class: img-fluid

Schematic of data handling strategy with {class}`~scvi.data.AnnDataManager`
:::

We also have an exciting new experimental Jax-based scVI implementation via {class}`~scvi.model.JaxSCVI`. While this implementation has limited functionality, we have found it to be substantially faster than the PyTorch-based implementation. For example, on a 10-core Intel CPU, Jax on only a CPU can be as fast as PyTorch with a GPU (RTX3090). We will be planning further Jax integrations in the next releases.

#### Changes

-   Major refactor to data handling strategy with the introduction of {class}`~scvi.data.AnnDataManager` ([#1237]).
-   Prevent clobbering between models using the same AnnData object with model instance specific {class}`~scvi.data.AnnDataManager` mappings ([#1342]).
-   Add `size_factor_key` to {class}`~scvi.model.SCVI`, {class}`~scvi.model.MULTIVI`, {class}`~scvi.model.SCANVI`, and {class}`~scvi.model.TOTALVI` ([#1334]).
-   Add references to the scvi-tools journal publication to the README ([#1338], [#1339]).
-   Addition of {func}`scvi.model.utils.mde` ([#1372]) for accelerated visualization of scvi-tools embeddings.
-   Documentation and user guide fixes ([#1364], [#1361])
-   Fix for {class}`~scvi.external.SOLO` when {class}`~scvi.model.SCVI` was setup with a `labels_key` ([#1354])
-   Updates to tutorials ([#1369], [#1371])
-   Furo docs theme ([#1290])
-   Add {class}`scvi.model.JaxSCVI` and {class}`scvi.module.JaxVAE`, drop Numba dependency for checking if data is count data ([#1367]).

#### Breaking changes

-   The keyword argument `run_setup_anndata` has been removed from built-in datasets since there is no longer a model-agnostic `setup_anndata` method ([#1237]).

-   The function `scvi.model._metrics.clustering_scores` has been removed due to incompatbility with new data handling ([#1237]).

-   {class}`~scvi.model.SCANVI` now takes `unlabeled_category` as an argument to {meth}`~scvi.model.SCANVI.setup_anndata` rather than on initialization ([#1237]).

-   `setup_anndata` is now a class method on model classes and requires specific function calls to ensure proper {class}`~scvi.data.AnnDataManager` setup and model save/load.
    Any model inheriting from {class}`~scvi.model.base.BaseModelClass` will need to re-implement this method ([#1237]).

    > -   To adapt existing custom models to v0.15.0, one can references the guidelines below. For some examples of how this was done for the existing models in the codebase, please reference the following PRs: ([#1301], [#1302]).
    >     : 1. `scvi._CONSTANTS` has been changed to `scvi.REGISTRY_KEYS`. 2. `setup_anndata()` functions are now class functions and follow a specific structure. Please refer to {meth}`~scvi.model.SCVI.setup_anndata` for an example. 3. `scvi.data.get_from_registry()` has been removed. This method can be replaced by {meth}`scvi.data.AnnDataManager.get_from_registry`. 4. The setup dict stored directly on the AnnData object, `adata["_scvi"]`, has been deprecated. Instead, this information now lives in {attr}`scvi.data.AnnDataManager.registry`.
    >     : - The data registry can be accessed at {attr}`scvi.data.AnnDataManager.data_registry`. - Summary stats can be accessed at {attr}`scvi.data.AnnDataManager.summary_stats`. - Any field-specific information (e.g. `adata.obs["categorical_mappings"]`) now lives in field-specific state registries. These can be retrieved via the function {meth}`~scvi.data.AnnDataManager.get_state_registry`. 5. `register_tensor_from_anndata()` has been removed. To register tensors with no relevant `AnnDataField` subclass, create a new
    >     a new subclass of {class}`~scvi.data.fields.BaseAnnDataField` and add it to appropriate model's `setup_anndata()` function.

#### Contributors

-   [@jjhong922]
-   [@adamgayoso]
-   [@watiss]

[#1237]: https://github.com/YosefLab/scvi-tools/pull/1237
[#1290]: https://github.com/YosefLab/scvi-tools/pull/1290
[#1301]: https://github.com/YosefLab/scvi-tools/pull/1301
[#1302]: https://github.com/YosefLab/scvi-tools/pull/1302
[#1334]: https://github.com/YosefLab/scvi-tools/pull/1334
[#1338]: https://github.com/YosefLab/scvi-tools/pull/1338
[#1339]: https://github.com/YosefLab/scvi-tools/pull/1339
[#1342]: https://github.com/YosefLab/scvi-tools/pull/1342
[#1354]: https://github.com/YosefLab/scvi-tools/pull/1354
[#1361]: https://github.com/YosefLab/scvi-tools/pull/1361
[#1364]: https://github.com/YosefLab/scvi-tools/pull/1364
[#1367]: https://github.com/YosefLab/scvi-tools/pull/1367
[#1369]: https://github.com/YosefLab/scvi-tools/pull/1369
[#1371]: https://github.com/YosefLab/scvi-tools/pull/1371
[#1372]: https://github.com/YosefLab/scvi-tools/pull/1372
[@adamgayoso]: https://github.com/adamgayoso
[@jjhong922]: https://github.com/jjhong922
[@watiss]: https://github.com/watiss

## Version 0.14

### New in 0.14.6 (2021-02-05)

Bug fixes, minor improvements of docs, code formatting.

#### Changes

-   Update black formatting to stable release ([#1324])
-   Refresh readme, move tasks image to docs ([#1311]).
-   Add 0.14.5 release note to index ([#1296]).
-   Add test to ensure extra {class}`~scvi.model.SCANVI` training of a pre-trained {class}`~scvi.model.SCVI` model does not change original model weights ([#1284]).
-   Fix issue in {class}`~scvi.model.TOTALVI` protein background prior initialization to not include protein measurements that are known to be missing ([#1282]).
-   Upper bound setuptools due to PyTorch import bug ([#1309]).

#### Contributors

-   [@adamgayoso]
-   [@watiss]
-   [@jjhong922]

[#1282]: https://github.com/YosefLab/scvi-tools/pull/1282
[#1284]: https://github.com/YosefLab/scvi-tools/pull/1284
[#1296]: https://github.com/YosefLab/scvi-tools/pull/1296
[#1309]: https://github.com/YosefLab/scvi-tools/pull/1309
[#1311]: https://github.com/YosefLab/scvi-tools/pull/1311
[#1324]: https://github.com/YosefLab/scvi-tools/pull/1324
[@adamgayoso]: https://github.com/adamgayoso
[@jjhong922]: https://github.com/jjhong922
[@watiss]: https://github.com/watiss

### New in 0.14.5 (2021-11-22)

Bug fixes, new tutorials.

#### Changes

-   Fix `kl_weight` floor for Pytorch-based models ([#1269]).
-   Add support for more Pyro guides ([#1267]).
-   Update scArches, harmonization tutorials, add basic R tutorial, tabula muris label transfer tutorial ([#1274]).

#### Contributors

-   [@adamgayoso]
-   [@jjhong922]
-   [@watiss]
-   [@vitkl]

[#1267]: https://github.com/YosefLab/scvi-tools/pull/1267
[#1269]: https://github.com/YosefLab/scvi-tools/pull/1269
[#1274]: https://github.com/YosefLab/scvi-tools/pull/1274
[@adamgayoso]: https://github.com/adamgayoso
[@jjhong922]: https://github.com/jjhong922
[@vitkl]: https://github.com/vitkl
[@watiss]: https://github.com/watiss

### New in 0.14.4 (2021-11-16)

Bug fixes, some tutorial improvements.

#### Changes

-   `kl_weight` handling for Pyro-based models ([#1242]).
-   Allow override of missing protein inference in {class}`~scvi.model.TOTALVI` ([#1251]). This allows to treat all 0s in a particular batch for one protein as biologically valid.
-   Fix load documentation (e.g., {meth}`~scvi.model.SCVI.load`, {meth}`~scvi.model.TOTALVI.load`) ([#1253]).
-   Fix model history on load with Pyro-based models ([#1255]).
-   Model construction tutorial uses new static setup anndata ([#1257]).
-   Add codebase overview figure to docs ([#1231]).

#### Contributors

-   [@adamgayoso]
-   [@jjhong922]
-   [@watiss]

[#1231]: https://github.com/YosefLab/scvi-tools/pull/1231
[#1242]: https://github.com/YosefLab/scvi-tools/pull/1242
[#1251]: https://github.com/YosefLab/scvi-tools/pull/1251
[#1253]: https://github.com/YosefLab/scvi-tools/pull/1253
[#1255]: https://github.com/YosefLab/scvi-tools/pull/1255
[#1257]: https://github.com/YosefLab/scvi-tools/pull/1257
[@adamgayoso]: https://github.com/adamgayoso
[@jjhong922]: https://github.com/jjhong922
[@watiss]: https://github.com/watiss

### New in 0.14.3 (2021-10-19)

Bug fix.

#### Changes

-   Bug fix to {func}`~scvi.model.base.BaseModelClass` to retain tensors registered by `register_tensor_from_anndata` ([#1235]).
-   Expose an instance of our `DocstringProcessor` to aid in documenting derived implementations of `setup_anndata` method ([#1235]).

#### Contributors

-   [@adamgayoso]
-   [@jjhong922]
-   [@watiss]

[#1235]: https://github.com/YosefLab/scvi-tools/pull/1235
[@adamgayoso]: https://github.com/adamgayoso
[@jjhong922]: https://github.com/jjhong922
[@watiss]: https://github.com/watiss

### New in 0.14.2 (2021-10-18)

Bug fix and new tutorial.

#### Changes

-   Bug fix in {class}`~scvi.external.RNAStereoscope` where loss was computed with mean for a minibatch instead of sum. This ensures reproducibility with the original implementation ([#1228]).
-   New Cell2location contributed tutorial ([#1232]).

#### Contributors

-   [@adamgayoso]
-   [@jjhong922]
-   [@vitkl]
-   [@watiss]

[#1228]: https://github.com/YosefLab/scvi-tools/pull/1228
[#1232]: https://github.com/YosefLab/scvi-tools/pull/1232
[@adamgayoso]: https://github.com/adamgayoso
[@jjhong922]: https://github.com/jjhong922
[@vitkl]: https://github.com/vitkl
[@watiss]: https://github.com/watiss

### New in 0.14.1 (2021-10-11)

Minor hotfixes.

#### Changes

-   Filter out mitochrondrial genes as a preprocessing step in the Amortized LDA tutorial ([#1213])
-   Remove `verbose=True` argument from early stopping callback ([#1216])

#### Contributors

-   [@adamgayoso]
-   [@jjhong922]
-   [@watiss]

[#1213]: https://github.com/YosefLab/scvi-tools/pull/1213
[#1216]: https://github.com/YosefLab/scvi-tools/pull/1216
[@adamgayoso]: https://github.com/adamgayoso
[@jjhong922]: https://github.com/jjhong922
[@watiss]: https://github.com/watiss

### New in 0.14.0 (2021-10-07)

In this release, we have completely revamped the scvi-tools documentation website by creating a new set of user guides that provide:

1. The math behind each method (in a succinct, online methods-like way)
2. The relationship between the math and the functions associated with each model
3. The relationship between math variables and code variables

Our previous User Guide guide has been renamed to Tutorials and contains all of our existing tutorials (including tutorials for developers).

Another noteworthy addition in this release is the implementation of the (amortized) Latent Dirichlet Allocation (aka LDA) model applied to single-cell gene expression data. We have also prepared a tutorial that demonstrates how to use this model, using a PBMC 10K dataset from 10x Genomics as an example application.

Lastly, in this release we have made a change to reduce user and developer confusion by making the previously global `setup_anndata` method a static class-specific method instead. This provides more clarity on which parameters are applicable for this call, for each model class. Below is a before/after for the DESTVI and TOTALVI model classes:

:::{figure} figures/setup_anndata_before_after.svg
:align: center
:alt: setup_anndata before and after
:class: img-fluid

`setup_anndata` before and after
:::

#### Changes

-   Added fixes to support PyTorch Lightning 1.4 ([#1103])
-   Simplified data handling in R tutorials with sceasy and addressed bugs in package installation ([#1122]).
-   Moved library size distribution computation to model init ([#1123])
-   Updated Contribution docs to describe how we backport patches ([#1129])
-   Implemented Latent Dirichlet Allocation as a PyroModule ([#1132])
-   Made `setup_anndata` a static method on model classes rather than one global function ([#1150])
-   Used Pytorch Lightning's `seed_everything` method to set seed ([#1151])
-   Fixed a bug in {class}`~scvi.model.base.PyroSampleMixin` for posterior sampling ([#1158])
-   Added CITE-Seq datasets ([#1182])
-   Added user guides to our documentation ([#1127], [#1157], [#1180], [#1193], [#1183], [#1204])
-   Early stopping now prints the reason for stopping when applicable ([#1208])

#### Breaking changes

-   `setup_anndata` is now an abstract method on model classes. Any model inheriting from {class}`~scvi.model.base.BaseModelClass` will need to implement this method ([#1150])

#### Contributors

-   [@adamgayoso]
-   [@PierreBoyeau]
-   [@talashuach]
-   [@jjhong922]
-   [@watiss]
-   [@mjayasur]
-   [@vitkl]
-   [@galenxing]

[#1103]: https://github.com/YosefLab/scvi-tools/pull/1103
[#1122]: https://github.com/YosefLab/scvi-tools/pull/1122
[#1123]: https://github.com/YosefLab/scvi-tools/pull/1123
[#1127]: https://github.com/YosefLab/scvi-tools/pull/1127
[#1129]: https://github.com/YosefLab/scvi-tools/pull/1129
[#1132]: https://github.com/YosefLab/scvi-tools/pull/1132
[#1150]: https://github.com/YosefLab/scvi-tools/pull/1150
[#1151]: https://github.com/YosefLab/scvi-tools/pull/1151
[#1157]: https://github.com/YosefLab/scvi-tools/pull/1157
[#1158]: https://github.com/YosefLab/scvi-tools/pull/1158
[#1180]: https://github.com/YosefLab/scvi-tools/pull/1180
[#1182]: https://github.com/YosefLab/scvi-tools/pull/1182
[#1183]: https://github.com/YosefLab/scvi-tools/pull/1183
[#1193]: https://github.com/YosefLab/scvi-tools/pull/1193
[#1204]: https://github.com/YosefLab/scvi-tools/pull/1204
[#1208]: https://github.com/YosefLab/scvi-tools/pull/1208
[@adamgayoso]: https://github.com/adamgayoso
[@galenxing]: https://github.com/galenxing
[@jjhong922]: https://github.com/jjhong922
[@mjayasur]: https://github.com/mjayasur
[@pierreboyeau]: https://github.com/PierreBoyeau
[@talashuach]: https://github.com/talashuach
[@vitkl]: https://github.com/vitkl
[@watiss]: https://github.com/watiss

## Version 0.13

### New in 0.13.0 (2021-08-23)

#### Changes

-   Added {class}`~scvi.model.MULTIVI` ([#1115], [#1118]).
-   Documentation CSS tweaks ([#1116]).

#### Breaking changes

None!

#### Contributors

-   [@adamgayoso]
-   [@talashuach]
-   [@jjhong922]

[#1115]: https://github.com/YosefLab/scvi-tools/pull/1115
[#1116]: https://github.com/YosefLab/scvi-tools/pull/1116
[#1118]: https://github.com/YosefLab/scvi-tools/pull/1118
[@adamgayoso]: https://github.com/adamgayoso
[@jjhong922]: https://github.com/jjhong922
[@talashuach]: https://github.com/talashuach

## Version 0.12

### New in 0.12.2 (2021-08-11)

#### Changes

-   Updated `OrderedDict` typing import to support all Python 3.7 versions ([#1114]).

#### Breaking changes

None!

#### Contributors

-   [@adamgayoso]
-   [@galenxing]
-   [@jjhong922]

[#1114]: https://github.com/YosefLab/scvi-tools/pull/1114
[@adamgayoso]: https://github.com/adamgayoso
[@galenxing]: https://github.com/galenxing
[@jjhong922]: https://github.com/jjhong922

### New in 0.12.1 (2021-07-29)

#### Changes

-   Update Pytorch Lightning version dependency to `>=1.3,<1.4` ([#1104]).

#### Breaking changes

None!

#### Contributors

-   [@adamgayoso]
-   [@galenxing]

[#1104]: https://github.com/YosefLab/scvi-tools/pull/1104
[@adamgayoso]: https://github.com/adamgayoso
[@galenxing]: https://github.com/galenxing

### New in 0.12.0 (2021-07-15)

This release adds features for tighter integration with Pyro for model development, fixes for {class}`~scvi.external.SOLO`, and other enhancements. Users of {class}`~scvi.external.SOLO` are strongly encouraged to upgrade as previous bugs will affect performance.

#### Enchancements

-   Add {class}`scvi.model.base.PyroSampleMixin` for easier posterior sampling with Pyro ([#1059]).
-   Add {class}`scvi.model.base.PyroSviTrainMixin` for automated training of Pyro models ([#1059]).
-   Ability to pass kwargs to {class}`~scvi.module.Classifier` when using {class}`~scvi.external.SOLO` ([#1078]).
-   Ability to get doublet predictions for simulated doublets in {class}`~scvi.external.SOLO` ([#1076]).
-   Add "comparison" column to differential expression results ([#1074]).
-   Clarify {class}`~scvi.external.CellAssign` size factor usage. See class docstring.

#### Changes

-   Update minimum Python version to `3.7.2` ([#1082]).
-   Slight interface changes to {class}`~scvi.train.PyroTrainingPlan`. `"elbo_train"` and `"elbo_test"` are now the average over minibatches as ELBO should be on scale of full data and `optim_kwargs` can be set on initialization of training plan ([#1059], [#1101]).
-   Use pandas read pickle function for pbmc dataset metadata loading ([#1099]).
-   Adds `n_samples_overall` parameter to functions for denoised expression/accesibility/etc. This is used in during differential expression ([#1090]).
-   Ignore configure optimizers warning when training Pyro-based models ([#1064]).

#### Bug fixes

-   Fix scale of library size for simulated doublets and expression in {class}`~scvi.external.SOLO` when using observed library size to train original {class}`~scvi.model.SCVI` model ([#1078], [#1085]). Currently, library sizes in this case are not appropriately put on the log scale.
-   Fix issue where anndata setup with a layer led to errors in {class}`~scvi.external.SOLO` ([#1098]).
-   Fix `adata` parameter of {func}`scvi.external.SOLO.from_scvi_model`, which previously did nothing ([#1078]).
-   Fix default `max_epochs` of {class}`~scvi.model.SCANVI` when initializing using pre-trained model of {class}`~scvi.model.SCVI` ([#1079]).
-   Fix bug in `predict()` function of {class}`~scvi.model.SCANVI`, which only occurred for soft predictions ([#1100]).

#### Breaking changes

None!

#### Contributors

-   [@vitkl]
-   [@adamgayoso]
-   [@galenxing]
-   [@PierreBoyeau]
-   [@Munfred]
-   [@njbernstein]
-   [@mjayasur]

[#1059]: https://github.com/YosefLab/scvi-tools/pull/1059
[#1064]: https://github.com/YosefLab/scvi-tools/pull/1064
[#1074]: https://github.com/YosefLab/scvi-tools/pull/1074
[#1076]: https://github.com/YosefLab/scvi-tools/pull/1076
[#1078]: https://github.com/YosefLab/scvi-tools/pull/1078
[#1079]: https://github.com/YosefLab/scvi-tools/pull/1079
[#1082]: https://github.com/YosefLab/scvi-tools/pull/1082
[#1085]: https://github.com/YosefLab/scvi-tools/pull/1085
[#1090]: https://github.com/YosefLab/scvi-tools/pull/1090
[#1098]: https://github.com/YosefLab/scvi-tools/pull/1098
[#1099]: https://github.com/YosefLab/scvi-tools/pull/1099
[#1100]: https://github.com/YosefLab/scvi-tools/pull/1100
[#1101]: https://github.com/YosefLab/scvi-tools/pull/1101
[@adamgayoso]: https://github.com/adamgayoso
[@galenxing]: https://github.com/galenxing
[@mjayasur]: https://github.com/mjayasur
[@munfred]: https://github.com/Munfred
[@njbernstein]: https://github.com/njbernstein
[@pierreboyeau]: https://github.com/PierreBoyeau
[@vitkl]: https://github.com/vitkl

## Version 0.11

### New in 0.11.0 (2021-05-23)

From the user perspective, this release features the new differential expression functionality (to be described in a manuscript). For now, it is accessible from {func}`~scvi.model.SCVI.differential_expression`. From the developer perspective, we made changes with respect to {class}`scvi.dataloaders.DataSplitter` and surrounding the Pyro backend. Finally, we also made changes to adapt our code to PyTorch Lightning version 1.3.

#### Changes

-   Pass `n_labels` to {class}`~scvi.module.VAE` from {class}`~scvi.model.SCVI` ([#1055]).
-   Require PyTorch lightning > 1.3, add relevant fixes ([#1054]).
-   Add DestVI reference ([#1060]).
-   Add PeakVI links to README ([#1046]).
-   Automatic delta and eps computation in differential expression ([#1043]).
-   Allow doublet ratio parameter to be changed for used in SOLO ([#1066]).

#### Bug fixes

-   Fix an issue where `transform_batch` options in {class}`~scvi.model.TOTALVI` was accidentally altering the batch encoding in the encoder, which leads to poor results ([#1072]). This bug was introduced in version 0.9.0.

#### Breaking changes

These breaking changes do not affect the user API; though will impact model developers.

-   Use PyTorch Lightning data modules for {class}`scvi.dataloaders.DataSplitter` ([#1061]). This induces a breaking change in the way the data splitter is used. It is no longer callable and now has a `setup` method. See {class}`~scvi.train.TrainRunner` and its source code, which is straightforward.
-   No longer require training plans to be initialized with `n_obs_training` argument ([#1061]). `n_obs_training` is now a property that can be set before actual training to rescale the loss.
-   Log Pyro loss as `train_elbo` and sum over steps ([#1071])

#### Contributors

-   [@adamgayoso]
-   [@romain-lopez]
-   [@PierreBoyeau]
-   [@talashuach]
-   [@cataclysmus]
-   [@njbernstein]

[#1043]: https://github.com/YosefLab/scvi-tools/pull/1043
[#1046]: https://github.com/YosefLab/scvi-tools/pull/1046
[#1054]: https://github.com/YosefLab/scvi-tools/pull/1054
[#1055]: https://github.com/YosefLab/scvi-tools/pull/1055
[#1060]: https://github.com/YosefLab/scvi-tools/pull/1060
[#1061]: https://github.com/YosefLab/scvi-tools/pull/1061
[#1066]: https://github.com/YosefLab/scvi-tools/pull/1066
[#1071]: https://github.com/YosefLab/scvi-tools/pull/1071
[#1072]: https://github.com/YosefLab/scvi-tools/pull/1072
[@adamgayoso]: https://github.com/adamgayoso
[@cataclysmus]: https://github.com/cataclysmus
[@njbernstein]: https://github.com/njbernstein
[@pierreboyeau]: https://github.com/PierreBoyeau
[@romain-lopez]: https://github.com/romain-lopez
[@talashuach]: https://github.com/talashuach

## Version 0.10

### New in 0.10.1 (2021-05-04)

#### Changes

-   Includes new optional variance parameterization for the `Encoder` module ([#1037]).
-   Provides new way to select subpopulations for DE using Pandas queries ([#1041]).
-   Update reference to peakVI ([#1046]).
-   Pin Pytorch Lightning version to \<1.3

#### Contributors

-   [@adamgayoso]
-   [@PierreBoyeau]
-   [@talashuach]

[#1037]: https://github.com/YosefLab/scvi-tools/pull/1037
[#1041]: https://github.com/YosefLab/scvi-tools/pull/1041
[#1046]: https://github.com/YosefLab/scvi-tools/pull/1046
[@adamgayoso]: https://github.com/adamgayoso
[@pierreboyeau]: https://github.com/PierreBoyeau
[@talashuach]: https://github.com/talashuach

### New in 0.10.0 (2021-04-20)

#### Changes

-   PeakVI minor enhancements to differential accessibility and fix scArches support ([#1019])
-   Add DestVI to the codebase ([#1011])
-   Versioned tutorial links ([#1005])
-   Remove old VAEC ([#1006])
-   Use `.numpy()` to convert torch tensors to numpy ndarrays ([#1016])
-   Support backed AnnData ([#1017]), just load anndata with `scvi.data.read_h5ad(path, backed='r+')`
-   Solo interface enhancements ([#1009])
-   Updated README ([#1028])
-   Use Python warnings instead of logger warnings ([#1021])
-   Change totalVI protein background default to `False` is fewer than 10 proteins used ([#1034])

#### Bug fixes

-   Fix `SaveBestState` warning ([#1024])
-   New default SCANVI max epochs if loaded with pretrained SCVI model ([#1025]), restores old `<v0.9` behavior.
-   Fix marginal log likelihood computation, which was only being computed on final minibatch of a dataloader. This bug was introduced in the `0.9.X` versions ([#1033]).
-   Fix bug where extra categoricals were not properly extended in `transfer_anndata_setup` ([#1030]).

#### Contributors

-   [@adamgayoso]
-   [@romain-lopez]
-   [@talashuach]
-   [@mjayasur]
-   [@wukathy]
-   [@PierreBoyeau]
-   [@morris-frank]

[#1005]: https://github.com/YosefLab/scvi-tools/pull/1005
[#1006]: https://github.com/YosefLab/scvi-tools/pull/1006
[#1009]: https://github.com/YosefLab/scvi-tools/pull/1009
[#1011]: https://github.com/YosefLab/scvi-tools/pull/1011
[#1016]: https://github.com/YosefLab/scvi-tools/pull/1016
[#1017]: https://github.com/YosefLab/scvi-tools/pull/1017
[#1019]: https://github.com/YosefLab/scvi-tools/pull/1019
[#1021]: https://github.com/YosefLab/scvi-tools/pull/1021
[#1024]: https://github.com/YosefLab/scvi-tools/pull/1025
[#1025]: https://github.com/YosefLab/scvi-tools/pull/1025
[#1028]: https://github.com/YosefLab/scvi-tools/pull/1028
[#1030]: https://github.com/YosefLab/scvi-tools/pull/1033
[#1033]: https://github.com/YosefLab/scvi-tools/pull/1033
[#1034]: https://github.com/YosefLab/scvi-tools/pull/1034
[@adamgayoso]: https://github.com/adamgayoso
[@mjayasur]: https://github.com/mjayasur
[@morris-frank]: https://github.com/morris-frank
[@pierreboyeau]: https://github.com/PierreBoyeau
[@romain-lopez]: https://github.com/romain-lopez
[@talashuach]: https://github.com/talashuach
[@wukathy]: https://github.com/wukathy

## Version 0.9

### New in 0.9.1 (2021-03-20)

#### Changes

-   Update Pyro module backend to better enfore usage of `model` and `guide`, automate passing of number of training examples to Pyro modules ([#990])
-   Minimum Pyro version bumped ([#988])
-   Improve docs clarity ([#989])
-   Add glossary to developer user guide ([#999])
-   Add num threads config option to `scvi.settings` ([#1001])
-   Add CellAssign tutorial ([#1004])

#### Contributors

-   [@adamgayoso]
-   [@galenxing]
-   [@mjayasur]
-   [@wukathy]

[#1001]: https://github.com/YosefLab/scvi-tools/pull/1001
[#1004]: https://github.com/YosefLab/scvi-tools/pull/1004
[#988]: https://github.com/YosefLab/scvi-tools/pull/988
[#989]: https://github.com/YosefLab/scvi-tools/pull/989
[#990]: https://github.com/YosefLab/scvi-tools/pull/990
[#999]: https://github.com/YosefLab/scvi-tools/pull/999
[@adamgayoso]: https://github.com/adamgayoso
[@galenxing]: https://github.com/galenxing
[@mjayasur]: https://github.com/mjayasur
[@wukathy]: https://github.com/wukathy

### New in 0.9.0 (2021-03-03)

This release features our new software development kit for building new probabilistic models. Our hope is that others will be able to develop new models by importing scvi-tools into their own packages.

#### Important changes

From the user perspective, there are two package-wide API breaking changes and one {class}`~scvi.model.SCANVI` specific breaking change enumerated below. From the method developer perspective, the entire model backend has been revamped using PyTorch Lightning, and no old code will be compatible with this and future versions. Also, we dropped support for Python 3.6.

##### Breaking change: The `train` method

-   `n_epochs` is now `max_epochs` for consistency with PytorchLightning and to better relect the functionality of the parameter.
-   `use_cuda` is now `use_gpu` for consistency with PytorchLightning.
-   `frequency` is now `check_val_every_n_epoch` for consistency with PytorchLightning.
-   `train_fun_kwargs` and `kwargs` throughout the `train()` methods in the codebase have been removed and various arguments have been reorganized into `plan_kwargs` and `trainer_kwargs`. Generally speaking, `plan_kwargs` deal with model optimization like kl warmup, while `trainer_kwargs` deal with the actual training loop like early stopping.

##### Breaking change: GPU handling

-   `use_cuda` was removed from the init of each model and was not replaced by `use_gpu`. By default every model is intialized on CPU but can be moved to a device via `model.to_device()`. If a model is trained with `use_gpu=True` the model will remain on the GPU after training.
-   When loading saved models, scvi-tools will always attempt to load the model on GPU unless otherwise specified.
-   We now support specifying which GPU device to use if there are multiple available GPUs.

##### Breaking change: {class}`~scvi.model.SCANVI`

-   {class}`~scvi.model.SCANVI` no longer pretrains an {class}`~scvi.model.SCVI` model by default. This functionality however is preserved via the new {func}`~scvi.model.SCANVI.from_scvi_model` method.
-   `n_epochs_unsupervised` and `n_epochs_semisupervised` have been removed from `train`. It has been replaced with `max_epochs` for semisupervised training.
-   `n_samples_per_label` is a new argument which will subsample the number of labelled training examples to train on per label each epoch.

#### New Model Implementations

-   {class}`~scvi.model.PEAKVI` implementation ([#877], [#921])
-   {class}`~scvi.external.SOLO` implementation ([#923], [#933])
-   {class}`~scvi.external.CellAssign` implementation ([#940])
-   {class}`~scvi.external.RNAStereoscope` and {class}`~scvi.external.SpatialStereoscope` implementation ([#889], [#959])
-   Pyro integration via {class}`~scvi.module.base.PyroBaseModuleClass` ([#895] [#903], [#927], [#931])

#### Enhancements

-   {class}`~scvi.model.SCANVI` bug fixes ([#879])
-   {class}`~scvi.external.GIMVI` moved to external api ([#885])
-   {class}`~scvi.model.TOTALVI`, {class}`~scvi.model.SCVI`, and {class}`~scvi.model.SCANVI` now support multiple covariates ([#886])
-   Added callback for saving the best state of a model ([#887])
-   Option to disable progress bar ([#905])
-   load() documentation improvements ([#913])
-   updated tutorials, guides, documentation ([#924], [#925], [#929], [#934], [#947], [#971])
-   track is now public ([#938])
-   {class}`~scvi.model.SCANVI` now logs classficiation loss ([#966])
-   get_likelihood_parameter() bug ([#967])
-   model.history are now pandas DataFrames ([#949])

#### Contributors

-   [@adamgayoso]
-   [@galenxing]
-   [@romain-lopez]
-   [@wukathy]
-   [@giovp]
-   [@njbernstein]
-   [@saketkc]

[#877]: https://github.com/YosefLab/scvi-tools/pull/887
[#879]: https://github.com/YosefLab/scvi-tools/pull/879
[#885]: https://github.com/YosefLab/scvi-tools/pull/885
[#886]: https://github.com/YosefLab/scvi-tools/pull/886
[#887]: https://github.com/YosefLab/scvi-tools/pull/887
[#889]: https://github.com/YosefLab/scvi-tools/pull/889
[#895]: https://github.com/YosefLab/scvi-tools/pull/895
[#903]: https://github.com/YosefLab/scvi-tools/pull/903
[#905]: https://github.com/YosefLab/scvi-tools/pull/905
[#913]: https://github.com/YosefLab/scvi-tools/pull/913
[#921]: https://github.com/YosefLab/scvi-tools/pull/921
[#923]: https://github.com/YosefLab/scvi-tools/pull/923
[#924]: https://github.com/YosefLab/scvi-tools/pull/924
[#925]: https://github.com/YosefLab/scvi-tools/pull/925
[#927]: https://github.com/YosefLab/scvi-tools/pull/927
[#929]: https://github.com/YosefLab/scvi-tools/pull/929
[#931]: https://github.com/YosefLab/scvi-tools/pull/931
[#933]: https://github.com/YosefLab/scvi-tools/pull/933
[#934]: https://github.com/YosefLab/scvi-tools/pull/934
[#938]: https://github.com/YosefLab/scvi-tools/pull/938
[#940]: https://github.com/YosefLab/scvi-tools/pull/940
[#947]: https://github.com/YosefLab/scvi-tools/pull/947
[#949]: https://github.com/YosefLab/scvi-tools/pull/949
[#959]: https://github.com/YosefLab/scvi-tools/pull/959
[#966]: https://github.com/YosefLab/scvi-tools/pull/966
[#967]: https://github.com/YosefLab/scvi-tools/pull/967
[#971]: https://github.com/YosefLab/scvi-tools/pull/971
[@adamgayoso]: https://github.com/adamgayoso
[@galenxing]: https://github.com/galenxing
[@giovp]: https://github.com/giovp
[@njbernstein]: https://github.com/njbernstein
[@romain-lopez]: https://github.com/romain-lopez
[@saketkc]: https://github.com/saketkc
[@wukathy]: https://github.com/wukathy

## Version 0.8

### New in 0.8.1 (2020-12-23)

#### Enhancements

-   `freeze_classifier` option in {func}`~scvi.model.SCANVI.load_query_data` for the case when
-   `weight_decay` passed to {func}`~scvi.model.SCANVI.train` also passes to `ClassifierTrainer`

### New in 0.8.0 (2020-12-17)

#### Enhancements

##### Online updates of {class}`~scvi.model.SCVI`, {class}`~scvi.model.SCANVI`, and {class}`~scvi.model.TOTALVI` with the scArches method

It is now possible to iteratively update these models with new samples, without altering the model for the "reference" population.
Here we use the [scArches method](https://github.com/theislab/scarches). For usage, please see the tutorial in the user guide.

To enable scArches in our models, we added a few new options. The first is `encode_covariates`, which is an `SCVI` option to encode the one-hotted
batch covariate. We also allow users to exchange batch norm in the encoder and decoder with layer norm, which can be though of as batch norm but per cell.
As the layer norm we use has no parameters, it's a bit faster than models with batch norm. We don't find many differences between using batch norm or layer norm
in our models, though we have kept defaults the same in this case. To run scArches effectively, batch norm should be exhanged with layer norm.

##### Empirical initialization of protein background parameters with totalVI

The learned prior parameters for the protein background were randomly initialized. Now, they can be set with the `empirical_protein_background_prior`
option in {class}`~scvi.model.TOTALVI`. This option fits a two-component Gaussian mixture model per cell, separating those proteins that are background
for the cell and those that are foreground, and aggregates the learned mean and variance of the smaller component across cells. This computation is done
per batch, if the `batch_key` was registered. We emphasize this is just for the initialization of a learned parameter in the model.

##### Use observed library size option

Many of our models like `SCVI`, `SCANVI`, and {class}`~scvi.model.TOTALVI` learn a latent library size variable.
The option `use_observed_lib_size` may now be passed on model initialization. We have set this as `True` by default,
as we see no regression in performance, and training is a bit faster.

#### Important changes

-   To facilitate these enhancements, saved {class}`~scvi.model.TOTALVI` models from previous versions will not load properly. This is due to an architecture change of the totalVI encoder, related to latent library size handling.
-   The default latent distribtuion for {class}`~scvi.model.TOTALVI` is now `"normal"`.
-   Autotune was removed from this release. We could not maintain the code given the new API changes and we will soon have alternative ways to tune hyperparameters.
-   Protein names during `setup_anndata` are now stored in `adata.uns["_scvi"]["protein_names"]`, instead of `adata.uns["scvi_protein_names"]`.

#### Bug fixes

-   Fixed an issue where the unlabeled category affected the SCANVI architecture prior distribution. Unfortunately, by fixing this bug, loading previously trained (\<v0.8.0) {class}`~scvi.model.SCANVI` models will fail.

## Version 0.7

### New in 0.7.1 (2020-10-20)

This small update provides access to our new Discourse forum from the documentation.

### New in 0.7.0 (2020-10-14)

scvi is now scvi-tools. Version 0.7 introduces many breaking changes. The best way to learn how to use scvi-tools is with our documentation and tutorials.

-   New high-level API and data loading, please see tutorials and examples for usage.
-   `GeneExpressionDataset` and associated classes have been removed.
-   Built-in datasets now return `AnnData` objects.
-   `scvi-tools` now relies entirely on the [AnnData] format.
-   `scvi.models` has been moved to `scvi.core.module`.
-   `Posterior` classes have been reduced to wrappers on `DataLoaders`
-   `scvi.inference` has been split to `scvi.core.data_loaders` for `AnnDataLoader` classes and `scvi.core.trainers` for trainer classes.
-   Usage of classes like `Trainer` and `AnnDataLoader` now require the `AnnData` data object as input.

## Pre-Version 0.7

### scvi History

The scvi-tools package used to be scvi. This page commemorates all the hard work on the scvi package by our numerous contributors.

#### Contributors

-   [@romain]
-   [@adam]
-   [@eddie]
-   [@jeff]
-   [@pierre]
-   [@max]
-   [@yining]
-   [@gabriel]
-   [@achille]
-   [@chenling]
-   [@jules]
-   [@david-kelley]
-   [@william-yang]
-   [@oscar]
-   [@casey-greene]
-   [@jamie-morton]
-   [@valentine-svensson]
-   [@stephen-flemming]
-   [@michael-raevsky]
-   [@james-webber]
-   [@galen]
-   [@francesco-brundu]
-   [@primoz-godec]
-   [@eduardo-beltrame]
-   [@john-reid]
-   [@han-yuan]
-   [@gokcen-eraslan]

#### 0.6.7 (2020-8-05)

-   downgrade anndata>=0.7 and scanpy>=1.4.6 [@galen]
-   make loompy optional, raise sckmisc import error [@adam]
-   fix PBMCDataset download bug [@galen]
-   fix AnnDatasetFromAnnData \_X in adata.obs bug [@galen]

#### 0.6.6 (2020-7-08)

-   add tqdm to within cluster DE genes [@adam]
-   restore tqdm to use simple bar instead of ipywidget [@adam]
-   move to numpydoc for doctstrings [@adam]
-   update issues templates [@adam]
-   Poisson variable gene selection [@valentine-svensson]
-   BrainSmallDataset set defualt save_path_10X [@gokcen-eraslan]
-   train_size must be float between 0.0 and 1.0 [@galen]
-   bump dependency versions [@galen]
-   remove reproducibility notebook [@galen]
-   fix scanVI dataloading [@pierre]

#### 0.6.5 (2020-5-10)

-   updates to totalVI posterior functions and notebooks [@adam]
-   update seurat v3 HVG selection now using skmisc loess [@adam]

#### 0.6.4 (2020-4-14)

-   add back Python 3.6 support [@adam]
-   get_sample_scale() allows gene selection [@valentine-svensson]
-   bug fix to the dataset to anndata method with how cell measurements are stored [@adam]
-   fix requirements [@adam]

#### 0.6.3 (2020-4-01)

-   bug in version for Louvian in setup.py [@adam]

#### 0.6.2 (2020-4-01)

-   update highly variable gene selection to handle sparse matrices [@adam]
-   update DE docstrings [@pierre]
-   improve posterior save load to also handle subclasses [@pierre]
-   Create NB and ZINB distributions with torch and refactor code accordingly [@pierre]
-   typos in autozivae [@achille]
-   bug in csc sparse matrices in anndata data loader [@adam]

#### 0.6.1 (2020-3-13)

-   handles gene and cell attributes with the same name [@han-yuan]
-   fixes anndata overwriting when loading [@adam], [@pierre]
-   formatting in basic tutorial [@adam]

#### 0.6.0 (2020-2-28)

-   updates on TotalVI and LDVAE [@adam]
-   fix documentation, compatibility and diverse bugs [@adam], [@pierre] [@romain]
-   fix for external module on scanpy [@galen]

#### 0.5.0 (2019-10-17)

-   do not automatically upper case genes [@adam]
-   AutoZI [@oscar]
-   Made the intro tutorial more user friendly [@adam]
-   Tests for LDVAE notebook [@adam]
-   black codebase [@achille] [@gabriel] [@adam]
-   fix compatibility issues with sklearn and numba [@romain]
-   fix Anndata [@francesco-brundu]
-   docstring, totalVI, totalVI notebook and CITE-seq data [@adam]
-   fix type [@eduardo-beltrame]
-   fixing installation guide [@jeff]
-   improved error message for dispersion [@stephen-flemming]

#### 0.4.1 (2019-08-03)

-   docstring [@achille]
-   differential expression [@oscar] [@pierre]

#### 0.4.0 (2019-07-25)

-   gimVI [@achille]
-   synthetic correlated datasets, fixed bug in marginal log likelihood [@oscar]
-   autotune, dataset enhancements [@gabriel]
-   documentation [@jeff]
-   more consistent posterior API, docstring, validation set [@adam]
-   fix anndataset [@michael-raevsky]
-   linearly decoded VAE [@valentine-svensson]
-   support for scanpy, fixed bugs, dataset enhancements [@achille]
-   fix filtering bug, synthetic correlated datasets, docstring, differential expression [@pierre]
-   better docstring [@jamie-morton]
-   classifier based on library size for doublet detection [@david-kelley]

#### 0.3.0 (2019-05-03)

-   corrected notebook [@jules]
-   added UMAP and updated harmonization code [@chenling] [@romain]
-   support for batch indices in csvdataset [@primoz-godec]
-   speeding up likelihood computations [@william-yang]
-   better anndata interop [@casey-greene]
-   early stopping based on classifier accuracy [@david-kelley]

#### 0.2.4 (2018-12-20)

-   updated to torch v1 [@jules]
-   added stress tests for harmonization [@chenling]
-   fixed autograd breaking [@romain]
-   make removal of empty cells more efficient [@john-reid]
-   switch to os.path.join [@casey-greene]

#### 0.2.2 (2018-11-08)

-   added baselines and datasets for sMFISH imputation [@jules]
-   added harmonization content [@chenling]
-   fixing bugs on DE [@romain]

#### 0.2.0 (2018-09-04)

-   annotation notebook [@eddie]
-   Memory footprint management [@jeff]
-   updated early stopping [@max]
-   docstring [@james-webber]

#### 0.1.6 (2018-08-08)

-   MMD and adversarial inference wrapper [@eddie]
-   Documentation [@jeff]
-   smFISH data imputation [@max]

#### 0.1.5 (2018-07-24)

-   Dataset additions [@eddie]
-   Documentation [@yining]
-   updated early stopping [@max]

#### 0.1.3 (2018-06-22)

-   Notebook enhancement [@yining]
-   Semi-supervision [@eddie]

#### 0.1.2 (2018-06-13)

-   First release on PyPi
-   Skeleton code & dependencies [@jeff]
-   Unit tests [@max]
-   PyTorch implementation of scVI [@eddie] [@max]
-   Dataset preprocessing [@eddie] [@max] [@yining]

#### 0.1.0 (2017-09-05)

-   First scVI TensorFlow version [@romain]

[@achille]: https://github.com/ANazaret
[@adam]: https://github.com/adamgayoso
[@casey-greene]: https://github.com/cgreene
[@chenling]: https://github.com/chenlingantelope
[@david-kelley]: https://github.com/davek44
[@eddie]: https://github.com/Edouard360
[@eduardo-beltrame]: https://github.com/Munfred
[@francesco-brundu]: https://github.com/fbrundu
[@gabriel]: https://github.com/gabmis
[@galen]: https://github.com/galenxing
[@gokcen-eraslan]: https://github.com/gokceneraslan
[@han-yuan]: https://github.com/hy395
[@james-webber]: https://github.com/jamestwebber
[@jamie-morton]: https://github.com/mortonjt
[@jeff]: https://github.com/jeff-regier
[@john-reid]: https://github.com/JohnReid
[@jules]: https://github.com/jules-samaran
[@max]: https://github.com/maxime1310
[@michael-raevsky]: https://github.com/raevskymichail
[@oscar]: https://github.com/oscarclivio
[@pierre]: https://github.com/PierreBoyeau
[@primoz-godec]: https://github.com/PrimozGodec
[@romain]: https://github.com/romain-lopez
[@stephen-flemming]: https://github.com/sjfleming
[@valentine-svensson]: https://github.com/vals
[@william-yang]: https://github.com/triyangle
[@yining]: https://github.com/imyiningliu<|MERGE_RESOLUTION|>--- conflicted
+++ resolved
@@ -66,11 +66,8 @@
 -   {class}`scvi.train.SemiSupervisedTrainingPlan` and {class}`scvi.train.ClassifierTrainingPlan` now log accuracy,
     F1 score, and AUROC metrics {pr}`2023`.
 -   Switch to cellxgene census for backend for cellxgene data function {pr}`2030`.
-<<<<<<< HEAD
 -   Change default `max_cells` and `truncation` in {meth}`scvi.model.base.RNASeqMixin._get_importance_weights` {pr}`2090`.
-=======
 -   Refactor heuristic for default `max_epochs` as a separate function {meth}`scvi.model._utils.get_max_epochs_heuristic` {pr}`2083`.
->>>>>>> ef6055f2
 
 #### Removed
 
