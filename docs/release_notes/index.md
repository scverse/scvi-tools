--- conflicted
+++ resolved
@@ -11,12 +11,6 @@
 
 ### 1.1.0 (2023-MM-DD)
 
-<<<<<<< HEAD
-#### Changed
-
--   Change `unlabeled_category` from a positional to an optional keyword argument in {meth}`scvi.model.SCANVI.setup_anndata`
-    such that the default behavior is to assume all observations are labeled {pr}`2094`.
-=======
 #### Added
 
 -   Add `additional_val_metrics` argument to {class}`scvi.train.Trainer`, allowing to
@@ -24,7 +18,11 @@
     {class}`scvi.train._callbacks.MetricsCallback` {pr}`2136`.
 -   Expose `accelerator` and `device` arguments in {meth}`scvi.hub.HubModel.load_model`
     `pr`{2166}.
->>>>>>> 32a6fa76
+    
+#### Changed
+
+-   Change `unlabeled_category` from a positional to an optional keyword argument in {meth}`scvi.model.SCANVI.setup_anndata`
+    such that the default behavior is to assume all observations are labeled {pr}`2094`.
 
 #### Removed
 
