--- conflicted
+++ resolved
@@ -43,13 +43,10 @@
 -   Remove {class}`scvi.autotune.ModelTuner`, {class}`scvi.autotune.TunerManager`, and
     {class}`scvi.autotune.TuneAnalysis` in favor of new experimental functional API with
     {func}`scvi.autotune.run_autotune` and {class}`scvi.autotune.AutotuneExperiment` {pr}`2561`.
-<<<<<<< HEAD
 -   Remove `feed_labels` argument and corresponding code paths in {meth}`scvi.module.SCANVAE.loss`
     {pr}`2644`.
-=======
 -   Remove {class}`scvi.train._callbacks.MetricsCallback` and argument `additional_val_metrics` in
     {class}`scvi.train.Trainer` {pr}`2646`.
->>>>>>> 561b6015
 
 ### 1.1.2 (2024-03-01)
 
