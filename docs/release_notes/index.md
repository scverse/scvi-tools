# Release notes

Starting from version 0.20.1, this format is based on [Keep a Changelog][],
and this project adheres to [Semantic Versioning][]. Full commit history
is available in the [commit logs](https://github.com/YosefLab/scvi-tools/commits/).

[keep a changelog]: https://keepachangelog.com/en/1.0.0/
[semantic versioning]: https://semver.org/spec/v2.0.0.html

## [Unreleased]

### 1.1.0 (2023-MM-DD)

#### Added

<<<<<<< HEAD
-   Add {class}`scvi.dataloaders.BatchDistributedSampler` for distributed training {pr}`2102`.
=======
-   Add `additional_val_metrics` argument to {class}`scvi.train.Trainer`, allowing to
    specify additional metrics to compute and log during the validation loop using
    {class}`scvi.train._callbacks.MetricsCallback` {pr}`2136`.
>>>>>>> b199e047

#### Removed

-   Remove deprecated `use_gpu` in favor of PyTorch Lightning arguments `accelerator` and `devices` {pr}`xxxx`.
-   Remove deprecated `scvi._compat.Literal` class {pr}`2115`.

## Version 1.0

### 1.0.2 (2023-07-05)

### Fixed

-   Fix link to Scanpy preprocessing in introduction tutorial {pr}`2154`.
-   Fix link to Ray Tune search API in autotune tutorial {pr}`2154`.

### 1.0.1 (2023-07-04)

#### Added

-   Add support for Python 3.11 {pr}`1977`.

#### Changed

-   Upper bound Chex dependency to 0.1.8 due to NumPy installation conflicts {pr}`2132`.

### 1.0.0 (2023-06-02)

#### Added

-   Add {class}`scvi.criticism.PosteriorPredictiveCheck` for model evaluation {pr}`2058`.
-   Add {func}`scvi.data.reads_to_fragments` for scATAC data {pr}`1946`
-   Add default `stacklevel` for `warnings` in `scvi.settings` {pr}`1971`.
-   Add scBasset motif injection procedure {pr}`2010`.
-   Add importance sampling based differential expression procedure {pr}`1872`.
-   Raise clearer error when initializing {class}`scvi.external.SOLO` from {class}`scvi.model.SCVI` with extra categorical or continuous covariates {pr}`2027`.
-   Add option to generate {class}`mudata.MuData` in {meth}`scvi.data.synthetic_iid` {pr}`2028`.
-   Add option for disabling shuffling prior to splitting data in {class}`scvi.dataloaders.DataSplitter` {pr}`2037`.
-   Add {meth}`scvi.data.AnnDataManager.create_torch_dataset` and expose custom sampler ability {pr}`2036`.
-   Log training loss through Lightning's progress bar {pr}`2043`.
-   Filter Jax undetected GPU warnings {pr}`2044`.
-   Raise warning if MPS backend is selected for PyTorch, see https://github.com/pytorch/pytorch/issues/77764 {pr}`2045`.
-   Add `deregister_manager` function to {class}`scvi.model.base.BaseModelClass`, allowing to clear
    {class}`scvi.data.AnnDataManager` instances from memory {pr}`2060`.
-   Add option to use a linear classifier in {class}`scvi.model.SCANVI` {pr}`2063`.
-   Add lower bound 0.12.1 for Numpyro dependency {pr}`2078`.
-   Add new section in scBasset tutorial for motif scoring {pr}`2079`.

#### Fixed

-   Fix creation of minified adata by copying original uns dict {pr}`2000`. This issue arises with anndata>=0.9.0.
-   Fix {class}`scvi.model.TOTALVI` {class}`scvi.model.MULTIVI` handling of missing protein values {pr}`2009`.
-   Fix bug in {meth}`scvi.distributions.NegativeBinomialMixture.sample` where `theta` and `mu` arguments were switched around {pr}`2024`.
-   Fix bug in {meth}`scvi.dataloaders.SemiSupervisedDataLoader.resample_labels` where the labeled dataloader was not being reinitialized on subsample {pr}`2032`.
-   Fix typo in {class}`scvi.model.JaxSCVI` example snippet {pr}`2075`.

#### Changed

-   Use sphinx book theme for documentation {pr}`1673`.
-   {meth}`scvi.model.base.RNASeqMixin.posterior_predictive_sample` now outputs 3-d {class}`sparse.GCXS` matrices {pr}`1902`.
-   Add an option to specify `dropout_ratio` in {meth}`scvi.data.synthetic_iid` {pr}`1920`.
-   Update to lightning 2.0 {pr}`1961`
-   Hyperopt is new default searcher for tuner {pr}`1961`
-   {class}`scvi.train.AdversarialTrainingPlan` no longer encodes data twice during a training step, instead uses same latent for both optimizers {pr}`1961`, {pr}`1980`
-   Switch back to using sphinx autodoc typehints {pr}`1970`.
-   Disable default seed, run `scvi.settings.seed` after import for reproducibility {pr}`1976`.
-   Deprecate `use_gpu` in favor of PyTorch Lightning arguments `accelerator` and `devices`, to be removed in v1.1 {pr}`1978`.
-   Docs organization {pr}`1983`.
-   Validate training data and code URLs for {class}`scvi.hub.HubMetadata` and {class}`scvi.hub.HubModelCardHelper` {pr}`1985`.
-   Keyword arguments for encoders and decoders can now be passed in from the model level {pr}`1986`.
-   Expose `local_dir` as a public property in {class}`scvi.hub.HubModel` {pr}`1994`.
-   Use {func}`anndata.concat` internally inside {meth}`scvi.external.SOLO.from_scvi_model` {pr}`2013`.
-   {class}`scvi.train.SemiSupervisedTrainingPlan` and {class}`scvi.train.ClassifierTrainingPlan` now log accuracy,
    F1 score, and AUROC metrics {pr}`2023`.
-   Switch to cellxgene census for backend for cellxgene data function {pr}`2030`.
-   Change default `max_cells` and `truncation` in {meth}`scvi.model.base.RNASeqMixin._get_importance_weights` {pr}`2064`.
-   Refactor heuristic for default `max_epochs` as a separate function {meth}`scvi.model._utils.get_max_epochs_heuristic` {pr}`2083`.

#### Removed

-   Remove ability to set up ST data in {class}`~scvi.external.SpatialStereoscope.from_rna_model`, which was deprecated. ST data should be set up using {class}`~scvi.external.SpatialStereoscope.setup_anndata` {pr}`1949`.
-   Remove custom reusable doc decorator which was used for de docs {pr}`1970`.
-   Remove `drop_last` as an integer from {class}`~scvi.dataloaders.AnnDataLoader`, add typing and code cleanup {pr}`1975`.
-   Remove seqfish and seqfish plus datasets {pr}`2017`.
-   Remove support for Python 3.8 (NEP 29) {pr}`2021`.

## Version 0.20

### 0.20.3 (2023-03-21)

#### Fixed

-   Fix totalVI differential expression when integer sequential protein names are automatically used {pr}`1951`.
-   Fix peakVI scArches test case {pr}`1962`.

#### Changed

-   Allow passing in `map_location` into {meth}`~scvi.hub.HubMetadata.from_dir` and {meth}`~scvi.hub.HubModelCardHelper.from_dir` and set default to `"cpu"` {pr}`1960`.
-   Updated tutorials {pr}`1966`.

### 0.20.2 (2023-03-10)

#### Fixed

-   Fix `return_dist` docstring of {meth}`scvi.model.base.VAEMixin.get_latent_representation` {pr}`1932`.
-   Fix hyperlink to pymde docs {pr}`1944`

#### Changed

-   Use ruff for fixing and linting {pr}`1921`, {pr}`1941`.
-   Use sphinx autodoc instead of sphinx-autodoc-typehints {pr}`1941`.
-   Remove .flake8 and .prospector files {pr}`1923`.
-   Log individual loss terms in {meth}`scvi.module.MULTIVAE.loss` {pr}`1936`.
-   Setting up ST data in {class}`~scvi.external.SpatialStereoscope.from_rna_model` is deprecated. ST data should be set up using {class}`~scvi.external.SpatialStereoscope.setup_anndata` {pr}`1803`.

### 0.20.1 (2023-02-21)

#### Fixed

-   Fixed computation of ELBO during training plan logging when using global kl terms. [{pr}`1895`]
-   Fixed usage of {class}`scvi.train.SaveBestState` callback, which affected {class}`scvi.model.PEAKVI` training. If using {class}`~scvi.model.PEAKVI`, please upgrade. [{pr}`1913`]
-   Fixed original seed for jax-based models to work with jax 0.4.4. [{pr}`1907`, {pr}`1909`]

### New in 0.20.0 (2023-02-01)

#### Major changes

-   Model hyperparameter tuning is available through {class}`~scvi.autotune.ModelTuner` (beta) {pr}`1785`,{pr}`1802`,{pr}`1831`.
-   Pre-trained models can now be uploaded to and downloaded from [Hugging Face models] using the {mod}`~scvi.hub`
    module {pr}`1779`,{pr}`1812`,{pr}`1828`,{pr}`1841`, {pr}`1851`,{pr}`1862`.
-   {class}`~anndata.AnnData` `.var` and `.varm` attributes can now be registered through new fields in
    {mod}`~scvi.data.fields` {pr}`1830`,{pr}`1839`.
-   {class}`~scvi.external.SCBASSET`, a reimplementation of the [original scBasset model], is available for
    representation learning of scATAC-seq data (experimental) {pr}`1839`,{pr}`1844`{pr}`1867`,{pr}`1874`,{pr}`1882`.
-   {class}`~scvi.train.LowLevelPyroTrainingPlan` and {class}`~scvi.model.base.PyroModelGuideWarmup` added to allow the
    use of vanilla PyTorch optimization on Pyro models {pr}`1845`,{pr}`1847`.
-   Add {meth}`scvi.data.cellxgene` function to download cellxgene datasets {pr}`1880`.

#### Minor changes

-   Latent mode support changed so that user data is no longer edited in-place {pr}`1756`.
-   Minimum supported PyTorch Lightning version is now 1.9 {pr}`1795`,{pr}`1833`,{pr}`1863`.
-   Minimum supported Python version is now 3.8 {pr}`1819`.
-   [Poetry] removed in favor of [Hatch] for builds and publishing {pr}`1823`.
-   `setup_anndata` docstrings fixed, `setup_mudata` docstrings added {pr}`1834`,{pr}`1837`.
-   {meth}`~scvi.data.add_dna_sequence` adds DNA sequences to {class}`~anndata.AnnData` objects using [genomepy] {pr}`1839`,{pr}`1842`.
-   Update tutorial formatting with pre-commit {pr}`1850`
-   Expose `accelerators` and `devices` arguments in {class}`~scvi.train.Trainer` {pr}`1864`.
-   Development in GitHub Codespaces is now supported {pr}`1836`.

#### Breaking changes

-   {class}`~scvi.module.base.LossRecorder` has been removed in favor of {class}`~scvi.module.base.LossOutput` {pr}`1869`.

#### Bug Fixes

-   {class}`~scvi.train.JaxTrainingPlan` now correctly updates `global_step` through PyTorch Lightning by using a dummy
    optimizer. {pr}`1791`.
-   CUDA compatibility issue fixed in {meth}`~scvi.distributions.ZeroInflatedNegativeBinomial.sample` {pr}`1813`.
-   Device-backed {class}`~scvi.dataloaders.AnnTorchDataset` fixed to work with sparse data {pr}`1824`.
-   Fix bug {meth}`~scvi.model.base._log_likelihood.compute_reconstruction_error` causing the first batch to be ignored,
    see more details in {issue}`1854` {pr}`1857`.

#### Contributors

-   {ghuser}`adamgayoso`
-   {ghuser}`eroell`
-   {ghuser}`gokceneraslan`
-   {ghuser}`macwiatrak`
-   {ghuser}`martinkim0`
-   {ghuser}`saroudant`
-   {ghuser}`vitkl`
-   {ghuser}`watiss`

[original scbasset model]: https://github.com/calico/scBasset
[poetry]: https://python-poetry.org/
[hatch]: https://hatch.pypa.io/latest/
[genomepy]: https://github.com/vanheeringen-lab/genomepy
[hugging face models]: https://huggingface.co/models

## Version 0.19

### New in 0.19.0 (2022-10-31)

#### Major Changes

-   {class}`~scvi.train.TrainingPlan` allows custom PyTorch optimizers [#1747].
-   Improvements to {class}`~scvi.train.JaxTrainingPlan` [#1747] [#1749].
-   {class}`~scvi.module.base.LossRecorder` is deprecated. Please substitute with {class}`~scvi.module.base.LossOutput` [#1749]
-   All training plans require keyword args after the first positional argument [#1749]
-   {class}`~scvi.module.base.JaxBaseModuleClass` absorbed features from the `JaxModuleWrapper`, rendering the `JaxModuleWrapper` obsolote, so it was removed. [#1751]
-   Add {class}`scvi.external.Tangram` and {class}`scvi.external.tangram.TangramMapper` that implement Tangram for mapping scRNA-seq data to spatial data [#1743].

#### Minor changes

-   Remove confusing warning about kl warmup, log kl weight instead [#1773]

#### Breaking changes

-   {class}`~scvi.module.base.LossRecorder` no longer allows access to dictionaries of values if provided during initialization [#1749].
-   `JaxModuleWrapper` removed. [#1751]

#### Bug Fixes

-   Fix `n_proteins` usage in {class}`~scvi.model.MULTIVI` [#1737].
-   Remove unused param in {class}`~scvi.model.MULTIVI` [#1741].
-   Fix random seed handling for Jax models [#1751].

#### Contributors

-   [@watiss]
-   [@adamgayoso]
-   [@martinkim0]
-   [@marianogabitto]

[#1737]: https://github.com/YosefLab/scvi-tools/pull/1737
[#1741]: https://github.com/YosefLab/scvi-tools/pull/1741
[#1743]: https://github.com/YosefLab/scvi-tools/pull/1743
[#1747]: https://github.com/YosefLab/scvi-tools/pull/1747
[#1749]: https://github.com/YosefLab/scvi-tools/pull/1749
[#1751]: https://github.com/YosefLab/scvi-tools/pull/1751
[#1773]: https://github.com/YosefLab/scvi-tools/pull/1773
[@watiss]: https://github.com/watiss
[@adamgayoso]: https://github.com/adamgayoso
[@martinkim0]: https://github.com/martinkim0
[@marianogabitto]: https://github.com/marianogabitto

## Version 0.18

### New in 0.18.0 (2022-10-12)

#### Major Changes

-   Add latent mode support in {class}`~scvi.model.SCVI` [#1672]. This allows for loading a model using latent representations only (i.e. without the full counts). Not only does this speed up inference by using the cached latent distribution parameters (thus skipping the encoding step), but this also helps in scenarios where the full counts are not available but cached latent parameters are. We provide utility functions and methods to dynamically convert a model to latent mode.
-   Added {class}`~scvi.external.SCAR` as an external model for ambient RNA removal [#1683].
-   Add weight support to {class}`~scvi.model.MULTIVI` [#1697].

#### Minor changes

-   Faster inference in PyTorch with `torch.inference_mode` [#1695].
-   Upgrade to Lightning 1.6 [#1719].
-   Update CI workflow to separate static code checking from pytest [#1710].
-   Add Python 3.10 to CI workflow [#1711].
-   Add {meth}`~scvi.data.AnnDataManager.register_new_fields` [#1689].
-   Use sphinxcontrib-bibtex for references [#1731].
-   {meth}`~scvi.model.base.VAEMixin.get_latent_representation`: more explicit and better docstring [#1732].
-   Replace custom attrdict with {class}`~ml_collections` implementation [#1696].

#### Breaking changes

None

#### Bug Fixes

-   Fix links for breast cancer and mouse datasets [#1709].
-   fix quick start notebooks not showing [#1733].

#### Contributors

-   [@watiss]
-   [@adamgayoso]
-   [@martinkim0]
-   [@ricomnl]
-   [@marianogabitto]

[#1695]: https://github.com/YosefLab/scvi-tools/pull/1695
[#1696]: https://github.com/YosefLab/scvi-tools/pull/1696
[#1719]: https://github.com/YosefLab/scvi-tools/pull/1719
[#1710]: https://github.com/YosefLab/scvi-tools/pull/1710
[#1672]: https://github.com/YosefLab/scvi-tools/pull/1672
[#1709]: https://github.com/YosefLab/scvi-tools/pull/1709
[#1711]: https://github.com/YosefLab/scvi-tools/pull/1711
[#1683]: https://github.com/YosefLab/scvi-tools/pull/1683
[#1689]: https://github.com/YosefLab/scvi-tools/pull/1689
[#1697]: https://github.com/YosefLab/scvi-tools/pull/1697
[#1731]: https://github.com/YosefLab/scvi-tools/pull/1731
[#1732]: https://github.com/YosefLab/scvi-tools/pull/1732
[#1733]: https://github.com/YosefLab/scvi-tools/pull/1733
[@watiss]: https://github.com/watiss
[@adamgayoso]: https://github.com/adamgayoso
[@martinkim0]: https://github.com/martinkim0
[@ricomnl]: https://github.com/ricomnl
[@marianogabitto]: https://github.com/marianogabitto

## Version 0.17

### New in 0.17.4 (2021-09-20)

#### Changes

-   Support for PyTorch Lightning 1.7 [#1622].
-   Allow `flax` to use any mutable states used by a model generically with {class}`~scvi.module.base.TrainStateWithState` [#1665], [#1700].
-   Update publication links in `README` [#1667].
-   Docs now include floating window cross references with `hoverxref`, external links with `linkcode`, and `grid` [#1678].

#### Bug Fixes

-   Fix `get_likelihood_parameters()` failure when `gene_likelihood != "zinb"` in {class}`~scvi.model.base.RNASeqMixin` [#1618].
-   Fix exception logic when not using the observed library size in {class}`~scvi.module.VAE` initialization [#1660].
-   Replace instances of `super().__init__()` with an argument in `super()`, causing `autoreload` extension to throw errors [#1671].
-   Change cell2location tutorial causing docs build to fail [#1674].
-   Replace instances of `max_epochs` as `int`s for new PyTorch Lightning [#1686].
-   Catch case when `torch.backends.mps` is not implemented [#1692].
-   Fix Poisson sampling in {meth}`~scvi.module.VAE.sample` [#1702].

#### Contributors

-   [@adamgayoso]
-   [@watiss]
-   [@mkarikom]
-   [@tommycelsius]
-   [@ricomnl]

[#1618]: https://github.com/scverse/scvi-tools/pull/1618
[#1622]: https://github.com/scverse/scvi-tools/pull/1622
[#1660]: https://github.com/scverse/scvi-tools/pull/1660
[#1665]: https://github.com/scverse/scvi-tools/pull/1665
[#1667]: https://github.com/scverse/scvi-tools/pull/1667
[#1671]: https://github.com/scverse/scvi-tools/pull/1671
[#1674]: https://github.com/scverse/scvi-tools/pull/1674
[#1678]: https://github.com/scverse/scvi-tools/pull/1678
[#1686]: https://github.com/scverse/scvi-tools/pull/1686
[#1692]: https://github.com/scverse/scvi-tools/pull/1692
[#1700]: https://github.com/scverse/scvi-tools/pull/1700
[#1702]: https://github.com/scverse/scvi-tools/pull/1702
[@adamgayoso]: https://github.com/adamgayoso
[@watiss]: https://github.com/watiss
[@tommycelsius]: https://github.com/tommycelsius
[@mkarikom]: https://github.com/mkarikom
[@ricomnl]: https://github.com/ricomnl

### New in 0.17.3 (2022-08-26)

#### Changes

-   Pin sphinx_gallery to fix tutorial cards on docs [#1657]
-   Use latest tutorials in release [#1657]

#### Contributors

-   [@watiss]
-   [@adamgayoso]

[#1657]: https://github.com/scverse/scvi-tools/pull/1657
[@watiss]: https://github.com/watiss
[@adamgayoso]: https://github.com/adamgayoso

### New in 0.17.2 (2022-08-26)

#### Changes

-   Move `training` argument in {class}`~scvi.module.JaxVAE` constructor to a keyword argument into the call method. This simplifies the {class}`~scvi.module.base.JaxModuleWrapper` logic and avoids the reinstantiation of {class}`~scvi.module.JaxVAE` during evaluation [#1580].
-   Add a static method on the BaseModelClass to return the AnnDataManger's full registry [#1617].
-   Clarify docstrings for continuous and categorical covariate keys [#1637].
-   Remove poetry lock, use newer build system [#1645].

#### Bug Fixes

-   Fix CellAssign to accept extra categorical covariates [#1629].
-   Fix an issue where `max_epochs` is never determined heuristically for totalvi, instead it would always default to 400 [#1639].

#### Breaking Changes

-   Fix an issue where `max_epochs` is never determined heuristically for totalvi, instead it would always default to 400 [#1639].

#### Contributors

-   [@watiss]
-   [@RK900]
-   [@adamgayoso]
-   [@jjhong922]

[#1580]: https://github.com/scverse/scvi-tools/pull/1580
[#1617]: https://github.com/scverse/scvi-tools/pull/1617
[#1629]: https://github.com/scverse/scvi-tools/pull/1629
[#1637]: https://github.com/scverse/scvi-tools/pull/1637
[#1639]: https://github.com/scverse/scvi-tools/pull/1639
[#1645]: https://github.com/scverse/scvi-tools/pull/1645
[@watiss]: https://github.com/watiss
[@rk900]: https://github.com/RK900
[@adamgayoso]: https://github.com/adamgayoso
[@jjhong922]: https://github.com/jjhong922

### New in 0.17.1 (2022-07-14)

Make sure notebooks are up to date for real this time :).

#### Contributors

-   [@jjhong922]
-   [@adamgayoso]

[@jjhong922]: https://github.com/jjhong922
[@adamgayoso]: https://github.com/adamgayoso

### New in 0.17.0 (2022-07-14)

#### Major Changes

-   Experimental MuData support for {class}`~scvi.model.TOTALVI` via the method {meth}`~scvi.model.TOTALVI.setup_mudata`. For several of the existing `AnnDataField` classes, there is now a MuData counterpart with an additional `mod_key` argument used to indicate the modality where the data lives (e.g. {class}`~scvi.data.fields.LayerField` to {class}`~scvi.data.fields.MuDataLayerField`). These modified classes are simply wrapped versions of the original `AnnDataField` code via the new {class}`scvi.data.fields.MuDataWrapper` method [#1474].
-   Modification of the {meth}`~scvi.module.VAE.generative` method's outputs to return prior and likelihood properties as {class}`~torch.distributions.distribution.Distribution` objects. Concerned modules are {class}`~scvi.module.AmortizedLDAPyroModule`, {class}`AutoZIVAE`, {class}`~scvi.module.MULTIVAE`, {class}`~scvi.module.PEAKVAE`, {class}`~scvi.module.TOTALVAE`, {class}`~scvi.module.SCANVAE`, {class}`~scvi.module.VAE`, and {class}`~scvi.module.VAEC`. This allows facilitating the manipulation of these distributions for model training and inference [#1356].
-   Major changes to Jax support for scvi-tools models to generalize beyond {class}`~scvi.model.JaxSCVI`. Support for Jax remains experimental and is subject to breaking changes:
    -   Consistent module interface for Flax modules (Jax-backed) via {class}`~scvi.module.base.JaxModuleWrapper`, such that they are compatible with the existing {class}`~scvi.model.base.BaseModelClass` [#1506].
    -   {class}`~scvi.train.JaxTrainingPlan` now leverages Pytorch Lightning to factor out Jax-specific training loop implementation [#1506].
    -   Enable basic device management in Jax-backed modules [#1585].

#### Minor changes

-   Add {meth}`~scvi.module.base.PyroBaseModuleClass.on_load` callback which is called on {meth}`~scvi.model.base.BaseModuleClass.load` prior to loading the module state dict [#1542].
-   Refactor metrics code and use {class}`~torchmetrics.MetricCollection` to update metrics in bulk [#1529].
-   Add `max_kl_weight` and `min_kl_weight` to {class}`~scvi.train.TrainingPlan` [#1595].
-   Add a warning to {class}`~scvi.model.base.UnsupervisedTrainingMixin` that is raised if `max_kl_weight` is not reached during training [#1595].

#### Breaking changes

-   Any methods relying on the output of `inference` and `generative` from existing scvi-tools models (e.g. {class}`~scvi.model.SCVI`, {class}`~scvi.model.SCANVI`) will need to be modified to accept `torch.Distribution` objects rather than tensors for each parameter (e.g. `px_m`, `px_v`) [#1356].
-   The signature of {meth}`~scvi.train.TrainingPlan.compute_and_log_metrics` has changed to support the use of {class}`~torchmetrics.MetricCollection`. The typical modification required will look like changing `self.compute_and_log_metrics(scvi_loss, self.elbo_train)` to `self.compute_and_log_metrics(scvi_loss, self.train_metrics, "train")`. The same is necessary for validation metrics except with `self.val_metrics` and the mode `"validation"` [#1529].

#### Bug Fixes

-   Fix issue with {meth}`~scvi.model.SCVI.get_normalized_expression` with multiple samples and additional continuous covariates. This bug originated from {meth}`~scvi.module.VAE.generative` failing to match the dimensions of the continuous covariates with the input when `n_samples>1` in {meth}`~scvi.module.VAE.inference` in multiple module classes [#1548].
-   Add support for padding layers in {meth}`~scvi.model.SCVI.prepare_query_anndata` which is necessary to run {meth}`~scvi.model.SCVI.load_query_data` for a model setup with a layer instead of X [#1575].

#### Contributors

-   [@jjhong922]
-   [@adamgayoso]
-   [@PierreBoyeau]
-   [@RK900]
-   [@FlorianBarkmann]

[#1356]: https://github.com/YosefLab/scvi-tools/pull/1356
[#1474]: https://github.com/YosefLab/scvi-tools/pull/1474
[#1506]: https://github.com/YosefLab/scvi-tools/pull/1506
[#1529]: https://github.com/YosefLab/scvi-tools/pull/1529
[#1542]: https://github.com/YosefLab/scvi-tools/pull/1542
[#1548]: https://github.com/YosefLab/scvi-tools/pull/1548
[#1575]: https://github.com/YosefLab/scvi-tools/pull/1575
[#1585]: https://github.com/YosefLab/scvi-tools/pull/1585
[#1595]: https://github.com/scverse/scvi-tools/pull/1595
[@jjhong922]: https://github.com/jjhong922
[@adamgayoso]: https://github.com/adamgayoso
[@pierreboyeau]: https://github.com/PierreBoyeau
[@rk900]: https://github.com/RK900
[@florianbarkmann]: https://github.com/FlorianBarkmann

## Version 0.16

### New in 0.16.4 (2022-06-14)

Note: When applying any model using the {class}`~scvi.train.AdversarialTrainingPlan` (e.g. {class}`~scvi.model.TOTALVI`, {class}`~scvi.model.MULTIVI`), you should make sure to use v0.16.4 instead of v0.16.3 or v0.16.2. This release fixes a critical bug in the training plan.

#### Changes

#### Breaking changes

#### Bug Fixes

-   Fix critical issue in {class}`~scvi.train.AdversarialTrainingPlan` where `kl_weight` was overwritten to 0 at each step ([#1566]). Users should avoid using v0.16.2 and v0.16.3 which both include this bug.

#### Contributors

-   [@jjhong922]
-   [@adamgayoso]

[#1566]: https://github.com/scverse/scvi-tools/issues/1566
[@adamgayoso]: https://github.com/adamgayoso
[@jjhong922]: https://github.com/jjhong922

### New in 0.16.3 (2022-06-04)

#### Changes

-   Removes sphinx max version and removes jinja dependency ([#1555]).

#### Breaking changes

#### Bug Fixes

-   Upper bounds protobuf due to pytorch lightning incompatibilities ([#1556]). Note that [#1556] has unique changes as PyTorch Lightning >=1.6.4 adds the upper bound in their requirements.

#### Contributors

-   [@jjhong922]
-   [@adamgayoso]

[#1551]: https://github.com/scverse/scvi-tools/issues/1551
[#1555]: https://github.com/YosefLab/scvi-tools/pull/1555
[#1556]: https://github.com/YosefLab/scvi-tools/pull/1556
[@adamgayoso]: https://github.com/adamgayoso
[@jjhong922]: https://github.com/jjhong922

### New in 0.16.2 (2022-05-10)

#### Changes

#### Breaking changes

#### Bug Fixes

-   Raise appropriate error when `backup_url` is not provided and file is missing on {meth}`~scvi.model.base.BaseModelClass.load` ([#1527]).
-   Pipe `loss_kwargs` properly in {class}`~scvi.train.AdversarialTrainingPlan`, and fix incorrectly piped kwargs in {class}`~scvi.model.TOTALVI` and {class}`~scvi.model.MULTIVI` ([#1532]).

#### Contributors

-   [@jjhong922]
-   [@adamgayoso]

[#1527]: https://github.com/YosefLab/scvi-tools/pull/1527
[#1532]: https://github.com/YosefLab/scvi-tools/pull/1532
[@adamgayoso]: https://github.com/adamgayoso
[@jjhong922]: https://github.com/jjhong922

### New in 0.16.1 (2022-04-22)

#### Changes

-   Update scArches Pancreas tutorial, DestVI tutorial ([#1520]).

#### Breaking changes

-   {class}`~scvi.dataloaders.SemiSupervisedDataLoader` and {class}`~scvi.dataloaders.SemiSupervisedDataSplitter` no longer take `unlabeled_category` as an initial argument. Instead, the `unlabeled_category` is fetched from the labels state registry, assuming that the {class}`~scvi.data.AnnDataManager` object is registered with a {class}`~scvi.data.fields.LabelsWithUnlabeledObsField` ([#1515]).

#### Bug Fixes

-   Bug fixed in {class}`~scvi.model.SCANVI` where `self._labeled_indices` was being improperly set ([#1515]).
-   Fix issue where {class}`~scvi.model.SCANVI.load_query_data` would not properly add an obs column with the unlabeled category when the `labels_key` was not present in the query data.
-   Disable extension of categories for labels in {class}`~scvi.model.SCANVI.load_query_data` ([#1519]).
-   Fix an issue with {meth}`~scvi.model.SCANVI.prepare_query_data` to ensure it does nothing when genes are completely matched ([#1520]).

#### Contributors

-   [@jjhong922]
-   [@adamgayoso]

[#1515]: https://github.com/YosefLab/scvi-tools/pull/1515
[#1519]: https://github.com/YosefLab/scvi-tools/pull/1519
[#1520]: https://github.com/YosefLab/scvi-tools/pull/1520
[@adamgayoso]: https://github.com/adamgayoso
[@jjhong922]: https://github.com/jjhong922

### New in 0.16.0 (2022-04-12)

This release features a refactor of {class}`~scvi.model.DestVI` ([#1457]):

1. Bug fix in cell type amortization, which leads to on par performance of cell type amortization `V_encoder` with free parameter for cell type proportions `V`.
2. Bug fix in library size in {class}`~scvi.model.CondSCVI`, that lead to downstream dependency between sum over cell type proportions `v_ind` and library size
   `library` in {class}`~scvi.model.DestVI`.
3. `neg_log_likelihood_prior` is not computed anymore on random subset of single cells but cell type specific subclustering using cluster variance `var_vprior`,
   cluster mean `mean_vprior` and cluster mixture proportion `mp_vprior` for computation. This leads to more stable results and faster computation time.
   Setting `vamp_prior_p` in {func}`~scvi.model.DestVI.from_rna_model` to the expected resolution is critical in this algorithm.
4. The new default is to also use dropout `dropout` during the decoder of {class}`~scvi.model.CondSCVI` and subsequently `dropout_decoder` in {class}`~scvi.model.DestVI`,
   we found this to be beneficial after bug fixes listed above.
5. We changed the weighting of the loss on the variances of beta and the prior of eta.

:::{note}
Due to bug fixes listed above this version of {class}`~scvi.model.DestVI` is not backwards compatible. Despite instability in training in the
outdated version, we were able to reproduce results generated with this code. We therefore do not strictly encourage to rerun old experiments.
:::

We published a new tutorial. This new tutorial incorporates a new utility package [destvi_utils](https://github.com/YosefLab/destvi_utils) that generates exploratory plots of the results of {class}`~scvi.model.DestVI`. We refer to the manual of this package for further documentation.

#### Changes

-   Docs changes (installation [#1498], {class}`~scvi.model.DestVI` user guide [#1501] and [#1508], dark mode code cells [#1499]).
-   Add `backup_url` to the {meth}`~scvi.model.base.BaseModelClass.load` method of each model class, enabling automatic downloading of model save file ([#1505]).

#### Breaking changes

-   Support for loading legacy loading is removed from {meth}`~scvi.model.base.BaseModelClass.load`. Utility to convert old files to the new file as been added {meth}`~scvi.model.base.BaseModelClass.convert_legacy_save` ([#1505]).
-   Breaking changes to {class}`~scvi.model.DestVI` as specified above ([#1457]).

#### Bug Fixes

-   {meth}`~scvi.model.base.RNASeqMixin.get_likelihood_parameters` fix for `n_samples > 1` and `dispersion="gene_cell"` [#1504].
-   Fix backwards compatibility for legacy TOTALVI models [#1502].

#### Contributors

-   [@cane11]
-   [@jjhong922]
-   [@adamgayoso]
-   [@romain-lopez]

[#1498]: https://github.com/YosefLab/scvi-tools/pull/1498
[#1499]: https://github.com/YosefLab/scvi-tools/pull/1499
[#1501]: https://github.com/YosefLab/scvi-tools/pull/1501
[#1508]: https://github.com/YosefLab/scvi-tools/pull/1508
[#1457]: https://github.com/YosefLab/scvi-tools/pull/1457
[#1502]: https://github.com/YosefLab/scvi-tools/pull/1502
[#1504]: https://github.com/YosefLab/scvi-tools/pull/1504
[#1505]: https://github.com/YosefLab/scvi-tools/pull/1505
[@cane11]: https://github.com/cane11
[@adamgayoso]: https://github.com/adamgayoso
[@romain-lopez]: https://github.com/romain-lopez
[@jjhong922]: https://github.com/jjhong922

## Version 0.15

### New in 0.15.5 (2022-04-06)

#### Changes

-   Add common types file [#1467].
-   New default is to not pin memory during training when using a GPU. This is much better for shared GPU environments without any performance regression [#1473].

#### Bug fixes

-   Fix LDA user guide bugs [#1479].
-   Fix unnecessary warnings, double logging [#1475].

#### Contributors

-   [@jjhong922]
-   [@adamgayoso]

[#1479]: https://github.com/YosefLab/scvi-tools/pull/1479
[#1475]: https://github.com/YosefLab/scvi-tools/pull/1475
[#1467]: https://github.com/YosefLab/scvi-tools/pull/1467
[#1473]: https://github.com/YosefLab/scvi-tools/pull/1473
[@adamgayoso]: https://github.com/adamgayoso
[@jjhong922]: https://github.com/jjhong922

### New in 0.15.4 (2022-03-28)

#### Changes

-   Add peakVI publication reference [#1463].
-   Update notebooks with new install functionality for Colab [#1466].
-   Simplify changing the training plan for pyro [#1470].
-   Optionally scale ELBO by a scalar in {class}`~scvi.train.PyroTrainingPlan` [#1469].

#### Bug fixes

#### Contributors

-   [@jjhong922]
-   [@adamgayoso]
-   [@vitkl]

[#1463]: https://github.com/YosefLab/scvi-tools/pull/1463
[#1466]: https://github.com/YosefLab/scvi-tools/pull/1466
[#1469]: https://github.com/YosefLab/scvi-tools/pull/1469
[#1470]: https://github.com/YosefLab/scvi-tools/pull/1470
[@adamgayoso]: https://github.com/adamgayoso
[@jjhong922]: https://github.com/jjhong922
[@vitkl]: https://github.com/vitkl

### New in 0.15.3 (2022-03-24)

#### Changes

#### Bug fixes

-   Raise `NotImplementedError` when `categorical_covariate_keys` are used with {meth}`scvi.model.SCANVI.load_query_data`. ([#1458]).
-   Fix behavior when `continuous_covariate_keys` are used with {meth}`scvi.model.SCANVI.classify`. ([#1458]).
-   Unlabeled category values are automatically populated when {meth}`scvi.model.SCANVI.load_query_data` run on `adata_target` missing labels column. ([#1458]).
-   Fix dataframe rendering in dark mode docs ([#1448])
-   Fix variance constraint in {class}`~scvi.model.AmortizedLDA` that set an artifical bound on latent topic variance ([#1445]).
-   Fix {meth}`scvi.model.base.ArchesMixin.prepare_query_data` to work cross device (e.g., model trained on cuda but method used on cpu; see [#1451]).

#### Contributors

-   [@jjhong922]
-   [@adamgayoso]

[#1451]: https://github.com/YosefLab/scvi-tools/pull/1451
[#1445]: https://github.com/YosefLab/scvi-tools/pull/1445
[#1448]: https://github.com/YosefLab/scvi-tools/pull/1448
[#1458]: https://github.com/YosefLab/scvi-tools/pull/1458
[@adamgayoso]: https://github.com/adamgayoso
[@jjhong922]: https://github.com/jjhong922

### New in 0.15.2 (2022-03-15)

#### Changes

-   Remove setuptools pinned requirement due to new PyTorch 1.11 fix ([#1436]).
-   Switch to myst-parsed markdown for docs ([#1435]).
-   Add `prepare_query_data(adata, reference_model)` to {class}`~scvi.model.base.ArchesMixin` to enable query data cleaning prior to reference mapping ([#1441]).
-   Add Human Lung Cell Atlas tutorial ([#1442]).

#### Bug fixes

-   Errors when arbitrary kwargs are passed into `setup_anndata()` ([#1439]).
-   Fix {class}`scvi.external.SOLO` to use `train_size=0.9` by default, which enables early stopping to work properly ([#1438]).
-   Fix scArches version warning ([#1431]).
-   Fix backwards compat for {class}`~scvi.model.SCANVI` loading ([#1441]).

#### Contributors

-   [@jjhong922]
-   [@adamgayoso]
-   [@grst]

[#1442]: https://github.com/YosefLab/scvi-tools/pull/1442
[#1441]: https://github.com/YosefLab/scvi-tools/pull/1441
[#1439]: https://github.com/YosefLab/scvi-tools/pull/1439
[#1438]: https://github.com/YosefLab/scvi-tools/pull/1438
[#1436]: https://github.com/YosefLab/scvi-tools/pull/1436
[#1435]: https://github.com/YosefLab/scvi-tools/pull/1435
[#1431]: https://github.com/YosefLab/scvi-tools/pull/1431
[@adamgayoso]: https://github.com/adamgayoso
[@jjhong922]: https://github.com/jjhong922
[@grst]: https://github.com/grst

### New in 0.15.1 (2022-03-11)

#### Changes

-   Remove `labels_key` from {class}`~scvi.model.MULTIVI` as it is not used in the model ([#1393]).
-   Use scvi-tools mean/inv_disp parameterization of negative binomial for {class}`~scvi.model.JaxSCVI` likelihood ([#1386]).
-   Use `setup` for Flax-based modules ([#1403]).
-   Reimplement {class}`~scvi.module.JaxVAE` using inference/generative paradigm with {class}`~scvi.module.base.JaxBaseModuleClass` ([#1406]).
-   Use multiple particles optionally in {class}`~scvi.model.JaxSCVI` ([#1385]).
-   {class}`~scvi.external.SOLO` no longer warns about count data ([#1411]).
-   Class docs are now one page on docs site ([#1415]).
-   Copied AnnData objects are assigned a new uuid and transfer is attempted ([#1416]).

#### Bug fixes

-   Fix an issue with using gene lists and proteins lists as well as `transform_batch` for {class}`~scvi.model.TOTALVI` ([#1413]).
-   Error gracefully when NaNs present in {class}`~scvi.data.fields.CategoricalJointObsmField` ([#1417]).

#### Contributors

-   [@jjhong922]
-   [@adamgayoso]

[#1385]: https://github.com/YosefLab/scvi-tools/pull/1385
[#1386]: https://github.com/YosefLab/scvi-tools/pull/1386
[#1393]: https://github.com/YosefLab/scvi-tools/pull/1393
[#1403]: https://github.com/YosefLab/scvi-tools/pull/1403
[#1406]: https://github.com/YosefLab/scvi-tools/pull/1406
[#1411]: https://github.com/YosefLab/scvi-tools/pull/1411
[#1413]: https://github.com/YosefLab/scvi-tools/pull/1413
[#1415]: https://github.com/YosefLab/scvi-tools/pull/1415
[#1416]: https://github.com/YosefLab/scvi-tools/pull/1416
[#1417]: https://github.com/YosefLab/scvi-tools/pull/1417
[@adamgayoso]: https://github.com/adamgayoso
[@jjhong922]: https://github.com/jjhong922

### New in 0.15.0 (2022-02-28)

In this release, we have completely refactored the logic behind our data handling strategy (i.e. `setup_anndata`) to allow for:

1. Readable data handling for existing models.
2. Modular code for easy addition of custom data fields to incorporate into models.
3. Avoidance of unexpected edge cases when more than one model is instantiated in one session.

**Important Note:** This change will not break pipelines for model users (with the exception of a small change to {class}`~scvi.model.SCANVI`).
However, there are several breaking changes for model developers. The data handling tutorial goes over these
changes in detail.

This refactor is centered around the new {class}`~scvi.data.AnnDataManager` class which orchestrates any data processing necessary
for scvi-tools and stores necessary information, rather than adding additional fields to the AnnData input.

:::{figure} figures/anndata_manager_schematic.svg
:align: center
:alt: Schematic of data handling strategy with AnnDataManager
:class: img-fluid

Schematic of data handling strategy with {class}`~scvi.data.AnnDataManager`
:::

We also have an exciting new experimental Jax-based scVI implementation via {class}`~scvi.model.JaxSCVI`. While this implementation has limited functionality, we have found it to be substantially faster than the PyTorch-based implementation. For example, on a 10-core Intel CPU, Jax on only a CPU can be as fast as PyTorch with a GPU (RTX3090). We will be planning further Jax integrations in the next releases.

#### Changes

-   Major refactor to data handling strategy with the introduction of {class}`~scvi.data.AnnDataManager` ([#1237]).
-   Prevent clobbering between models using the same AnnData object with model instance specific {class}`~scvi.data.AnnDataManager` mappings ([#1342]).
-   Add `size_factor_key` to {class}`~scvi.model.SCVI`, {class}`~scvi.model.MULTIVI`, {class}`~scvi.model.SCANVI`, and {class}`~scvi.model.TOTALVI` ([#1334]).
-   Add references to the scvi-tools journal publication to the README ([#1338], [#1339]).
-   Addition of {func}`scvi.model.utils.mde` ([#1372]) for accelerated visualization of scvi-tools embeddings.
-   Documentation and user guide fixes ([#1364], [#1361])
-   Fix for {class}`~scvi.external.SOLO` when {class}`~scvi.model.SCVI` was setup with a `labels_key` ([#1354])
-   Updates to tutorials ([#1369], [#1371])
-   Furo docs theme ([#1290])
-   Add {class}`scvi.model.JaxSCVI` and {class}`scvi.module.JaxVAE`, drop Numba dependency for checking if data is count data ([#1367]).

#### Breaking changes

-   The keyword argument `run_setup_anndata` has been removed from built-in datasets since there is no longer a model-agnostic `setup_anndata` method ([#1237]).

-   The function `scvi.model._metrics.clustering_scores` has been removed due to incompatbility with new data handling ([#1237]).

-   {class}`~scvi.model.SCANVI` now takes `unlabeled_category` as an argument to {meth}`~scvi.model.SCANVI.setup_anndata` rather than on initialization ([#1237]).

-   `setup_anndata` is now a class method on model classes and requires specific function calls to ensure proper {class}`~scvi.data.AnnDataManager` setup and model save/load.
    Any model inheriting from {class}`~scvi.model.base.BaseModelClass` will need to re-implement this method ([#1237]).

    > -   To adapt existing custom models to v0.15.0, one can references the guidelines below. For some examples of how this was done for the existing models in the codebase, please reference the following PRs: ([#1301], [#1302]).
    >     : 1. `scvi._CONSTANTS` has been changed to `scvi.REGISTRY_KEYS`. 2. `setup_anndata()` functions are now class functions and follow a specific structure. Please refer to {meth}`~scvi.model.SCVI.setup_anndata` for an example. 3. `scvi.data.get_from_registry()` has been removed. This method can be replaced by {meth}`scvi.data.AnnDataManager.get_from_registry`. 4. The setup dict stored directly on the AnnData object, `adata["_scvi"]`, has been deprecated. Instead, this information now lives in {attr}`scvi.data.AnnDataManager.registry`.
    >     : - The data registry can be accessed at {attr}`scvi.data.AnnDataManager.data_registry`. - Summary stats can be accessed at {attr}`scvi.data.AnnDataManager.summary_stats`. - Any field-specific information (e.g. `adata.obs["categorical_mappings"]`) now lives in field-specific state registries. These can be retrieved via the function {meth}`~scvi.data.AnnDataManager.get_state_registry`. 5. `register_tensor_from_anndata()` has been removed. To register tensors with no relevant `AnnDataField` subclass, create a new
    >     a new subclass of {class}`~scvi.data.fields.BaseAnnDataField` and add it to appropriate model's `setup_anndata()` function.

#### Contributors

-   [@jjhong922]
-   [@adamgayoso]
-   [@watiss]

[#1237]: https://github.com/YosefLab/scvi-tools/pull/1237
[#1290]: https://github.com/YosefLab/scvi-tools/pull/1290
[#1301]: https://github.com/YosefLab/scvi-tools/pull/1301
[#1302]: https://github.com/YosefLab/scvi-tools/pull/1302
[#1334]: https://github.com/YosefLab/scvi-tools/pull/1334
[#1338]: https://github.com/YosefLab/scvi-tools/pull/1338
[#1339]: https://github.com/YosefLab/scvi-tools/pull/1339
[#1342]: https://github.com/YosefLab/scvi-tools/pull/1342
[#1354]: https://github.com/YosefLab/scvi-tools/pull/1354
[#1361]: https://github.com/YosefLab/scvi-tools/pull/1361
[#1364]: https://github.com/YosefLab/scvi-tools/pull/1364
[#1367]: https://github.com/YosefLab/scvi-tools/pull/1367
[#1369]: https://github.com/YosefLab/scvi-tools/pull/1369
[#1371]: https://github.com/YosefLab/scvi-tools/pull/1371
[#1372]: https://github.com/YosefLab/scvi-tools/pull/1372
[@adamgayoso]: https://github.com/adamgayoso
[@jjhong922]: https://github.com/jjhong922
[@watiss]: https://github.com/watiss

## Version 0.14

### New in 0.14.6 (2021-02-05)

Bug fixes, minor improvements of docs, code formatting.

#### Changes

-   Update black formatting to stable release ([#1324])
-   Refresh readme, move tasks image to docs ([#1311]).
-   Add 0.14.5 release note to index ([#1296]).
-   Add test to ensure extra {class}`~scvi.model.SCANVI` training of a pre-trained {class}`~scvi.model.SCVI` model does not change original model weights ([#1284]).
-   Fix issue in {class}`~scvi.model.TOTALVI` protein background prior initialization to not include protein measurements that are known to be missing ([#1282]).
-   Upper bound setuptools due to PyTorch import bug ([#1309]).

#### Contributors

-   [@adamgayoso]
-   [@watiss]
-   [@jjhong922]

[#1282]: https://github.com/YosefLab/scvi-tools/pull/1282
[#1284]: https://github.com/YosefLab/scvi-tools/pull/1284
[#1296]: https://github.com/YosefLab/scvi-tools/pull/1296
[#1309]: https://github.com/YosefLab/scvi-tools/pull/1309
[#1311]: https://github.com/YosefLab/scvi-tools/pull/1311
[#1324]: https://github.com/YosefLab/scvi-tools/pull/1324
[@adamgayoso]: https://github.com/adamgayoso
[@jjhong922]: https://github.com/jjhong922
[@watiss]: https://github.com/watiss

### New in 0.14.5 (2021-11-22)

Bug fixes, new tutorials.

#### Changes

-   Fix `kl_weight` floor for Pytorch-based models ([#1269]).
-   Add support for more Pyro guides ([#1267]).
-   Update scArches, harmonization tutorials, add basic R tutorial, tabula muris label transfer tutorial ([#1274]).

#### Contributors

-   [@adamgayoso]
-   [@jjhong922]
-   [@watiss]
-   [@vitkl]

[#1267]: https://github.com/YosefLab/scvi-tools/pull/1267
[#1269]: https://github.com/YosefLab/scvi-tools/pull/1269
[#1274]: https://github.com/YosefLab/scvi-tools/pull/1274
[@adamgayoso]: https://github.com/adamgayoso
[@jjhong922]: https://github.com/jjhong922
[@vitkl]: https://github.com/vitkl
[@watiss]: https://github.com/watiss

### New in 0.14.4 (2021-11-16)

Bug fixes, some tutorial improvements.

#### Changes

-   `kl_weight` handling for Pyro-based models ([#1242]).
-   Allow override of missing protein inference in {class}`~scvi.model.TOTALVI` ([#1251]). This allows to treat all 0s in a particular batch for one protein as biologically valid.
-   Fix load documentation (e.g., {meth}`~scvi.model.SCVI.load`, {meth}`~scvi.model.TOTALVI.load`) ([#1253]).
-   Fix model history on load with Pyro-based models ([#1255]).
-   Model construction tutorial uses new static setup anndata ([#1257]).
-   Add codebase overview figure to docs ([#1231]).

#### Contributors

-   [@adamgayoso]
-   [@jjhong922]
-   [@watiss]

[#1231]: https://github.com/YosefLab/scvi-tools/pull/1231
[#1242]: https://github.com/YosefLab/scvi-tools/pull/1242
[#1251]: https://github.com/YosefLab/scvi-tools/pull/1251
[#1253]: https://github.com/YosefLab/scvi-tools/pull/1253
[#1255]: https://github.com/YosefLab/scvi-tools/pull/1255
[#1257]: https://github.com/YosefLab/scvi-tools/pull/1257
[@adamgayoso]: https://github.com/adamgayoso
[@jjhong922]: https://github.com/jjhong922
[@watiss]: https://github.com/watiss

### New in 0.14.3 (2021-10-19)

Bug fix.

#### Changes

-   Bug fix to {func}`~scvi.model.base.BaseModelClass` to retain tensors registered by `register_tensor_from_anndata` ([#1235]).
-   Expose an instance of our `DocstringProcessor` to aid in documenting derived implementations of `setup_anndata` method ([#1235]).

#### Contributors

-   [@adamgayoso]
-   [@jjhong922]
-   [@watiss]

[#1235]: https://github.com/YosefLab/scvi-tools/pull/1235
[@adamgayoso]: https://github.com/adamgayoso
[@jjhong922]: https://github.com/jjhong922
[@watiss]: https://github.com/watiss

### New in 0.14.2 (2021-10-18)

Bug fix and new tutorial.

#### Changes

-   Bug fix in {class}`~scvi.external.RNAStereoscope` where loss was computed with mean for a minibatch instead of sum. This ensures reproducibility with the original implementation ([#1228]).
-   New Cell2location contributed tutorial ([#1232]).

#### Contributors

-   [@adamgayoso]
-   [@jjhong922]
-   [@vitkl]
-   [@watiss]

[#1228]: https://github.com/YosefLab/scvi-tools/pull/1228
[#1232]: https://github.com/YosefLab/scvi-tools/pull/1232
[@adamgayoso]: https://github.com/adamgayoso
[@jjhong922]: https://github.com/jjhong922
[@vitkl]: https://github.com/vitkl
[@watiss]: https://github.com/watiss

### New in 0.14.1 (2021-10-11)

Minor hotfixes.

#### Changes

-   Filter out mitochrondrial genes as a preprocessing step in the Amortized LDA tutorial ([#1213])
-   Remove `verbose=True` argument from early stopping callback ([#1216])

#### Contributors

-   [@adamgayoso]
-   [@jjhong922]
-   [@watiss]

[#1213]: https://github.com/YosefLab/scvi-tools/pull/1213
[#1216]: https://github.com/YosefLab/scvi-tools/pull/1216
[@adamgayoso]: https://github.com/adamgayoso
[@jjhong922]: https://github.com/jjhong922
[@watiss]: https://github.com/watiss

### New in 0.14.0 (2021-10-07)

In this release, we have completely revamped the scvi-tools documentation website by creating a new set of user guides that provide:

1. The math behind each method (in a succinct, online methods-like way)
2. The relationship between the math and the functions associated with each model
3. The relationship between math variables and code variables

Our previous User Guide guide has been renamed to Tutorials and contains all of our existing tutorials (including tutorials for developers).

Another noteworthy addition in this release is the implementation of the (amortized) Latent Dirichlet Allocation (aka LDA) model applied to single-cell gene expression data. We have also prepared a tutorial that demonstrates how to use this model, using a PBMC 10K dataset from 10x Genomics as an example application.

Lastly, in this release we have made a change to reduce user and developer confusion by making the previously global `setup_anndata` method a static class-specific method instead. This provides more clarity on which parameters are applicable for this call, for each model class. Below is a before/after for the DESTVI and TOTALVI model classes:

:::{figure} figures/setup_anndata_before_after.svg
:align: center
:alt: setup_anndata before and after
:class: img-fluid

`setup_anndata` before and after
:::

#### Changes

-   Added fixes to support PyTorch Lightning 1.4 ([#1103])
-   Simplified data handling in R tutorials with sceasy and addressed bugs in package installation ([#1122]).
-   Moved library size distribution computation to model init ([#1123])
-   Updated Contribution docs to describe how we backport patches ([#1129])
-   Implemented Latent Dirichlet Allocation as a PyroModule ([#1132])
-   Made `setup_anndata` a static method on model classes rather than one global function ([#1150])
-   Used Pytorch Lightning's `seed_everything` method to set seed ([#1151])
-   Fixed a bug in {class}`~scvi.model.base.PyroSampleMixin` for posterior sampling ([#1158])
-   Added CITE-Seq datasets ([#1182])
-   Added user guides to our documentation ([#1127], [#1157], [#1180], [#1193], [#1183], [#1204])
-   Early stopping now prints the reason for stopping when applicable ([#1208])

#### Breaking changes

-   `setup_anndata` is now an abstract method on model classes. Any model inheriting from {class}`~scvi.model.base.BaseModelClass` will need to implement this method ([#1150])

#### Contributors

-   [@adamgayoso]
-   [@PierreBoyeau]
-   [@talashuach]
-   [@jjhong922]
-   [@watiss]
-   [@mjayasur]
-   [@vitkl]
-   [@galenxing]

[#1103]: https://github.com/YosefLab/scvi-tools/pull/1103
[#1122]: https://github.com/YosefLab/scvi-tools/pull/1122
[#1123]: https://github.com/YosefLab/scvi-tools/pull/1123
[#1127]: https://github.com/YosefLab/scvi-tools/pull/1127
[#1129]: https://github.com/YosefLab/scvi-tools/pull/1129
[#1132]: https://github.com/YosefLab/scvi-tools/pull/1132
[#1150]: https://github.com/YosefLab/scvi-tools/pull/1150
[#1151]: https://github.com/YosefLab/scvi-tools/pull/1151
[#1157]: https://github.com/YosefLab/scvi-tools/pull/1157
[#1158]: https://github.com/YosefLab/scvi-tools/pull/1158
[#1180]: https://github.com/YosefLab/scvi-tools/pull/1180
[#1182]: https://github.com/YosefLab/scvi-tools/pull/1182
[#1183]: https://github.com/YosefLab/scvi-tools/pull/1183
[#1193]: https://github.com/YosefLab/scvi-tools/pull/1193
[#1204]: https://github.com/YosefLab/scvi-tools/pull/1204
[#1208]: https://github.com/YosefLab/scvi-tools/pull/1208
[@adamgayoso]: https://github.com/adamgayoso
[@galenxing]: https://github.com/galenxing
[@jjhong922]: https://github.com/jjhong922
[@mjayasur]: https://github.com/mjayasur
[@pierreboyeau]: https://github.com/PierreBoyeau
[@talashuach]: https://github.com/talashuach
[@vitkl]: https://github.com/vitkl
[@watiss]: https://github.com/watiss

## Version 0.13

### New in 0.13.0 (2021-08-23)

#### Changes

-   Added {class}`~scvi.model.MULTIVI` ([#1115], [#1118]).
-   Documentation CSS tweaks ([#1116]).

#### Breaking changes

None!

#### Contributors

-   [@adamgayoso]
-   [@talashuach]
-   [@jjhong922]

[#1115]: https://github.com/YosefLab/scvi-tools/pull/1115
[#1116]: https://github.com/YosefLab/scvi-tools/pull/1116
[#1118]: https://github.com/YosefLab/scvi-tools/pull/1118
[@adamgayoso]: https://github.com/adamgayoso
[@jjhong922]: https://github.com/jjhong922
[@talashuach]: https://github.com/talashuach

## Version 0.12

### New in 0.12.2 (2021-08-11)

#### Changes

-   Updated `OrderedDict` typing import to support all Python 3.7 versions ([#1114]).

#### Breaking changes

None!

#### Contributors

-   [@adamgayoso]
-   [@galenxing]
-   [@jjhong922]

[#1114]: https://github.com/YosefLab/scvi-tools/pull/1114
[@adamgayoso]: https://github.com/adamgayoso
[@galenxing]: https://github.com/galenxing
[@jjhong922]: https://github.com/jjhong922

### New in 0.12.1 (2021-07-29)

#### Changes

-   Update Pytorch Lightning version dependency to `>=1.3,<1.4` ([#1104]).

#### Breaking changes

None!

#### Contributors

-   [@adamgayoso]
-   [@galenxing]

[#1104]: https://github.com/YosefLab/scvi-tools/pull/1104
[@adamgayoso]: https://github.com/adamgayoso
[@galenxing]: https://github.com/galenxing

### New in 0.12.0 (2021-07-15)

This release adds features for tighter integration with Pyro for model development, fixes for {class}`~scvi.external.SOLO`, and other enhancements. Users of {class}`~scvi.external.SOLO` are strongly encouraged to upgrade as previous bugs will affect performance.

#### Enchancements

-   Add {class}`scvi.model.base.PyroSampleMixin` for easier posterior sampling with Pyro ([#1059]).
-   Add {class}`scvi.model.base.PyroSviTrainMixin` for automated training of Pyro models ([#1059]).
-   Ability to pass kwargs to {class}`~scvi.module.Classifier` when using {class}`~scvi.external.SOLO` ([#1078]).
-   Ability to get doublet predictions for simulated doublets in {class}`~scvi.external.SOLO` ([#1076]).
-   Add "comparison" column to differential expression results ([#1074]).
-   Clarify {class}`~scvi.external.CellAssign` size factor usage. See class docstring.

#### Changes

-   Update minimum Python version to `3.7.2` ([#1082]).
-   Slight interface changes to {class}`~scvi.train.PyroTrainingPlan`. `"elbo_train"` and `"elbo_test"` are now the average over minibatches as ELBO should be on scale of full data and `optim_kwargs` can be set on initialization of training plan ([#1059], [#1101]).
-   Use pandas read pickle function for pbmc dataset metadata loading ([#1099]).
-   Adds `n_samples_overall` parameter to functions for denoised expression/accesibility/etc. This is used in during differential expression ([#1090]).
-   Ignore configure optimizers warning when training Pyro-based models ([#1064]).

#### Bug fixes

-   Fix scale of library size for simulated doublets and expression in {class}`~scvi.external.SOLO` when using observed library size to train original {class}`~scvi.model.SCVI` model ([#1078], [#1085]). Currently, library sizes in this case are not appropriately put on the log scale.
-   Fix issue where anndata setup with a layer led to errors in {class}`~scvi.external.SOLO` ([#1098]).
-   Fix `adata` parameter of {func}`scvi.external.SOLO.from_scvi_model`, which previously did nothing ([#1078]).
-   Fix default `max_epochs` of {class}`~scvi.model.SCANVI` when initializing using pre-trained model of {class}`~scvi.model.SCVI` ([#1079]).
-   Fix bug in `predict()` function of {class}`~scvi.model.SCANVI`, which only occurred for soft predictions ([#1100]).

#### Breaking changes

None!

#### Contributors

-   [@vitkl]
-   [@adamgayoso]
-   [@galenxing]
-   [@PierreBoyeau]
-   [@Munfred]
-   [@njbernstein]
-   [@mjayasur]

[#1059]: https://github.com/YosefLab/scvi-tools/pull/1059
[#1064]: https://github.com/YosefLab/scvi-tools/pull/1064
[#1074]: https://github.com/YosefLab/scvi-tools/pull/1074
[#1076]: https://github.com/YosefLab/scvi-tools/pull/1076
[#1078]: https://github.com/YosefLab/scvi-tools/pull/1078
[#1079]: https://github.com/YosefLab/scvi-tools/pull/1079
[#1082]: https://github.com/YosefLab/scvi-tools/pull/1082
[#1085]: https://github.com/YosefLab/scvi-tools/pull/1085
[#1090]: https://github.com/YosefLab/scvi-tools/pull/1090
[#1098]: https://github.com/YosefLab/scvi-tools/pull/1098
[#1099]: https://github.com/YosefLab/scvi-tools/pull/1099
[#1100]: https://github.com/YosefLab/scvi-tools/pull/1100
[#1101]: https://github.com/YosefLab/scvi-tools/pull/1101
[@adamgayoso]: https://github.com/adamgayoso
[@galenxing]: https://github.com/galenxing
[@mjayasur]: https://github.com/mjayasur
[@munfred]: https://github.com/Munfred
[@njbernstein]: https://github.com/njbernstein
[@pierreboyeau]: https://github.com/PierreBoyeau
[@vitkl]: https://github.com/vitkl

## Version 0.11

### New in 0.11.0 (2021-05-23)

From the user perspective, this release features the new differential expression functionality (to be described in a manuscript). For now, it is accessible from {func}`~scvi.model.SCVI.differential_expression`. From the developer perspective, we made changes with respect to {class}`scvi.dataloaders.DataSplitter` and surrounding the Pyro backend. Finally, we also made changes to adapt our code to PyTorch Lightning version 1.3.

#### Changes

-   Pass `n_labels` to {class}`~scvi.module.VAE` from {class}`~scvi.model.SCVI` ([#1055]).
-   Require PyTorch lightning > 1.3, add relevant fixes ([#1054]).
-   Add DestVI reference ([#1060]).
-   Add PeakVI links to README ([#1046]).
-   Automatic delta and eps computation in differential expression ([#1043]).
-   Allow doublet ratio parameter to be changed for used in SOLO ([#1066]).

#### Bug fixes

-   Fix an issue where `transform_batch` options in {class}`~scvi.model.TOTALVI` was accidentally altering the batch encoding in the encoder, which leads to poor results ([#1072]). This bug was introduced in version 0.9.0.

#### Breaking changes

These breaking changes do not affect the user API; though will impact model developers.

-   Use PyTorch Lightning data modules for {class}`scvi.dataloaders.DataSplitter` ([#1061]). This induces a breaking change in the way the data splitter is used. It is no longer callable and now has a `setup` method. See {class}`~scvi.train.TrainRunner` and its source code, which is straightforward.
-   No longer require training plans to be initialized with `n_obs_training` argument ([#1061]). `n_obs_training` is now a property that can be set before actual training to rescale the loss.
-   Log Pyro loss as `train_elbo` and sum over steps ([#1071])

#### Contributors

-   [@adamgayoso]
-   [@romain-lopez]
-   [@PierreBoyeau]
-   [@talashuach]
-   [@cataclysmus]
-   [@njbernstein]

[#1043]: https://github.com/YosefLab/scvi-tools/pull/1043
[#1046]: https://github.com/YosefLab/scvi-tools/pull/1046
[#1054]: https://github.com/YosefLab/scvi-tools/pull/1054
[#1055]: https://github.com/YosefLab/scvi-tools/pull/1055
[#1060]: https://github.com/YosefLab/scvi-tools/pull/1060
[#1061]: https://github.com/YosefLab/scvi-tools/pull/1061
[#1066]: https://github.com/YosefLab/scvi-tools/pull/1066
[#1071]: https://github.com/YosefLab/scvi-tools/pull/1071
[#1072]: https://github.com/YosefLab/scvi-tools/pull/1072
[@adamgayoso]: https://github.com/adamgayoso
[@cataclysmus]: https://github.com/cataclysmus
[@njbernstein]: https://github.com/njbernstein
[@pierreboyeau]: https://github.com/PierreBoyeau
[@romain-lopez]: https://github.com/romain-lopez
[@talashuach]: https://github.com/talashuach

## Version 0.10

### New in 0.10.1 (2021-05-04)

#### Changes

-   Includes new optional variance parameterization for the `Encoder` module ([#1037]).
-   Provides new way to select subpopulations for DE using Pandas queries ([#1041]).
-   Update reference to peakVI ([#1046]).
-   Pin Pytorch Lightning version to \<1.3

#### Contributors

-   [@adamgayoso]
-   [@PierreBoyeau]
-   [@talashuach]

[#1037]: https://github.com/YosefLab/scvi-tools/pull/1037
[#1041]: https://github.com/YosefLab/scvi-tools/pull/1041
[#1046]: https://github.com/YosefLab/scvi-tools/pull/1046
[@adamgayoso]: https://github.com/adamgayoso
[@pierreboyeau]: https://github.com/PierreBoyeau
[@talashuach]: https://github.com/talashuach

### New in 0.10.0 (2021-04-20)

#### Changes

-   PeakVI minor enhancements to differential accessibility and fix scArches support ([#1019])
-   Add DestVI to the codebase ([#1011])
-   Versioned tutorial links ([#1005])
-   Remove old VAEC ([#1006])
-   Use `.numpy()` to convert torch tensors to numpy ndarrays ([#1016])
-   Support backed AnnData ([#1017]), just load anndata with `scvi.data.read_h5ad(path, backed='r+')`
-   Solo interface enhancements ([#1009])
-   Updated README ([#1028])
-   Use Python warnings instead of logger warnings ([#1021])
-   Change totalVI protein background default to `False` is fewer than 10 proteins used ([#1034])

#### Bug fixes

-   Fix `SaveBestState` warning ([#1024])
-   New default SCANVI max epochs if loaded with pretrained SCVI model ([#1025]), restores old `<v0.9` behavior.
-   Fix marginal log likelihood computation, which was only being computed on final minibatch of a dataloader. This bug was introduced in the `0.9.X` versions ([#1033]).
-   Fix bug where extra categoricals were not properly extended in `transfer_anndata_setup` ([#1030]).

#### Contributors

-   [@adamgayoso]
-   [@romain-lopez]
-   [@talashuach]
-   [@mjayasur]
-   [@wukathy]
-   [@PierreBoyeau]
-   [@morris-frank]

[#1005]: https://github.com/YosefLab/scvi-tools/pull/1005
[#1006]: https://github.com/YosefLab/scvi-tools/pull/1006
[#1009]: https://github.com/YosefLab/scvi-tools/pull/1009
[#1011]: https://github.com/YosefLab/scvi-tools/pull/1011
[#1016]: https://github.com/YosefLab/scvi-tools/pull/1016
[#1017]: https://github.com/YosefLab/scvi-tools/pull/1017
[#1019]: https://github.com/YosefLab/scvi-tools/pull/1019
[#1021]: https://github.com/YosefLab/scvi-tools/pull/1021
[#1024]: https://github.com/YosefLab/scvi-tools/pull/1025
[#1025]: https://github.com/YosefLab/scvi-tools/pull/1025
[#1028]: https://github.com/YosefLab/scvi-tools/pull/1028
[#1030]: https://github.com/YosefLab/scvi-tools/pull/1033
[#1033]: https://github.com/YosefLab/scvi-tools/pull/1033
[#1034]: https://github.com/YosefLab/scvi-tools/pull/1034
[@adamgayoso]: https://github.com/adamgayoso
[@mjayasur]: https://github.com/mjayasur
[@morris-frank]: https://github.com/morris-frank
[@pierreboyeau]: https://github.com/PierreBoyeau
[@romain-lopez]: https://github.com/romain-lopez
[@talashuach]: https://github.com/talashuach
[@wukathy]: https://github.com/wukathy

## Version 0.9

### New in 0.9.1 (2021-03-20)

#### Changes

-   Update Pyro module backend to better enfore usage of `model` and `guide`, automate passing of number of training examples to Pyro modules ([#990])
-   Minimum Pyro version bumped ([#988])
-   Improve docs clarity ([#989])
-   Add glossary to developer user guide ([#999])
-   Add num threads config option to `scvi.settings` ([#1001])
-   Add CellAssign tutorial ([#1004])

#### Contributors

-   [@adamgayoso]
-   [@galenxing]
-   [@mjayasur]
-   [@wukathy]

[#1001]: https://github.com/YosefLab/scvi-tools/pull/1001
[#1004]: https://github.com/YosefLab/scvi-tools/pull/1004
[#988]: https://github.com/YosefLab/scvi-tools/pull/988
[#989]: https://github.com/YosefLab/scvi-tools/pull/989
[#990]: https://github.com/YosefLab/scvi-tools/pull/990
[#999]: https://github.com/YosefLab/scvi-tools/pull/999
[@adamgayoso]: https://github.com/adamgayoso
[@galenxing]: https://github.com/galenxing
[@mjayasur]: https://github.com/mjayasur
[@wukathy]: https://github.com/wukathy

### New in 0.9.0 (2021-03-03)

This release features our new software development kit for building new probabilistic models. Our hope is that others will be able to develop new models by importing scvi-tools into their own packages.

#### Important changes

From the user perspective, there are two package-wide API breaking changes and one {class}`~scvi.model.SCANVI` specific breaking change enumerated below. From the method developer perspective, the entire model backend has been revamped using PyTorch Lightning, and no old code will be compatible with this and future versions. Also, we dropped support for Python 3.6.

##### Breaking change: The `train` method

-   `n_epochs` is now `max_epochs` for consistency with PytorchLightning and to better relect the functionality of the parameter.
-   `use_cuda` is now `use_gpu` for consistency with PytorchLightning.
-   `frequency` is now `check_val_every_n_epoch` for consistency with PytorchLightning.
-   `train_fun_kwargs` and `kwargs` throughout the `train()` methods in the codebase have been removed and various arguments have been reorganized into `plan_kwargs` and `trainer_kwargs`. Generally speaking, `plan_kwargs` deal with model optimization like kl warmup, while `trainer_kwargs` deal with the actual training loop like early stopping.

##### Breaking change: GPU handling

-   `use_cuda` was removed from the init of each model and was not replaced by `use_gpu`. By default every model is intialized on CPU but can be moved to a device via `model.to_device()`. If a model is trained with `use_gpu=True` the model will remain on the GPU after training.
-   When loading saved models, scvi-tools will always attempt to load the model on GPU unless otherwise specified.
-   We now support specifying which GPU device to use if there are multiple available GPUs.

##### Breaking change: {class}`~scvi.model.SCANVI`

-   {class}`~scvi.model.SCANVI` no longer pretrains an {class}`~scvi.model.SCVI` model by default. This functionality however is preserved via the new {func}`~scvi.model.SCANVI.from_scvi_model` method.
-   `n_epochs_unsupervised` and `n_epochs_semisupervised` have been removed from `train`. It has been replaced with `max_epochs` for semisupervised training.
-   `n_samples_per_label` is a new argument which will subsample the number of labelled training examples to train on per label each epoch.

#### New Model Implementations

-   {class}`~scvi.model.PEAKVI` implementation ([#877], [#921])
-   {class}`~scvi.external.SOLO` implementation ([#923], [#933])
-   {class}`~scvi.external.CellAssign` implementation ([#940])
-   {class}`~scvi.external.RNAStereoscope` and {class}`~scvi.external.SpatialStereoscope` implementation ([#889], [#959])
-   Pyro integration via {class}`~scvi.module.base.PyroBaseModuleClass` ([#895] [#903], [#927], [#931])

#### Enhancements

-   {class}`~scvi.model.SCANVI` bug fixes ([#879])
-   {class}`~scvi.external.GIMVI` moved to external api ([#885])
-   {class}`~scvi.model.TOTALVI`, {class}`~scvi.model.SCVI`, and {class}`~scvi.model.SCANVI` now support multiple covariates ([#886])
-   Added callback for saving the best state of a model ([#887])
-   Option to disable progress bar ([#905])
-   load() documentation improvements ([#913])
-   updated tutorials, guides, documentation ([#924], [#925], [#929], [#934], [#947], [#971])
-   track is now public ([#938])
-   {class}`~scvi.model.SCANVI` now logs classficiation loss ([#966])
-   get_likelihood_parameter() bug ([#967])
-   model.history are now pandas DataFrames ([#949])

#### Contributors

-   [@adamgayoso]
-   [@galenxing]
-   [@romain-lopez]
-   [@wukathy]
-   [@giovp]
-   [@njbernstein]
-   [@saketkc]

[#877]: https://github.com/YosefLab/scvi-tools/pull/887
[#879]: https://github.com/YosefLab/scvi-tools/pull/879
[#885]: https://github.com/YosefLab/scvi-tools/pull/885
[#886]: https://github.com/YosefLab/scvi-tools/pull/886
[#887]: https://github.com/YosefLab/scvi-tools/pull/887
[#889]: https://github.com/YosefLab/scvi-tools/pull/889
[#895]: https://github.com/YosefLab/scvi-tools/pull/895
[#903]: https://github.com/YosefLab/scvi-tools/pull/903
[#905]: https://github.com/YosefLab/scvi-tools/pull/905
[#913]: https://github.com/YosefLab/scvi-tools/pull/913
[#921]: https://github.com/YosefLab/scvi-tools/pull/921
[#923]: https://github.com/YosefLab/scvi-tools/pull/923
[#924]: https://github.com/YosefLab/scvi-tools/pull/924
[#925]: https://github.com/YosefLab/scvi-tools/pull/925
[#927]: https://github.com/YosefLab/scvi-tools/pull/927
[#929]: https://github.com/YosefLab/scvi-tools/pull/929
[#931]: https://github.com/YosefLab/scvi-tools/pull/931
[#933]: https://github.com/YosefLab/scvi-tools/pull/933
[#934]: https://github.com/YosefLab/scvi-tools/pull/934
[#938]: https://github.com/YosefLab/scvi-tools/pull/938
[#940]: https://github.com/YosefLab/scvi-tools/pull/940
[#947]: https://github.com/YosefLab/scvi-tools/pull/947
[#949]: https://github.com/YosefLab/scvi-tools/pull/949
[#959]: https://github.com/YosefLab/scvi-tools/pull/959
[#966]: https://github.com/YosefLab/scvi-tools/pull/966
[#967]: https://github.com/YosefLab/scvi-tools/pull/967
[#971]: https://github.com/YosefLab/scvi-tools/pull/971
[@adamgayoso]: https://github.com/adamgayoso
[@galenxing]: https://github.com/galenxing
[@giovp]: https://github.com/giovp
[@njbernstein]: https://github.com/njbernstein
[@romain-lopez]: https://github.com/romain-lopez
[@saketkc]: https://github.com/saketkc
[@wukathy]: https://github.com/wukathy

## Version 0.8

### New in 0.8.1 (2020-12-23)

#### Enhancements

-   `freeze_classifier` option in {func}`~scvi.model.SCANVI.load_query_data` for the case when
-   `weight_decay` passed to {func}`~scvi.model.SCANVI.train` also passes to `ClassifierTrainer`

### New in 0.8.0 (2020-12-17)

#### Enhancements

##### Online updates of {class}`~scvi.model.SCVI`, {class}`~scvi.model.SCANVI`, and {class}`~scvi.model.TOTALVI` with the scArches method

It is now possible to iteratively update these models with new samples, without altering the model for the "reference" population.
Here we use the [scArches method](https://github.com/theislab/scarches). For usage, please see the tutorial in the user guide.

To enable scArches in our models, we added a few new options. The first is `encode_covariates`, which is an `SCVI` option to encode the one-hotted
batch covariate. We also allow users to exchange batch norm in the encoder and decoder with layer norm, which can be though of as batch norm but per cell.
As the layer norm we use has no parameters, it's a bit faster than models with batch norm. We don't find many differences between using batch norm or layer norm
in our models, though we have kept defaults the same in this case. To run scArches effectively, batch norm should be exhanged with layer norm.

##### Empirical initialization of protein background parameters with totalVI

The learned prior parameters for the protein background were randomly initialized. Now, they can be set with the `empirical_protein_background_prior`
option in {class}`~scvi.model.TOTALVI`. This option fits a two-component Gaussian mixture model per cell, separating those proteins that are background
for the cell and those that are foreground, and aggregates the learned mean and variance of the smaller component across cells. This computation is done
per batch, if the `batch_key` was registered. We emphasize this is just for the initialization of a learned parameter in the model.

##### Use observed library size option

Many of our models like `SCVI`, `SCANVI`, and {class}`~scvi.model.TOTALVI` learn a latent library size variable.
The option `use_observed_lib_size` may now be passed on model initialization. We have set this as `True` by default,
as we see no regression in performance, and training is a bit faster.

#### Important changes

-   To facilitate these enhancements, saved {class}`~scvi.model.TOTALVI` models from previous versions will not load properly. This is due to an architecture change of the totalVI encoder, related to latent library size handling.
-   The default latent distribtuion for {class}`~scvi.model.TOTALVI` is now `"normal"`.
-   Autotune was removed from this release. We could not maintain the code given the new API changes and we will soon have alternative ways to tune hyperparameters.
-   Protein names during `setup_anndata` are now stored in `adata.uns["_scvi"]["protein_names"]`, instead of `adata.uns["scvi_protein_names"]`.

#### Bug fixes

-   Fixed an issue where the unlabeled category affected the SCANVI architecture prior distribution. Unfortunately, by fixing this bug, loading previously trained (\<v0.8.0) {class}`~scvi.model.SCANVI` models will fail.

## Version 0.7

### New in 0.7.1 (2020-10-20)

This small update provides access to our new Discourse forum from the documentation.

### New in 0.7.0 (2020-10-14)

scvi is now scvi-tools. Version 0.7 introduces many breaking changes. The best way to learn how to use scvi-tools is with our documentation and tutorials.

-   New high-level API and data loading, please see tutorials and examples for usage.
-   `GeneExpressionDataset` and associated classes have been removed.
-   Built-in datasets now return `AnnData` objects.
-   `scvi-tools` now relies entirely on the [AnnData] format.
-   `scvi.models` has been moved to `scvi.core.module`.
-   `Posterior` classes have been reduced to wrappers on `DataLoaders`
-   `scvi.inference` has been split to `scvi.core.data_loaders` for `AnnDataLoader` classes and `scvi.core.trainers` for trainer classes.
-   Usage of classes like `Trainer` and `AnnDataLoader` now require the `AnnData` data object as input.

## Pre-Version 0.7

### scvi History

The scvi-tools package used to be scvi. This page commemorates all the hard work on the scvi package by our numerous contributors.

#### Contributors

-   [@romain]
-   [@adam]
-   [@eddie]
-   [@jeff]
-   [@pierre]
-   [@max]
-   [@yining]
-   [@gabriel]
-   [@achille]
-   [@chenling]
-   [@jules]
-   [@david-kelley]
-   [@william-yang]
-   [@oscar]
-   [@casey-greene]
-   [@jamie-morton]
-   [@valentine-svensson]
-   [@stephen-flemming]
-   [@michael-raevsky]
-   [@james-webber]
-   [@galen]
-   [@francesco-brundu]
-   [@primoz-godec]
-   [@eduardo-beltrame]
-   [@john-reid]
-   [@han-yuan]
-   [@gokcen-eraslan]

#### 0.6.7 (2020-8-05)

-   downgrade anndata>=0.7 and scanpy>=1.4.6 [@galen]
-   make loompy optional, raise sckmisc import error [@adam]
-   fix PBMCDataset download bug [@galen]
-   fix AnnDatasetFromAnnData \_X in adata.obs bug [@galen]

#### 0.6.6 (2020-7-08)

-   add tqdm to within cluster DE genes [@adam]
-   restore tqdm to use simple bar instead of ipywidget [@adam]
-   move to numpydoc for doctstrings [@adam]
-   update issues templates [@adam]
-   Poisson variable gene selection [@valentine-svensson]
-   BrainSmallDataset set defualt save_path_10X [@gokcen-eraslan]
-   train_size must be float between 0.0 and 1.0 [@galen]
-   bump dependency versions [@galen]
-   remove reproducibility notebook [@galen]
-   fix scanVI dataloading [@pierre]

#### 0.6.5 (2020-5-10)

-   updates to totalVI posterior functions and notebooks [@adam]
-   update seurat v3 HVG selection now using skmisc loess [@adam]

#### 0.6.4 (2020-4-14)

-   add back Python 3.6 support [@adam]
-   get_sample_scale() allows gene selection [@valentine-svensson]
-   bug fix to the dataset to anndata method with how cell measurements are stored [@adam]
-   fix requirements [@adam]

#### 0.6.3 (2020-4-01)

-   bug in version for Louvian in setup.py [@adam]

#### 0.6.2 (2020-4-01)

-   update highly variable gene selection to handle sparse matrices [@adam]
-   update DE docstrings [@pierre]
-   improve posterior save load to also handle subclasses [@pierre]
-   Create NB and ZINB distributions with torch and refactor code accordingly [@pierre]
-   typos in autozivae [@achille]
-   bug in csc sparse matrices in anndata data loader [@adam]

#### 0.6.1 (2020-3-13)

-   handles gene and cell attributes with the same name [@han-yuan]
-   fixes anndata overwriting when loading [@adam], [@pierre]
-   formatting in basic tutorial [@adam]

#### 0.6.0 (2020-2-28)

-   updates on TotalVI and LDVAE [@adam]
-   fix documentation, compatibility and diverse bugs [@adam], [@pierre] [@romain]
-   fix for external module on scanpy [@galen]

#### 0.5.0 (2019-10-17)

-   do not automatically upper case genes [@adam]
-   AutoZI [@oscar]
-   Made the intro tutorial more user friendly [@adam]
-   Tests for LDVAE notebook [@adam]
-   black codebase [@achille] [@gabriel] [@adam]
-   fix compatibility issues with sklearn and numba [@romain]
-   fix Anndata [@francesco-brundu]
-   docstring, totalVI, totalVI notebook and CITE-seq data [@adam]
-   fix type [@eduardo-beltrame]
-   fixing installation guide [@jeff]
-   improved error message for dispersion [@stephen-flemming]

#### 0.4.1 (2019-08-03)

-   docstring [@achille]
-   differential expression [@oscar] [@pierre]

#### 0.4.0 (2019-07-25)

-   gimVI [@achille]
-   synthetic correlated datasets, fixed bug in marginal log likelihood [@oscar]
-   autotune, dataset enhancements [@gabriel]
-   documentation [@jeff]
-   more consistent posterior API, docstring, validation set [@adam]
-   fix anndataset [@michael-raevsky]
-   linearly decoded VAE [@valentine-svensson]
-   support for scanpy, fixed bugs, dataset enhancements [@achille]
-   fix filtering bug, synthetic correlated datasets, docstring, differential expression [@pierre]
-   better docstring [@jamie-morton]
-   classifier based on library size for doublet detection [@david-kelley]

#### 0.3.0 (2019-05-03)

-   corrected notebook [@jules]
-   added UMAP and updated harmonization code [@chenling] [@romain]
-   support for batch indices in csvdataset [@primoz-godec]
-   speeding up likelihood computations [@william-yang]
-   better anndata interop [@casey-greene]
-   early stopping based on classifier accuracy [@david-kelley]

#### 0.2.4 (2018-12-20)

-   updated to torch v1 [@jules]
-   added stress tests for harmonization [@chenling]
-   fixed autograd breaking [@romain]
-   make removal of empty cells more efficient [@john-reid]
-   switch to os.path.join [@casey-greene]

#### 0.2.2 (2018-11-08)

-   added baselines and datasets for sMFISH imputation [@jules]
-   added harmonization content [@chenling]
-   fixing bugs on DE [@romain]

#### 0.2.0 (2018-09-04)

-   annotation notebook [@eddie]
-   Memory footprint management [@jeff]
-   updated early stopping [@max]
-   docstring [@james-webber]

#### 0.1.6 (2018-08-08)

-   MMD and adversarial inference wrapper [@eddie]
-   Documentation [@jeff]
-   smFISH data imputation [@max]

#### 0.1.5 (2018-07-24)

-   Dataset additions [@eddie]
-   Documentation [@yining]
-   updated early stopping [@max]

#### 0.1.3 (2018-06-22)

-   Notebook enhancement [@yining]
-   Semi-supervision [@eddie]

#### 0.1.2 (2018-06-13)

-   First release on PyPi
-   Skeleton code & dependencies [@jeff]
-   Unit tests [@max]
-   PyTorch implementation of scVI [@eddie] [@max]
-   Dataset preprocessing [@eddie] [@max] [@yining]

#### 0.1.0 (2017-09-05)

-   First scVI TensorFlow version [@romain]

[@achille]: https://github.com/ANazaret
[@adam]: https://github.com/adamgayoso
[@casey-greene]: https://github.com/cgreene
[@chenling]: https://github.com/chenlingantelope
[@david-kelley]: https://github.com/davek44
[@eddie]: https://github.com/Edouard360
[@eduardo-beltrame]: https://github.com/Munfred
[@francesco-brundu]: https://github.com/fbrundu
[@gabriel]: https://github.com/gabmis
[@galen]: https://github.com/galenxing
[@gokcen-eraslan]: https://github.com/gokceneraslan
[@han-yuan]: https://github.com/hy395
[@james-webber]: https://github.com/jamestwebber
[@jamie-morton]: https://github.com/mortonjt
[@jeff]: https://github.com/jeff-regier
[@john-reid]: https://github.com/JohnReid
[@jules]: https://github.com/jules-samaran
[@max]: https://github.com/maxime1310
[@michael-raevsky]: https://github.com/raevskymichail
[@oscar]: https://github.com/oscarclivio
[@pierre]: https://github.com/PierreBoyeau
[@primoz-godec]: https://github.com/PrimozGodec
[@romain]: https://github.com/romain-lopez
[@stephen-flemming]: https://github.com/sjfleming
[@valentine-svensson]: https://github.com/vals
[@william-yang]: https://github.com/triyangle
[@yining]: https://github.com/imyiningliu<|MERGE_RESOLUTION|>--- conflicted
+++ resolved
@@ -13,13 +13,10 @@
 
 #### Added
 
-<<<<<<< HEAD
 -   Add {class}`scvi.dataloaders.BatchDistributedSampler` for distributed training {pr}`2102`.
-=======
 -   Add `additional_val_metrics` argument to {class}`scvi.train.Trainer`, allowing to
     specify additional metrics to compute and log during the validation loop using
     {class}`scvi.train._callbacks.MetricsCallback` {pr}`2136`.
->>>>>>> b199e047
 
 #### Removed
 
