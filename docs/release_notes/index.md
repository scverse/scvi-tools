--- conflicted
+++ resolved
@@ -59,13 +59,10 @@
     {meth}`scvi.hub.HubModel.pull_from_s3` and {meth}`scvi.hub.HubModel.push_to_s3` {pr}`2378`.
 -   Add clearer error message for {func}`scvi.data.poisson_gene_selection` when input data does not
     contain raw counts {pr}`2422`.
-<<<<<<< HEAD
 -   Add API for using custom dataloaders with {class}`scvi.model.SCVI` by making `adata` argument
     optional on initialization and adding optional argument `data_module` to
     {meth}`scvi.model.base.UnsupervisedTrainingMixin.train` {pr}`2467`.
-=======
 -   Add support for Ray 2.8 - 2.9 in {class}`scvi.autotune.ModelTuner` {pr}`2478`.
->>>>>>> 7f669091
 
 #### Fixed
 
