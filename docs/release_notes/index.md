# Release notes

Starting from version 0.20.1, this format is based on [Keep a Changelog][],
and this project adheres to [Semantic Versioning][]. Full commit history
is available in the [commit logs](https://github.com/YosefLab/scvi-tools/commits/).

[keep a changelog]: https://keepachangelog.com/en/1.0.0/
[semantic versioning]: https://semver.org/spec/v2.0.0.html

## [Unreleased]

### 1.0.0 (2023-MM-DD)

#### Changed

<<<<<<< HEAD
-   Use sphinx book theme for documentation {pr}`1673`.
=======
-   Use sphinx book theme for documentation {pr}`1673`
-   Remove ability to set up ST data in {class}`~scvi.external.SpatialStereoscope.from_rna_model`, which was deprecated. ST data should be set up using {class}`~scvi.external.SpatialStereoscope.setup_anndata` {pr}`1949`.
>>>>>>> 0ec8757f

## Version 0.20

### 0.20.3 (2023-03-21)

#### Fixed

-   Fix totalVI differential expression when integer sequential protein names are automatically used {pr}`1951`.
-   Fix peakVI scArches test case {pr}`1962`.

#### Changed

-   Deprecate `use_gpu` in favor of `accelerator` and `devices` Lightning arguments {pr}`1950`.
-   Allow passing in `map_location` into {meth}`~scvi.hub.Metadata.from_dir` and {meth}`~scvi.hub.HubModelCardHelper.from_dir` and set default to `"cpu"` {pr}`1960`.
-   Updated tutorials {pr}`1966`.

### 0.20.2 (2023-03-10)

#### Fixed

-   Fix `return_dist` docstring of {meth}`scvi.model.base.VAEMixin.get_latent_representation` {pr}`1932`.
-   Fix hyperlink to pymde docs {pr}`1944`.

#### Changed

-   Setting up ST data in {class}`~scvi.external.SpatialStereoscope.from_rna_model` is deprecated. ST data should be set up using {class}`~scvi.external.SpatialStereoscope.setup_anndata` {pr}`1803`.
-   Use ruff for fixing and linting {pr}`1921`, {pr}`1941`.
-   Use sphinx autodoc instead of sphinx-autodoc-typehints {pr}`1941`.
-   Remove .flake8 and .prospector files {pr}`1923`.
-   Log individual loss terms in {meth}`scvi.module.MULTIVAE.loss` {pr}`1936`.

### 0.20.1 (2023-02-21)

#### Fixed

-   Fixed computation of ELBO during training plan logging when using global kl terms. [{pr}`1895`]
-   Fixed usage of {class}`scvi.train.SaveBestState` callback, which affected {class}`scvi.model.PEAKVI` training. If using {class}`~scvi.model.PEAKVI`, please upgrade. [{pr}`1913`]
-   Fixed original seed for jax-based models to work with jax 0.4.4. [{pr}`1907`, {pr}`1909`]

### New in 0.20.0 (2023-02-01)

#### Major changes

-   Model hyperparameter tuning is available through {class}`~scvi.autotune.ModelTuner` (beta) {pr}`1785`,{pr}`1802`,{pr}`1831`.
-   Pre-trained models can now be uploaded to and downloaded from [Hugging Face models] using the {mod}`~scvi.hub`
    module {pr}`1779`,{pr}`1812`,{pr}`1828`,{pr}`1841`, {pr}`1851`,{pr}`1862`.
-   {class}`~anndata.AnnData` `.var` and `.varm` attributes can now be registered through new fields in
    {mod}`~scvi.data.fields` {pr}`1830`,{pr}`1839`.
-   {class}`~scvi.external.SCBASSET`, a reimplementation of the [original scBasset model], is available for
    representation learning of scATAC-seq data (experimental) {pr}`1839`,{pr}`1844`{pr}`1867`,{pr}`1874`,{pr}`1882`.
-   {class}`~scvi.train.LowLevelPyroTrainingPlan` and {class}`~scvi.model.base.PyroModelGuideWarmup` added to allow the
    use of vanilla PyTorch optimization on Pyro models {pr}`1845`,{pr}`1847`.
-   Add {meth}`scvi.data.cellxgene` function to download cellxgene datasets {pr}`1880`.

#### Minor changes

-   Latent mode support changed so that user data is no longer edited in-place {pr}`1756`.
-   Minimum supported PyTorch Lightning version is now 1.9 {pr}`1795`,{pr}`1833`,{pr}`1863`.
-   Minimum supported Python version is now 3.8 {pr}`1819`.
-   [Poetry] removed in favor of [Hatch] for builds and publishing {pr}`1823`.
-   `setup_anndata` docstrings fixed, `setup_mudata` docstrings added {pr}`1834`,{pr}`1837`.
-   {meth}`~scvi.data.add_dna_sequence` adds DNA sequences to {class}`~anndata.AnnData` objects using [genomepy] {pr}`1839`,{pr}`1842`.
-   Update tutorial formatting with pre-commit {pr}`1850`
-   Expose `accelerators` and `devices` arguments in {class}`~scvi.train.Trainer` {pr}`1864`.
-   Development in GitHub Codespaces is now supported {pr}`1836`.

#### Breaking changes

-   {class}`~scvi.module.base.LossRecorder` has been removed in favor of {class}`~scvi.module.base.LossOutput` {pr}`1869`.

#### Bug Fixes

-   {class}`~scvi.train.JaxTrainingPlan` now correctly updates `global_step` through PyTorch Lightning by using a dummy
    optimizer. {pr}`1791`.
-   CUDA compatibility issue fixed in {meth}`~scvi.distributions.ZeroInflatedNegativeBinomial.sample` {pr}`1813`.
-   Device-backed {class}`~scvi.dataloaders.AnnTorchDataset` fixed to work with sparse data {pr}`1824`.
-   Fix bug {meth}`~scvi.model.base._log_likelihood.compute_reconstruction_error` causing the first batch to be ignored,
    see more details in {issue}`1854` {pr}`1857`.

#### Contributors

-   {ghuser}`adamgayoso`
-   {ghuser}`eroell`
-   {ghuser}`gokceneraslan`
-   {ghuser}`macwiatrak`
-   {ghuser}`martinkim0`
-   {ghuser}`saroudant`
-   {ghuser}`vitkl`
-   {ghuser}`watiss`

[original scbasset model]: https://github.com/calico/scBasset
[poetry]: https://python-poetry.org/
[hatch]: https://hatch.pypa.io/latest/
[genomepy]: https://github.com/vanheeringen-lab/genomepy
[hugging face models]: https://huggingface.co/models

## Version 0.19

### New in 0.19.0 (2022-10-31)

#### Major Changes

-   {class}`~scvi.train.TrainingPlan` allows custom PyTorch optimizers [#1747].
-   Improvements to {class}`~scvi.train.JaxTrainingPlan` [#1747] [#1749].
-   {class}`~scvi.module.base.LossRecorder` is deprecated. Please substitute with {class}`~scvi.module.base.LossOutput` [#1749]
-   All training plans require keyword args after the first positional argument [#1749]
-   {class}`~scvi.module.base.JaxBaseModuleClass` absorbed features from the `JaxModuleWrapper`, rendering the `JaxModuleWrapper` obsolote, so it was removed. [#1751]
-   Add {class}`scvi.external.Tangram` and {class}`scvi.external.tangram.TangramMapper` that implement Tangram for mapping scRNA-seq data to spatial data [#1743].

#### Minor changes

-   Remove confusing warning about kl warmup, log kl weight instead [#1773]

#### Breaking changes

-   {class}`~scvi.module.base.LossRecorder` no longer allows access to dictionaries of values if provided during initialization [#1749].
-   `JaxModuleWrapper` removed. [#1751]

#### Bug Fixes

-   Fix `n_proteins` usage in {class}`~scvi.model.MULTIVI` [#1737].
-   Remove unused param in {class}`~scvi.model.MULTIVI` [#1741].
-   Fix random seed handling for Jax models [#1751].

#### Contributors

-   [@watiss]
-   [@adamgayoso]
-   [@martinkim0]
-   [@marianogabitto]

[#1737]: https://github.com/YosefLab/scvi-tools/pull/1737
[#1741]: https://github.com/YosefLab/scvi-tools/pull/1741
[#1743]: https://github.com/YosefLab/scvi-tools/pull/1743
[#1747]: https://github.com/YosefLab/scvi-tools/pull/1747
[#1749]: https://github.com/YosefLab/scvi-tools/pull/1749
[#1751]: https://github.com/YosefLab/scvi-tools/pull/1751
[#1773]: https://github.com/YosefLab/scvi-tools/pull/1773
[@watiss]: https://github.com/watiss
[@adamgayoso]: https://github.com/adamgayoso
[@martinkim0]: https://github.com/martinkim0
[@marianogabitto]: https://github.com/marianogabitto

## Version 0.18

### New in 0.18.0 (2022-10-12)

#### Major Changes

-   Add latent mode support in {class}`~scvi.model.SCVI` [#1672]. This allows for loading a model using latent representations only (i.e. without the full counts). Not only does this speed up inference by using the cached latent distribution parameters (thus skipping the encoding step), but this also helps in scenarios where the full counts are not available but cached latent parameters are. We provide utility functions and methods to dynamically convert a model to latent mode.
-   Added {class}`~scvi.external.SCAR` as an external model for ambient RNA removal [#1683].
-   Add weight support to {class}`~scvi.model.MULTIVI` [#1697].

#### Minor changes

-   Faster inference in PyTorch with `torch.inference_mode` [#1695].
-   Upgrade to Lightning 1.6 [#1719].
-   Update CI workflow to separate static code checking from pytest [#1710].
-   Add Python 3.10 to CI workflow [#1711].
-   Add {meth}`~scvi.data.AnnDataManager.register_new_fields` [#1689].
-   Use sphinxcontrib-bibtex for references [#1731].
-   {meth}`~scvi.model.base.VAEMixin.get_latent_representation`: more explicit and better docstring [#1732].
-   Replace custom attrdict with {class}`~ml_collections` implementation [#1696].

#### Breaking changes

None

#### Bug Fixes

-   Fix links for breast cancer and mouse datasets [#1709].
-   fix quick start notebooks not showing [#1733].

#### Contributors

-   [@watiss]
-   [@adamgayoso]
-   [@martinkim0]
-   [@ricomnl]
-   [@marianogabitto]

[#1695]: https://github.com/YosefLab/scvi-tools/pull/1695
[#1696]: https://github.com/YosefLab/scvi-tools/pull/1696
[#1719]: https://github.com/YosefLab/scvi-tools/pull/1719
[#1710]: https://github.com/YosefLab/scvi-tools/pull/1710
[#1672]: https://github.com/YosefLab/scvi-tools/pull/1672
[#1709]: https://github.com/YosefLab/scvi-tools/pull/1709
[#1711]: https://github.com/YosefLab/scvi-tools/pull/1711
[#1683]: https://github.com/YosefLab/scvi-tools/pull/1683
[#1689]: https://github.com/YosefLab/scvi-tools/pull/1689
[#1697]: https://github.com/YosefLab/scvi-tools/pull/1697
[#1731]: https://github.com/YosefLab/scvi-tools/pull/1731
[#1732]: https://github.com/YosefLab/scvi-tools/pull/1732
[#1733]: https://github.com/YosefLab/scvi-tools/pull/1733
[@watiss]: https://github.com/watiss
[@adamgayoso]: https://github.com/adamgayoso
[@martinkim0]: https://github.com/martinkim0
[@ricomnl]: https://github.com/ricomnl
[@marianogabitto]: https://github.com/marianogabitto

## Version 0.17

### New in 0.17.4 (2021-09-20)

#### Changes

-   Support for PyTorch Lightning 1.7 [#1622].
-   Allow `flax` to use any mutable states used by a model generically with {class}`~scvi.module.base.TrainStateWithState` [#1665], [#1700].
-   Update publication links in `README` [#1667].
-   Docs now include floating window cross references with `hoverxref`, external links with `linkcode`, and `grid` [#1678].

#### Bug Fixes

-   Fix `get_likelihood_parameters()` failure when `gene_likelihood != "zinb"` in {class}`~scvi.model.base.RNASeqMixin` [#1618].
-   Fix exception logic when not using the observed library size in {class}`~scvi.module.VAE` initialization [#1660].
-   Replace instances of `super().__init__()` with an argument in `super()`, causing `autoreload` extension to throw errors [#1671].
-   Change cell2location tutorial causing docs build to fail [#1674].
-   Replace instances of `max_epochs` as `int`s for new PyTorch Lightning [#1686].
-   Catch case when `torch.backends.mps` is not implemented [#1692].
-   Fix Poisson sampling in {meth}`~scvi.module.VAE.sample` [#1702].

#### Contributors

-   [@adamgayoso]
-   [@watiss]
-   [@mkarikom]
-   [@tommycelsius]
-   [@ricomnl]

[#1618]: https://github.com/scverse/scvi-tools/pull/1618
[#1622]: https://github.com/scverse/scvi-tools/pull/1622
[#1660]: https://github.com/scverse/scvi-tools/pull/1660
[#1665]: https://github.com/scverse/scvi-tools/pull/1665
[#1667]: https://github.com/scverse/scvi-tools/pull/1667
[#1671]: https://github.com/scverse/scvi-tools/pull/1671
[#1674]: https://github.com/scverse/scvi-tools/pull/1674
[#1678]: https://github.com/scverse/scvi-tools/pull/1678
[#1686]: https://github.com/scverse/scvi-tools/pull/1686
[#1692]: https://github.com/scverse/scvi-tools/pull/1692
[#1700]: https://github.com/scverse/scvi-tools/pull/1700
[#1702]: https://github.com/scverse/scvi-tools/pull/1702
[@adamgayoso]: https://github.com/adamgayoso
[@watiss]: https://github.com/watiss
[@tommycelsius]: https://github.com/tommycelsius
[@mkarikom]: https://github.com/mkarikom
[@ricomnl]: https://github.com/ricomnl

### New in 0.17.3 (2022-08-26)

#### Changes

-   Pin sphinx_gallery to fix tutorial cards on docs [#1657]
-   Use latest tutorials in release [#1657]

#### Contributors

-   [@watiss]
-   [@adamgayoso]

[#1657]: https://github.com/scverse/scvi-tools/pull/1657
[@watiss]: https://github.com/watiss
[@adamgayoso]: https://github.com/adamgayoso

### New in 0.17.2 (2022-08-26)

#### Changes

-   Move `training` argument in {class}`~scvi.module.JaxVAE` constructor to a keyword argument into the call method. This simplifies the {class}`~scvi.module.base.JaxModuleWrapper` logic and avoids the reinstantiation of {class}`~scvi.module.JaxVAE` during evaluation [#1580].
-   Add a static method on the BaseModelClass to return the AnnDataManger's full registry [#1617].
-   Clarify docstrings for continuous and categorical covariate keys [#1637].
-   Remove poetry lock, use newer build system [#1645].

#### Bug Fixes

-   Fix CellAssign to accept extra categorical covariates [#1629].
-   Fix an issue where `max_epochs` is never determined heuristically for totalvi, instead it would always default to 400 [#1639].

#### Breaking Changes

-   Fix an issue where `max_epochs` is never determined heuristically for totalvi, instead it would always default to 400 [#1639].

#### Contributors

-   [@watiss]
-   [@RK900]
-   [@adamgayoso]
-   [@jjhong922]

[#1580]: https://github.com/scverse/scvi-tools/pull/1580
[#1617]: https://github.com/scverse/scvi-tools/pull/1617
[#1629]: https://github.com/scverse/scvi-tools/pull/1629
[#1637]: https://github.com/scverse/scvi-tools/pull/1637
[#1639]: https://github.com/scverse/scvi-tools/pull/1639
[#1645]: https://github.com/scverse/scvi-tools/pull/1645
[@watiss]: https://github.com/watiss
[@rk900]: https://github.com/RK900
[@adamgayoso]: https://github.com/adamgayoso
[@jjhong922]: https://github.com/jjhong922

### New in 0.17.1 (2022-07-14)

Make sure notebooks are up to date for real this time :).

#### Contributors

-   [@jjhong922]
-   [@adamgayoso]

[@jjhong922]: https://github.com/jjhong922
[@adamgayoso]: https://github.com/adamgayoso

### New in 0.17.0 (2022-07-14)

#### Major Changes

-   Experimental MuData support for {class}`~scvi.model.TOTALVI` via the method {meth}`~scvi.model.TOTALVI.setup_mudata`. For several of the existing `AnnDataField` classes, there is now a MuData counterpart with an additional `mod_key` argument used to indicate the modality where the data lives (e.g. {class}`~scvi.data.fields.LayerField` to {class}`~scvi.data.fields.MuDataLayerField`). These modified classes are simply wrapped versions of the original `AnnDataField` code via the new {class}`scvi.data.fields.MuDataWrapper` method [#1474].
-   Modification of the {meth}`~scvi.module.VAE.generative` method's outputs to return prior and likelihood properties as {class}`~torch.distributions.distribution.Distribution` objects. Concerned modules are {class}`~scvi.module.AmortizedLDAPyroModule`, {class}`AutoZIVAE`, {class}`~scvi.module.MULTIVAE`, {class}`~scvi.module.PEAKVAE`, {class}`~scvi.module.TOTALVAE`, {class}`~scvi.module.SCANVAE`, {class}`~scvi.module.VAE`, and {class}`~scvi.module.VAEC`. This allows facilitating the manipulation of these distributions for model training and inference [#1356].
-   Major changes to Jax support for scvi-tools models to generalize beyond {class}`~scvi.model.JaxSCVI`. Support for Jax remains experimental and is subject to breaking changes:
    -   Consistent module interface for Flax modules (Jax-backed) via {class}`~scvi.module.base.JaxModuleWrapper`, such that they are compatible with the existing {class}`~scvi.model.base.BaseModelClass` [#1506].
    -   {class}`~scvi.train.JaxTrainingPlan` now leverages Pytorch Lightning to factor out Jax-specific training loop implementation [#1506].
    -   Enable basic device management in Jax-backed modules [#1585].

#### Minor changes

-   Add {meth}`~scvi.module.base.PyroBaseModuleClass.on_load` callback which is called on {meth}`~scvi.model.base.BaseModuleClass.load` prior to loading the module state dict [#1542].
-   Refactor metrics code and use {class}`~torchmetrics.MetricCollection` to update metrics in bulk [#1529].
-   Add `max_kl_weight` and `min_kl_weight` to {class}`~scvi.train.TrainingPlan` [#1595].
-   Add a warning to {class}`~scvi.model.base.UnsupervisedTrainingMixin` that is raised if `max_kl_weight` is not reached during training [#1595].

#### Breaking changes

-   Any methods relying on the output of `inference` and `generative` from existing scvi-tools models (e.g. {class}`~scvi.model.SCVI`, {class}`~scvi.model.SCANVI`) will need to be modified to accept `torch.Distribution` objects rather than tensors for each parameter (e.g. `px_m`, `px_v`) [#1356].
-   The signature of {meth}`~scvi.train.TrainingPlan.compute_and_log_metrics` has changed to support the use of {class}`~torchmetrics.MetricCollection`. The typical modification required will look like changing `self.compute_and_log_metrics(scvi_loss, self.elbo_train)` to `self.compute_and_log_metrics(scvi_loss, self.train_metrics, "train")`. The same is necessary for validation metrics except with `self.val_metrics` and the mode `"validation"` [#1529].

#### Bug Fixes

-   Fix issue with {meth}`~scvi.model.SCVI.get_normalized_expression` with multiple samples and additional continuous covariates. This bug originated from {meth}`~scvi.module.VAE.generative` failing to match the dimensions of the continuous covariates with the input when `n_samples>1` in {meth}`~scvi.module.VAE.inference` in multiple module classes [#1548].
-   Add support for padding layers in {meth}`~scvi.model.SCVI.prepare_query_anndata` which is necessary to run {meth}`~scvi.model.SCVI.load_query_data` for a model setup with a layer instead of X [#1575].

#### Contributors

-   [@jjhong922]
-   [@adamgayoso]
-   [@PierreBoyeau]
-   [@RK900]
-   [@FlorianBarkmann]

[#1356]: https://github.com/YosefLab/scvi-tools/pull/1356
[#1474]: https://github.com/YosefLab/scvi-tools/pull/1474
[#1506]: https://github.com/YosefLab/scvi-tools/pull/1506
[#1529]: https://github.com/YosefLab/scvi-tools/pull/1529
[#1542]: https://github.com/YosefLab/scvi-tools/pull/1542
[#1548]: https://github.com/YosefLab/scvi-tools/pull/1548
[#1575]: https://github.com/YosefLab/scvi-tools/pull/1575
[#1585]: https://github.com/YosefLab/scvi-tools/pull/1585
[#1595]: https://github.com/scverse/scvi-tools/pull/1595
[@jjhong922]: https://github.com/jjhong922
[@adamgayoso]: https://github.com/adamgayoso
[@pierreboyeau]: https://github.com/PierreBoyeau
[@rk900]: https://github.com/RK900
[@florianbarkmann]: https://github.com/FlorianBarkmann

## Version 0.16

### New in 0.16.4 (2022-06-14)

Note: When applying any model using the {class}`~scvi.train.AdversarialTrainingPlan` (e.g. {class}`~scvi.model.TOTALVI`, {class}`~scvi.model.MULTIVI`), you should make sure to use v0.16.4 instead of v0.16.3 or v0.16.2. This release fixes a critical bug in the training plan.

#### Changes

#### Breaking changes

#### Bug Fixes

-   Fix critical issue in {class}`~scvi.train.AdversarialTrainingPlan` where `kl_weight` was overwritten to 0 at each step ([#1566]). Users should avoid using v0.16.2 and v0.16.3 which both include this bug.

#### Contributors

-   [@jjhong922]
-   [@adamgayoso]

[#1566]: https://github.com/scverse/scvi-tools/issues/1566
[@adamgayoso]: https://github.com/adamgayoso
[@jjhong922]: https://github.com/jjhong922

### New in 0.16.3 (2022-06-04)

#### Changes

-   Removes sphinx max version and removes jinja dependency ([#1555]).

#### Breaking changes

#### Bug Fixes

-   Upper bounds protobuf due to pytorch lightning incompatibilities ([#1556]). Note that [#1556] has unique changes as PyTorch Lightning >=1.6.4 adds the upper bound in their requirements.

#### Contributors

-   [@jjhong922]
-   [@adamgayoso]

[#1551]: https://github.com/scverse/scvi-tools/issues/1551
[#1555]: https://github.com/YosefLab/scvi-tools/pull/1555
[#1556]: https://github.com/YosefLab/scvi-tools/pull/1556
[@adamgayoso]: https://github.com/adamgayoso
[@jjhong922]: https://github.com/jjhong922

### New in 0.16.2 (2022-05-10)

#### Changes

#### Breaking changes

#### Bug Fixes

-   Raise appropriate error when `backup_url` is not provided and file is missing on {meth}`~scvi.model.base.BaseModelClass.load` ([#1527]).
-   Pipe `loss_kwargs` properly in {class}`~scvi.train.AdversarialTrainingPlan`, and fix incorrectly piped kwargs in {class}`~scvi.model.TOTALVI` and {class}`~scvi.model.MULTIVI` ([#1532]).

#### Contributors

-   [@jjhong922]
-   [@adamgayoso]

[#1527]: https://github.com/YosefLab/scvi-tools/pull/1527
[#1532]: https://github.com/YosefLab/scvi-tools/pull/1532
[@adamgayoso]: https://github.com/adamgayoso
[@jjhong922]: https://github.com/jjhong922

### New in 0.16.1 (2022-04-22)

#### Changes

-   Update scArches Pancreas tutorial, DestVI tutorial ([#1520]).

#### Breaking changes

-   {class}`~scvi.dataloaders.SemiSupervisedDataLoader` and {class}`~scvi.dataloaders.SemiSupervisedDataSplitter` no longer take `unlabeled_category` as an initial argument. Instead, the `unlabeled_category` is fetched from the labels state registry, assuming that the {class}`~scvi.data.AnnDataManager` object is registered with a {class}`~scvi.data.fields.LabelsWithUnlabeledObsField` ([#1515]).

#### Bug Fixes

-   Bug fixed in {class}`~scvi.model.SCANVI` where `self._labeled_indices` was being improperly set ([#1515]).
-   Fix issue where {class}`~scvi.model.SCANVI.load_query_data` would not properly add an obs column with the unlabeled category when the `labels_key` was not present in the query data.
-   Disable extension of categories for labels in {class}`~scvi.model.SCANVI.load_query_data` ([#1519]).
-   Fix an issue with {meth}`~scvi.model.SCANVI.prepare_query_data` to ensure it does nothing when genes are completely matched ([#1520]).

#### Contributors

-   [@jjhong922]
-   [@adamgayoso]

[#1515]: https://github.com/YosefLab/scvi-tools/pull/1515
[#1519]: https://github.com/YosefLab/scvi-tools/pull/1519
[#1520]: https://github.com/YosefLab/scvi-tools/pull/1520
[@adamgayoso]: https://github.com/adamgayoso
[@jjhong922]: https://github.com/jjhong922

### New in 0.16.0 (2022-04-12)

This release features a refactor of {class}`~scvi.model.DestVI` ([#1457]):

1. Bug fix in cell type amortization, which leads to on par performance of cell type amortization `V_encoder` with free parameter for cell type proportions `V`.
2. Bug fix in library size in {class}`~scvi.model.CondSCVI`, that lead to downstream dependency between sum over cell type proportions `v_ind` and library size
   `library` in {class}`~scvi.model.DestVI`.
3. `neg_log_likelihood_prior` is not computed anymore on random subset of single cells but cell type specific subclustering using cluster variance `var_vprior`,
   cluster mean `mean_vprior` and cluster mixture proportion `mp_vprior` for computation. This leads to more stable results and faster computation time.
   Setting `vamp_prior_p` in {func}`~scvi.model.DestVI.from_rna_model` to the expected resolution is critical in this algorithm.
4. The new default is to also use dropout `dropout` during the decoder of {class}`~scvi.model.CondSCVI` and subsequently `dropout_decoder` in {class}`~scvi.model.DestVI`,
   we found this to be beneficial after bug fixes listed above.
5. We changed the weighting of the loss on the variances of beta and the prior of eta.

:::{note}
Due to bug fixes listed above this version of {class}`~scvi.model.DestVI` is not backwards compatible. Despite instability in training in the
outdated version, we were able to reproduce results generated with this code. We therefore do not strictly encourage to rerun old experiments.
:::

We published a new tutorial. This new tutorial incorporates a new utility package [destvi_utils](https://github.com/YosefLab/destvi_utils) that generates exploratory plots of the results of {class}`~scvi.model.DestVI`. We refer to the manual of this package for further documentation.

#### Changes

-   Docs changes (installation [#1498], {class}`~scvi.model.DestVI` user guide [#1501] and [#1508], dark mode code cells [#1499]).
-   Add `backup_url` to the {meth}`~scvi.model.base.BaseModelClass.load` method of each model class, enabling automatic downloading of model save file ([#1505]).

#### Breaking changes

-   Support for loading legacy loading is removed from {meth}`~scvi.model.base.BaseModelClass.load`. Utility to convert old files to the new file as been added {meth}`~scvi.model.base.BaseModelClass.convert_legacy_save` ([#1505]).
-   Breaking changes to {class}`~scvi.model.DestVI` as specified above ([#1457]).

#### Bug Fixes

-   {meth}`~scvi.model.base.RNASeqMixin.get_likelihood_parameters` fix for `n_samples > 1` and `dispersion="gene_cell"` [#1504].
-   Fix backwards compatibility for legacy TOTALVI models [#1502].

#### Contributors

-   [@cane11]
-   [@jjhong922]
-   [@adamgayoso]
-   [@romain-lopez]

[#1498]: https://github.com/YosefLab/scvi-tools/pull/1498
[#1499]: https://github.com/YosefLab/scvi-tools/pull/1499
[#1501]: https://github.com/YosefLab/scvi-tools/pull/1501
[#1508]: https://github.com/YosefLab/scvi-tools/pull/1508
[#1457]: https://github.com/YosefLab/scvi-tools/pull/1457
[#1502]: https://github.com/YosefLab/scvi-tools/pull/1502
[#1504]: https://github.com/YosefLab/scvi-tools/pull/1504
[#1505]: https://github.com/YosefLab/scvi-tools/pull/1505
[@cane11]: https://github.com/cane11
[@adamgayoso]: https://github.com/adamgayoso
[@romain-lopez]: https://github.com/romain-lopez
[@jjhong922]: https://github.com/jjhong922

## Version 0.15

### New in 0.15.5 (2022-04-06)

#### Changes

-   Add common types file [#1467].
-   New default is to not pin memory during training when using a GPU. This is much better for shared GPU environments without any performance regression [#1473].

#### Bug fixes

-   Fix LDA user guide bugs [#1479].
-   Fix unnecessary warnings, double logging [#1475].

#### Contributors

-   [@jjhong922]
-   [@adamgayoso]

[#1479]: https://github.com/YosefLab/scvi-tools/pull/1479
[#1475]: https://github.com/YosefLab/scvi-tools/pull/1475
[#1467]: https://github.com/YosefLab/scvi-tools/pull/1467
[#1473]: https://github.com/YosefLab/scvi-tools/pull/1473
[@adamgayoso]: https://github.com/adamgayoso
[@jjhong922]: https://github.com/jjhong922

### New in 0.15.4 (2022-03-28)

#### Changes

-   Add peakVI publication reference [#1463].
-   Update notebooks with new install functionality for Colab [#1466].
-   Simplify changing the training plan for pyro [#1470].
-   Optionally scale ELBO by a scalar in {class}`~scvi.train.PyroTrainingPlan` [#1469].

#### Bug fixes

#### Contributors

-   [@jjhong922]
-   [@adamgayoso]
-   [@vitkl]

[#1463]: https://github.com/YosefLab/scvi-tools/pull/1463
[#1466]: https://github.com/YosefLab/scvi-tools/pull/1466
[#1469]: https://github.com/YosefLab/scvi-tools/pull/1469
[#1470]: https://github.com/YosefLab/scvi-tools/pull/1470
[@adamgayoso]: https://github.com/adamgayoso
[@jjhong922]: https://github.com/jjhong922
[@vitkl]: https://github.com/vitkl

### New in 0.15.3 (2022-03-24)

#### Changes

#### Bug fixes

-   Raise `NotImplementedError` when `categorical_covariate_keys` are used with {meth}`scvi.model.SCANVI.load_query_data`. ([#1458]).
-   Fix behavior when `continuous_covariate_keys` are used with {meth}`scvi.model.SCANVI.classify`. ([#1458]).
-   Unlabeled category values are automatically populated when {meth}`scvi.model.SCANVI.load_query_data` run on `adata_target` missing labels column. ([#1458]).
-   Fix dataframe rendering in dark mode docs ([#1448])
-   Fix variance constraint in {class}`~scvi.model.AmortizedLDA` that set an artifical bound on latent topic variance ([#1445]).
-   Fix {meth}`scvi.model.base.ArchesMixin.prepare_query_data` to work cross device (e.g., model trained on cuda but method used on cpu; see [#1451]).

#### Contributors

-   [@jjhong922]
-   [@adamgayoso]

[#1451]: https://github.com/YosefLab/scvi-tools/pull/1451
[#1445]: https://github.com/YosefLab/scvi-tools/pull/1445
[#1448]: https://github.com/YosefLab/scvi-tools/pull/1448
[#1458]: https://github.com/YosefLab/scvi-tools/pull/1458
[@adamgayoso]: https://github.com/adamgayoso
[@jjhong922]: https://github.com/jjhong922

### New in 0.15.2 (2022-03-15)

#### Changes

-   Remove setuptools pinned requirement due to new PyTorch 1.11 fix ([#1436]).
-   Switch to myst-parsed markdown for docs ([#1435]).
-   Add `prepare_query_data(adata, reference_model)` to {class}`~scvi.model.base.ArchesMixin` to enable query data cleaning prior to reference mapping ([#1441]).
-   Add Human Lung Cell Atlas tutorial ([#1442]).

#### Bug fixes

-   Errors when arbitrary kwargs are passed into `setup_anndata()` ([#1439]).
-   Fix {class}`scvi.external.SOLO` to use `train_size=0.9` by default, which enables early stopping to work properly ([#1438]).
-   Fix scArches version warning ([#1431]).
-   Fix backwards compat for {class}`~scvi.model.SCANVI` loading ([#1441]).

#### Contributors

-   [@jjhong922]
-   [@adamgayoso]
-   [@grst]

[#1442]: https://github.com/YosefLab/scvi-tools/pull/1442
[#1441]: https://github.com/YosefLab/scvi-tools/pull/1441
[#1439]: https://github.com/YosefLab/scvi-tools/pull/1439
[#1438]: https://github.com/YosefLab/scvi-tools/pull/1438
[#1436]: https://github.com/YosefLab/scvi-tools/pull/1436
[#1435]: https://github.com/YosefLab/scvi-tools/pull/1435
[#1431]: https://github.com/YosefLab/scvi-tools/pull/1431
[@adamgayoso]: https://github.com/adamgayoso
[@jjhong922]: https://github.com/jjhong922
[@grst]: https://github.com/grst

### New in 0.15.1 (2022-03-11)

#### Changes

-   Remove `labels_key` from {class}`~scvi.model.MULTIVI` as it is not used in the model ([#1393]).
-   Use scvi-tools mean/inv_disp parameterization of negative binomial for {class}`~scvi.model.JaxSCVI` likelihood ([#1386]).
-   Use `setup` for Flax-based modules ([#1403]).
-   Reimplement {class}`~scvi.module.JaxVAE` using inference/generative paradigm with {class}`~scvi.module.base.JaxBaseModuleClass` ([#1406]).
-   Use multiple particles optionally in {class}`~scvi.model.JaxSCVI` ([#1385]).
-   {class}`~scvi.external.SOLO` no longer warns about count data ([#1411]).
-   Class docs are now one page on docs site ([#1415]).
-   Copied AnnData objects are assigned a new uuid and transfer is attempted ([#1416]).

#### Bug fixes

-   Fix an issue with using gene lists and proteins lists as well as `transform_batch` for {class}`~scvi.model.TOTALVI` ([#1413]).
-   Error gracefully when NaNs present in {class}`~scvi.data.fields.CategoricalJointObsmField` ([#1417]).

#### Contributors

-   [@jjhong922]
-   [@adamgayoso]

[#1385]: https://github.com/YosefLab/scvi-tools/pull/1385
[#1386]: https://github.com/YosefLab/scvi-tools/pull/1386
[#1393]: https://github.com/YosefLab/scvi-tools/pull/1393
[#1403]: https://github.com/YosefLab/scvi-tools/pull/1403
[#1406]: https://github.com/YosefLab/scvi-tools/pull/1406
[#1411]: https://github.com/YosefLab/scvi-tools/pull/1411
[#1413]: https://github.com/YosefLab/scvi-tools/pull/1413
[#1415]: https://github.com/YosefLab/scvi-tools/pull/1415
[#1416]: https://github.com/YosefLab/scvi-tools/pull/1416
[#1417]: https://github.com/YosefLab/scvi-tools/pull/1417
[@adamgayoso]: https://github.com/adamgayoso
[@jjhong922]: https://github.com/jjhong922

### New in 0.15.0 (2022-02-28)

In this release, we have completely refactored the logic behind our data handling strategy (i.e. `setup_anndata`) to allow for:

1. Readable data handling for existing models.
2. Modular code for easy addition of custom data fields to incorporate into models.
3. Avoidance of unexpected edge cases when more than one model is instantiated in one session.

**Important Note:** This change will not break pipelines for model users (with the exception of a small change to {class}`~scvi.model.SCANVI`).
However, there are several breaking changes for model developers. The data handling tutorial goes over these
changes in detail.

This refactor is centered around the new {class}`~scvi.data.AnnDataManager` class which orchestrates any data processing necessary
for scvi-tools and stores necessary information, rather than adding additional fields to the AnnData input.

:::{figure} figures/anndata_manager_schematic.svg
:align: center
:alt: Schematic of data handling strategy with AnnDataManager
:class: img-fluid

Schematic of data handling strategy with {class}`~scvi.data.AnnDataManager`
:::

We also have an exciting new experimental Jax-based scVI implementation via {class}`~scvi.model.JaxSCVI`. While this implementation has limited functionality, we have found it to be substantially faster than the PyTorch-based implementation. For example, on a 10-core Intel CPU, Jax on only a CPU can be as fast as PyTorch with a GPU (RTX3090). We will be planning further Jax integrations in the next releases.

#### Changes

-   Major refactor to data handling strategy with the introduction of {class}`~scvi.data.AnnDataManager` ([#1237]).
-   Prevent clobbering between models using the same AnnData object with model instance specific {class}`~scvi.data.AnnDataManager` mappings ([#1342]).
-   Add `size_factor_key` to {class}`~scvi.model.SCVI`, {class}`~scvi.model.MULTIVI`, {class}`~scvi.model.SCANVI`, and {class}`~scvi.model.TOTALVI` ([#1334]).
-   Add references to the scvi-tools journal publication to the README ([#1338], [#1339]).
-   Addition of {func}`scvi.model.utils.mde` ([#1372]) for accelerated visualization of scvi-tools embeddings.
-   Documentation and user guide fixes ([#1364], [#1361])
-   Fix for {class}`~scvi.external.SOLO` when {class}`~scvi.model.SCVI` was setup with a `labels_key` ([#1354])
-   Updates to tutorials ([#1369], [#1371])
-   Furo docs theme ([#1290])
-   Add {class}`scvi.model.JaxSCVI` and {class}`scvi.module.JaxVAE`, drop Numba dependency for checking if data is count data ([#1367]).

#### Breaking changes

-   The keyword argument `run_setup_anndata` has been removed from built-in datasets since there is no longer a model-agnostic `setup_anndata` method ([#1237]).

-   The function `scvi.model._metrics.clustering_scores` has been removed due to incompatbility with new data handling ([#1237]).

-   {class}`~scvi.model.SCANVI` now takes `unlabeled_category` as an argument to {meth}`~scvi.model.SCANVI.setup_anndata` rather than on initialization ([#1237]).

-   `setup_anndata` is now a class method on model classes and requires specific function calls to ensure proper {class}`~scvi.data.AnnDataManager` setup and model save/load.
    Any model inheriting from {class}`~scvi.model.base.BaseModelClass` will need to re-implement this method ([#1237]).

    > -   To adapt existing custom models to v0.15.0, one can references the guidelines below. For some examples of how this was done for the existing models in the codebase, please reference the following PRs: ([#1301], [#1302]).
    >     : 1. `scvi._CONSTANTS` has been changed to `scvi.REGISTRY_KEYS`. 2. `setup_anndata()` functions are now class functions and follow a specific structure. Please refer to {meth}`~scvi.model.SCVI.setup_anndata` for an example. 3. `scvi.data.get_from_registry()` has been removed. This method can be replaced by {meth}`scvi.data.AnnDataManager.get_from_registry`. 4. The setup dict stored directly on the AnnData object, `adata["_scvi"]`, has been deprecated. Instead, this information now lives in {attr}`scvi.data.AnnDataManager.registry`.
    >     : - The data registry can be accessed at {attr}`scvi.data.AnnDataManager.data_registry`. - Summary stats can be accessed at {attr}`scvi.data.AnnDataManager.summary_stats`. - Any field-specific information (e.g. `adata.obs["categorical_mappings"]`) now lives in field-specific state registries. These can be retrieved via the function {meth}`~scvi.data.AnnDataManager.get_state_registry`. 5. `register_tensor_from_anndata()` has been removed. To register tensors with no relevant `AnnDataField` subclass, create a new
    >     a new subclass of {class}`~scvi.data.fields.BaseAnnDataField` and add it to appropriate model's `setup_anndata()` function.

#### Contributors

-   [@jjhong922]
-   [@adamgayoso]
-   [@watiss]

[#1237]: https://github.com/YosefLab/scvi-tools/pull/1237
[#1290]: https://github.com/YosefLab/scvi-tools/pull/1290
[#1301]: https://github.com/YosefLab/scvi-tools/pull/1301
[#1302]: https://github.com/YosefLab/scvi-tools/pull/1302
[#1334]: https://github.com/YosefLab/scvi-tools/pull/1334
[#1338]: https://github.com/YosefLab/scvi-tools/pull/1338
[#1339]: https://github.com/YosefLab/scvi-tools/pull/1339
[#1342]: https://github.com/YosefLab/scvi-tools/pull/1342
[#1354]: https://github.com/YosefLab/scvi-tools/pull/1354
[#1361]: https://github.com/YosefLab/scvi-tools/pull/1361
[#1364]: https://github.com/YosefLab/scvi-tools/pull/1364
[#1367]: https://github.com/YosefLab/scvi-tools/pull/1367
[#1369]: https://github.com/YosefLab/scvi-tools/pull/1369
[#1371]: https://github.com/YosefLab/scvi-tools/pull/1371
[#1372]: https://github.com/YosefLab/scvi-tools/pull/1372
[@adamgayoso]: https://github.com/adamgayoso
[@jjhong922]: https://github.com/jjhong922
[@watiss]: https://github.com/watiss

## Version 0.14

### New in 0.14.6 (2021-02-05)

Bug fixes, minor improvements of docs, code formatting.

#### Changes

-   Update black formatting to stable release ([#1324])
-   Refresh readme, move tasks image to docs ([#1311]).
-   Add 0.14.5 release note to index ([#1296]).
-   Add test to ensure extra {class}`~scvi.model.SCANVI` training of a pre-trained {class}`~scvi.model.SCVI` model does not change original model weights ([#1284]).
-   Fix issue in {class}`~scvi.model.TOTALVI` protein background prior initialization to not include protein measurements that are known to be missing ([#1282]).
-   Upper bound setuptools due to PyTorch import bug ([#1309]).

#### Contributors

-   [@adamgayoso]
-   [@watiss]
-   [@jjhong922]

[#1282]: https://github.com/YosefLab/scvi-tools/pull/1282
[#1284]: https://github.com/YosefLab/scvi-tools/pull/1284
[#1296]: https://github.com/YosefLab/scvi-tools/pull/1296
[#1309]: https://github.com/YosefLab/scvi-tools/pull/1309
[#1311]: https://github.com/YosefLab/scvi-tools/pull/1311
[#1324]: https://github.com/YosefLab/scvi-tools/pull/1324
[@adamgayoso]: https://github.com/adamgayoso
[@jjhong922]: https://github.com/jjhong922
[@watiss]: https://github.com/watiss

### New in 0.14.5 (2021-11-22)

Bug fixes, new tutorials.

#### Changes

-   Fix `kl_weight` floor for Pytorch-based models ([#1269]).
-   Add support for more Pyro guides ([#1267]).
-   Update scArches, harmonization tutorials, add basic R tutorial, tabula muris label transfer tutorial ([#1274]).

#### Contributors

-   [@adamgayoso]
-   [@jjhong922]
-   [@watiss]
-   [@vitkl]

[#1267]: https://github.com/YosefLab/scvi-tools/pull/1267
[#1269]: https://github.com/YosefLab/scvi-tools/pull/1269
[#1274]: https://github.com/YosefLab/scvi-tools/pull/1274
[@adamgayoso]: https://github.com/adamgayoso
[@jjhong922]: https://github.com/jjhong922
[@vitkl]: https://github.com/vitkl
[@watiss]: https://github.com/watiss

### New in 0.14.4 (2021-11-16)

Bug fixes, some tutorial improvements.

#### Changes

-   `kl_weight` handling for Pyro-based models ([#1242]).
-   Allow override of missing protein inference in {class}`~scvi.model.TOTALVI` ([#1251]). This allows to treat all 0s in a particular batch for one protein as biologically valid.
-   Fix load documentation (e.g., {meth}`~scvi.model.SCVI.load`, {meth}`~scvi.model.TOTALVI.load`) ([#1253]).
-   Fix model history on load with Pyro-based models ([#1255]).
-   Model construction tutorial uses new static setup anndata ([#1257]).
-   Add codebase overview figure to docs ([#1231]).

#### Contributors

-   [@adamgayoso]
-   [@jjhong922]
-   [@watiss]

[#1231]: https://github.com/YosefLab/scvi-tools/pull/1231
[#1242]: https://github.com/YosefLab/scvi-tools/pull/1242
[#1251]: https://github.com/YosefLab/scvi-tools/pull/1251
[#1253]: https://github.com/YosefLab/scvi-tools/pull/1253
[#1255]: https://github.com/YosefLab/scvi-tools/pull/1255
[#1257]: https://github.com/YosefLab/scvi-tools/pull/1257
[@adamgayoso]: https://github.com/adamgayoso
[@jjhong922]: https://github.com/jjhong922
[@watiss]: https://github.com/watiss

### New in 0.14.3 (2021-10-19)

Bug fix.

#### Changes

-   Bug fix to {func}`~scvi.model.base.BaseModelClass` to retain tensors registered by `register_tensor_from_anndata` ([#1235]).
-   Expose an instance of our `DocstringProcessor` to aid in documenting derived implementations of `setup_anndata` method ([#1235]).

#### Contributors

-   [@adamgayoso]
-   [@jjhong922]
-   [@watiss]

[#1235]: https://github.com/YosefLab/scvi-tools/pull/1235
[@adamgayoso]: https://github.com/adamgayoso
[@jjhong922]: https://github.com/jjhong922
[@watiss]: https://github.com/watiss

### New in 0.14.2 (2021-10-18)

Bug fix and new tutorial.

#### Changes

-   Bug fix in {class}`~scvi.external.RNAStereoscope` where loss was computed with mean for a minibatch instead of sum. This ensures reproducibility with the original implementation ([#1228]).
-   New Cell2location contributed tutorial ([#1232]).

#### Contributors

-   [@adamgayoso]
-   [@jjhong922]
-   [@vitkl]
-   [@watiss]

[#1228]: https://github.com/YosefLab/scvi-tools/pull/1228
[#1232]: https://github.com/YosefLab/scvi-tools/pull/1232
[@adamgayoso]: https://github.com/adamgayoso
[@jjhong922]: https://github.com/jjhong922
[@vitkl]: https://github.com/vitkl
[@watiss]: https://github.com/watiss

### New in 0.14.1 (2021-10-11)

Minor hotfixes.

#### Changes

-   Filter out mitochrondrial genes as a preprocessing step in the Amortized LDA tutorial ([#1213])
-   Remove `verbose=True` argument from early stopping callback ([#1216])

#### Contributors

-   [@adamgayoso]
-   [@jjhong922]
-   [@watiss]

[#1213]: https://github.com/YosefLab/scvi-tools/pull/1213
[#1216]: https://github.com/YosefLab/scvi-tools/pull/1216
[@adamgayoso]: https://github.com/adamgayoso
[@jjhong922]: https://github.com/jjhong922
[@watiss]: https://github.com/watiss

### New in 0.14.0 (2021-10-07)

In this release, we have completely revamped the scvi-tools documentation website by creating a new set of user guides that provide:

1. The math behind each method (in a succinct, online methods-like way)
2. The relationship between the math and the functions associated with each model
3. The relationship between math variables and code variables

Our previous User Guide guide has been renamed to Tutorials and contains all of our existing tutorials (including tutorials for developers).

Another noteworthy addition in this release is the implementation of the (amortized) Latent Dirichlet Allocation (aka LDA) model applied to single-cell gene expression data. We have also prepared a tutorial that demonstrates how to use this model, using a PBMC 10K dataset from 10x Genomics as an example application.

Lastly, in this release we have made a change to reduce user and developer confusion by making the previously global `setup_anndata` method a static class-specific method instead. This provides more clarity on which parameters are applicable for this call, for each model class. Below is a before/after for the DESTVI and TOTALVI model classes:

:::{figure} figures/setup_anndata_before_after.svg
:align: center
:alt: setup_anndata before and after
:class: img-fluid

`setup_anndata` before and after
:::

#### Changes

-   Added fixes to support PyTorch Lightning 1.4 ([#1103])
-   Simplified data handling in R tutorials with sceasy and addressed bugs in package installation ([#1122]).
-   Moved library size distribution computation to model init ([#1123])
-   Updated Contribution docs to describe how we backport patches ([#1129])
-   Implemented Latent Dirichlet Allocation as a PyroModule ([#1132])
-   Made `setup_anndata` a static method on model classes rather than one global function ([#1150])
-   Used Pytorch Lightning's `seed_everything` method to set seed ([#1151])
-   Fixed a bug in {class}`~scvi.model.base.PyroSampleMixin` for posterior sampling ([#1158])
-   Added CITE-Seq datasets ([#1182])
-   Added user guides to our documentation ([#1127], [#1157], [#1180], [#1193], [#1183], [#1204])
-   Early stopping now prints the reason for stopping when applicable ([#1208])

#### Breaking changes

-   `setup_anndata` is now an abstract method on model classes. Any model inheriting from {class}`~scvi.model.base.BaseModelClass` will need to implement this method ([#1150])

#### Contributors

-   [@adamgayoso]
-   [@PierreBoyeau]
-   [@talashuach]
-   [@jjhong922]
-   [@watiss]
-   [@mjayasur]
-   [@vitkl]
-   [@galenxing]

[#1103]: https://github.com/YosefLab/scvi-tools/pull/1103
[#1122]: https://github.com/YosefLab/scvi-tools/pull/1122
[#1123]: https://github.com/YosefLab/scvi-tools/pull/1123
[#1127]: https://github.com/YosefLab/scvi-tools/pull/1127
[#1129]: https://github.com/YosefLab/scvi-tools/pull/1129
[#1132]: https://github.com/YosefLab/scvi-tools/pull/1132
[#1150]: https://github.com/YosefLab/scvi-tools/pull/1150
[#1151]: https://github.com/YosefLab/scvi-tools/pull/1151
[#1157]: https://github.com/YosefLab/scvi-tools/pull/1157
[#1158]: https://github.com/YosefLab/scvi-tools/pull/1158
[#1180]: https://github.com/YosefLab/scvi-tools/pull/1180
[#1182]: https://github.com/YosefLab/scvi-tools/pull/1182
[#1183]: https://github.com/YosefLab/scvi-tools/pull/1183
[#1193]: https://github.com/YosefLab/scvi-tools/pull/1193
[#1204]: https://github.com/YosefLab/scvi-tools/pull/1204
[#1208]: https://github.com/YosefLab/scvi-tools/pull/1208
[@adamgayoso]: https://github.com/adamgayoso
[@galenxing]: https://github.com/galenxing
[@jjhong922]: https://github.com/jjhong922
[@mjayasur]: https://github.com/mjayasur
[@pierreboyeau]: https://github.com/PierreBoyeau
[@talashuach]: https://github.com/talashuach
[@vitkl]: https://github.com/vitkl
[@watiss]: https://github.com/watiss

## Version 0.13

### New in 0.13.0 (2021-08-23)

#### Changes

-   Added {class}`~scvi.model.MULTIVI` ([#1115], [#1118]).
-   Documentation CSS tweaks ([#1116]).

#### Breaking changes

None!

#### Contributors

-   [@adamgayoso]
-   [@talashuach]
-   [@jjhong922]

[#1115]: https://github.com/YosefLab/scvi-tools/pull/1115
[#1116]: https://github.com/YosefLab/scvi-tools/pull/1116
[#1118]: https://github.com/YosefLab/scvi-tools/pull/1118
[@adamgayoso]: https://github.com/adamgayoso
[@jjhong922]: https://github.com/jjhong922
[@talashuach]: https://github.com/talashuach

## Version 0.12

### New in 0.12.2 (2021-08-11)

#### Changes

-   Updated `OrderedDict` typing import to support all Python 3.7 versions ([#1114]).

#### Breaking changes

None!

#### Contributors

-   [@adamgayoso]
-   [@galenxing]
-   [@jjhong922]

[#1114]: https://github.com/YosefLab/scvi-tools/pull/1114
[@adamgayoso]: https://github.com/adamgayoso
[@galenxing]: https://github.com/galenxing
[@jjhong922]: https://github.com/jjhong922

### New in 0.12.1 (2021-07-29)

#### Changes

-   Update Pytorch Lightning version dependency to `>=1.3,<1.4` ([#1104]).

#### Breaking changes

None!

#### Contributors

-   [@adamgayoso]
-   [@galenxing]

[#1104]: https://github.com/YosefLab/scvi-tools/pull/1104
[@adamgayoso]: https://github.com/adamgayoso
[@galenxing]: https://github.com/galenxing

### New in 0.12.0 (2021-07-15)

This release adds features for tighter integration with Pyro for model development, fixes for {class}`~scvi.external.SOLO`, and other enhancements. Users of {class}`~scvi.external.SOLO` are strongly encouraged to upgrade as previous bugs will affect performance.

#### Enchancements

-   Add {class}`scvi.model.base.PyroSampleMixin` for easier posterior sampling with Pyro ([#1059]).
-   Add {class}`scvi.model.base.PyroSviTrainMixin` for automated training of Pyro models ([#1059]).
-   Ability to pass kwargs to {class}`~scvi.module.Classifier` when using {class}`~scvi.external.SOLO` ([#1078]).
-   Ability to get doublet predictions for simulated doublets in {class}`~scvi.external.SOLO` ([#1076]).
-   Add "comparison" column to differential expression results ([#1074]).
-   Clarify {class}`~scvi.external.CellAssign` size factor usage. See class docstring.

#### Changes

-   Update minimum Python version to `3.7.2` ([#1082]).
-   Slight interface changes to {class}`~scvi.train.PyroTrainingPlan`. `"elbo_train"` and `"elbo_test"` are now the average over minibatches as ELBO should be on scale of full data and `optim_kwargs` can be set on initialization of training plan ([#1059], [#1101]).
-   Use pandas read pickle function for pbmc dataset metadata loading ([#1099]).
-   Adds `n_samples_overall` parameter to functions for denoised expression/accesibility/etc. This is used in during differential expression ([#1090]).
-   Ignore configure optimizers warning when training Pyro-based models ([#1064]).

#### Bug fixes

-   Fix scale of library size for simulated doublets and expression in {class}`~scvi.external.SOLO` when using observed library size to train original {class}`~scvi.model.SCVI` model ([#1078], [#1085]). Currently, library sizes in this case are not appropriately put on the log scale.
-   Fix issue where anndata setup with a layer led to errors in {class}`~scvi.external.SOLO` ([#1098]).
-   Fix `adata` parameter of {func}`scvi.external.SOLO.from_scvi_model`, which previously did nothing ([#1078]).
-   Fix default `max_epochs` of {class}`~scvi.model.SCANVI` when initializing using pre-trained model of {class}`~scvi.model.SCVI` ([#1079]).
-   Fix bug in `predict()` function of {class}`~scvi.model.SCANVI`, which only occurred for soft predictions ([#1100]).

#### Breaking changes

None!

#### Contributors

-   [@vitkl]
-   [@adamgayoso]
-   [@galenxing]
-   [@PierreBoyeau]
-   [@Munfred]
-   [@njbernstein]
-   [@mjayasur]

[#1059]: https://github.com/YosefLab/scvi-tools/pull/1059
[#1064]: https://github.com/YosefLab/scvi-tools/pull/1064
[#1074]: https://github.com/YosefLab/scvi-tools/pull/1074
[#1076]: https://github.com/YosefLab/scvi-tools/pull/1076
[#1078]: https://github.com/YosefLab/scvi-tools/pull/1078
[#1079]: https://github.com/YosefLab/scvi-tools/pull/1079
[#1082]: https://github.com/YosefLab/scvi-tools/pull/1082
[#1085]: https://github.com/YosefLab/scvi-tools/pull/1085
[#1090]: https://github.com/YosefLab/scvi-tools/pull/1090
[#1098]: https://github.com/YosefLab/scvi-tools/pull/1098
[#1099]: https://github.com/YosefLab/scvi-tools/pull/1099
[#1100]: https://github.com/YosefLab/scvi-tools/pull/1100
[#1101]: https://github.com/YosefLab/scvi-tools/pull/1101
[@adamgayoso]: https://github.com/adamgayoso
[@galenxing]: https://github.com/galenxing
[@mjayasur]: https://github.com/mjayasur
[@munfred]: https://github.com/Munfred
[@njbernstein]: https://github.com/njbernstein
[@pierreboyeau]: https://github.com/PierreBoyeau
[@vitkl]: https://github.com/vitkl

## Version 0.11

### New in 0.11.0 (2021-05-23)

From the user perspective, this release features the new differential expression functionality (to be described in a manuscript). For now, it is accessible from {func}`~scvi.model.SCVI.differential_expression`. From the developer perspective, we made changes with respect to {class}`scvi.dataloaders.DataSplitter` and surrounding the Pyro backend. Finally, we also made changes to adapt our code to PyTorch Lightning version 1.3.

#### Changes

-   Pass `n_labels` to {class}`~scvi.module.VAE` from {class}`~scvi.model.SCVI` ([#1055]).
-   Require PyTorch lightning > 1.3, add relevant fixes ([#1054]).
-   Add DestVI reference ([#1060]).
-   Add PeakVI links to README ([#1046]).
-   Automatic delta and eps computation in differential expression ([#1043]).
-   Allow doublet ratio parameter to be changed for used in SOLO ([#1066]).

#### Bug fixes

-   Fix an issue where `transform_batch` options in {class}`~scvi.model.TOTALVI` was accidentally altering the batch encoding in the encoder, which leads to poor results ([#1072]). This bug was introduced in version 0.9.0.

#### Breaking changes

These breaking changes do not affect the user API; though will impact model developers.

-   Use PyTorch Lightning data modules for {class}`scvi.dataloaders.DataSplitter` ([#1061]). This induces a breaking change in the way the data splitter is used. It is no longer callable and now has a `setup` method. See {class}`~scvi.train.TrainRunner` and its source code, which is straightforward.
-   No longer require training plans to be initialized with `n_obs_training` argument ([#1061]). `n_obs_training` is now a property that can be set before actual training to rescale the loss.
-   Log Pyro loss as `train_elbo` and sum over steps ([#1071])

#### Contributors

-   [@adamgayoso]
-   [@romain-lopez]
-   [@PierreBoyeau]
-   [@talashuach]
-   [@cataclysmus]
-   [@njbernstein]

[#1043]: https://github.com/YosefLab/scvi-tools/pull/1043
[#1046]: https://github.com/YosefLab/scvi-tools/pull/1046
[#1054]: https://github.com/YosefLab/scvi-tools/pull/1054
[#1055]: https://github.com/YosefLab/scvi-tools/pull/1055
[#1060]: https://github.com/YosefLab/scvi-tools/pull/1060
[#1061]: https://github.com/YosefLab/scvi-tools/pull/1061
[#1066]: https://github.com/YosefLab/scvi-tools/pull/1066
[#1071]: https://github.com/YosefLab/scvi-tools/pull/1071
[#1072]: https://github.com/YosefLab/scvi-tools/pull/1072
[@adamgayoso]: https://github.com/adamgayoso
[@cataclysmus]: https://github.com/cataclysmus
[@njbernstein]: https://github.com/njbernstein
[@pierreboyeau]: https://github.com/PierreBoyeau
[@romain-lopez]: https://github.com/romain-lopez
[@talashuach]: https://github.com/talashuach

## Version 0.10

### New in 0.10.1 (2021-05-04)

#### Changes

-   Includes new optional variance parameterization for the `Encoder` module ([#1037]).
-   Provides new way to select subpopulations for DE using Pandas queries ([#1041]).
-   Update reference to peakVI ([#1046]).
-   Pin Pytorch Lightning version to \<1.3

#### Contributors

-   [@adamgayoso]
-   [@PierreBoyeau]
-   [@talashuach]

[#1037]: https://github.com/YosefLab/scvi-tools/pull/1037
[#1041]: https://github.com/YosefLab/scvi-tools/pull/1041
[#1046]: https://github.com/YosefLab/scvi-tools/pull/1046
[@adamgayoso]: https://github.com/adamgayoso
[@pierreboyeau]: https://github.com/PierreBoyeau
[@talashuach]: https://github.com/talashuach

### New in 0.10.0 (2021-04-20)

#### Changes

-   PeakVI minor enhancements to differential accessibility and fix scArches support ([#1019])
-   Add DestVI to the codebase ([#1011])
-   Versioned tutorial links ([#1005])
-   Remove old VAEC ([#1006])
-   Use `.numpy()` to convert torch tensors to numpy ndarrays ([#1016])
-   Support backed AnnData ([#1017]), just load anndata with `scvi.data.read_h5ad(path, backed='r+')`
-   Solo interface enhancements ([#1009])
-   Updated README ([#1028])
-   Use Python warnings instead of logger warnings ([#1021])
-   Change totalVI protein background default to `False` is fewer than 10 proteins used ([#1034])

#### Bug fixes

-   Fix `SaveBestState` warning ([#1024])
-   New default SCANVI max epochs if loaded with pretrained SCVI model ([#1025]), restores old `<v0.9` behavior.
-   Fix marginal log likelihood computation, which was only being computed on final minibatch of a dataloader. This bug was introduced in the `0.9.X` versions ([#1033]).
-   Fix bug where extra categoricals were not properly extended in `transfer_anndata_setup` ([#1030]).

#### Contributors

-   [@adamgayoso]
-   [@romain-lopez]
-   [@talashuach]
-   [@mjayasur]
-   [@wukathy]
-   [@PierreBoyeau]
-   [@morris-frank]

[#1005]: https://github.com/YosefLab/scvi-tools/pull/1005
[#1006]: https://github.com/YosefLab/scvi-tools/pull/1006
[#1009]: https://github.com/YosefLab/scvi-tools/pull/1009
[#1011]: https://github.com/YosefLab/scvi-tools/pull/1011
[#1016]: https://github.com/YosefLab/scvi-tools/pull/1016
[#1017]: https://github.com/YosefLab/scvi-tools/pull/1017
[#1019]: https://github.com/YosefLab/scvi-tools/pull/1019
[#1021]: https://github.com/YosefLab/scvi-tools/pull/1021
[#1024]: https://github.com/YosefLab/scvi-tools/pull/1025
[#1025]: https://github.com/YosefLab/scvi-tools/pull/1025
[#1028]: https://github.com/YosefLab/scvi-tools/pull/1028
[#1030]: https://github.com/YosefLab/scvi-tools/pull/1033
[#1033]: https://github.com/YosefLab/scvi-tools/pull/1033
[#1034]: https://github.com/YosefLab/scvi-tools/pull/1034
[@adamgayoso]: https://github.com/adamgayoso
[@mjayasur]: https://github.com/mjayasur
[@morris-frank]: https://github.com/morris-frank
[@pierreboyeau]: https://github.com/PierreBoyeau
[@romain-lopez]: https://github.com/romain-lopez
[@talashuach]: https://github.com/talashuach
[@wukathy]: https://github.com/wukathy

## Version 0.9

### New in 0.9.1 (2021-03-20)

#### Changes

-   Update Pyro module backend to better enfore usage of `model` and `guide`, automate passing of number of training examples to Pyro modules ([#990])
-   Minimum Pyro version bumped ([#988])
-   Improve docs clarity ([#989])
-   Add glossary to developer user guide ([#999])
-   Add num threads config option to `scvi.settings` ([#1001])
-   Add CellAssign tutorial ([#1004])

#### Contributors

-   [@adamgayoso]
-   [@galenxing]
-   [@mjayasur]
-   [@wukathy]

[#1001]: https://github.com/YosefLab/scvi-tools/pull/1001
[#1004]: https://github.com/YosefLab/scvi-tools/pull/1004
[#988]: https://github.com/YosefLab/scvi-tools/pull/988
[#989]: https://github.com/YosefLab/scvi-tools/pull/989
[#990]: https://github.com/YosefLab/scvi-tools/pull/990
[#999]: https://github.com/YosefLab/scvi-tools/pull/999
[@adamgayoso]: https://github.com/adamgayoso
[@galenxing]: https://github.com/galenxing
[@mjayasur]: https://github.com/mjayasur
[@wukathy]: https://github.com/wukathy

### New in 0.9.0 (2021-03-03)

This release features our new software development kit for building new probabilistic models. Our hope is that others will be able to develop new models by importing scvi-tools into their own packages.

#### Important changes

From the user perspective, there are two package-wide API breaking changes and one {class}`~scvi.model.SCANVI` specific breaking change enumerated below. From the method developer perspective, the entire model backend has been revamped using PyTorch Lightning, and no old code will be compatible with this and future versions. Also, we dropped support for Python 3.6.

##### Breaking change: The `train` method

-   `n_epochs` is now `max_epochs` for consistency with PytorchLightning and to better relect the functionality of the parameter.
-   `use_cuda` is now `use_gpu` for consistency with PytorchLightning.
-   `frequency` is now `check_val_every_n_epoch` for consistency with PytorchLightning.
-   `train_fun_kwargs` and `kwargs` throughout the `train()` methods in the codebase have been removed and various arguments have been reorganized into `plan_kwargs` and `trainer_kwargs`. Generally speaking, `plan_kwargs` deal with model optimization like kl warmup, while `trainer_kwargs` deal with the actual training loop like early stopping.

##### Breaking change: GPU handling

-   `use_cuda` was removed from the init of each model and was not replaced by `use_gpu`. By default every model is intialized on CPU but can be moved to a device via `model.to_device()`. If a model is trained with `use_gpu=True` the model will remain on the GPU after training.
-   When loading saved models, scvi-tools will always attempt to load the model on GPU unless otherwise specified.
-   We now support specifying which GPU device to use if there are multiple available GPUs.

##### Breaking change: {class}`~scvi.model.SCANVI`

-   {class}`~scvi.model.SCANVI` no longer pretrains an {class}`~scvi.model.SCVI` model by default. This functionality however is preserved via the new {func}`~scvi.model.SCANVI.from_scvi_model` method.
-   `n_epochs_unsupervised` and `n_epochs_semisupervised` have been removed from `train`. It has been replaced with `max_epochs` for semisupervised training.
-   `n_samples_per_label` is a new argument which will subsample the number of labelled training examples to train on per label each epoch.

#### New Model Implementations

-   {class}`~scvi.model.PEAKVI` implementation ([#877], [#921])
-   {class}`~scvi.external.SOLO` implementation ([#923], [#933])
-   {class}`~scvi.external.CellAssign` implementation ([#940])
-   {class}`~scvi.external.RNAStereoscope` and {class}`~scvi.external.SpatialStereoscope` implementation ([#889], [#959])
-   Pyro integration via {class}`~scvi.module.base.PyroBaseModuleClass` ([#895] [#903], [#927], [#931])

#### Enhancements

-   {class}`~scvi.model.SCANVI` bug fixes ([#879])
-   {class}`~scvi.external.GIMVI` moved to external api ([#885])
-   {class}`~scvi.model.TOTALVI`, {class}`~scvi.model.SCVI`, and {class}`~scvi.model.SCANVI` now support multiple covariates ([#886])
-   Added callback for saving the best state of a model ([#887])
-   Option to disable progress bar ([#905])
-   load() documentation improvements ([#913])
-   updated tutorials, guides, documentation ([#924], [#925], [#929], [#934], [#947], [#971])
-   track is now public ([#938])
-   {class}`~scvi.model.SCANVI` now logs classficiation loss ([#966])
-   get_likelihood_parameter() bug ([#967])
-   model.history are now pandas DataFrames ([#949])

#### Contributors

-   [@adamgayoso]
-   [@galenxing]
-   [@romain-lopez]
-   [@wukathy]
-   [@giovp]
-   [@njbernstein]
-   [@saketkc]

[#877]: https://github.com/YosefLab/scvi-tools/pull/887
[#879]: https://github.com/YosefLab/scvi-tools/pull/879
[#885]: https://github.com/YosefLab/scvi-tools/pull/885
[#886]: https://github.com/YosefLab/scvi-tools/pull/886
[#887]: https://github.com/YosefLab/scvi-tools/pull/887
[#889]: https://github.com/YosefLab/scvi-tools/pull/889
[#895]: https://github.com/YosefLab/scvi-tools/pull/895
[#903]: https://github.com/YosefLab/scvi-tools/pull/903
[#905]: https://github.com/YosefLab/scvi-tools/pull/905
[#913]: https://github.com/YosefLab/scvi-tools/pull/913
[#921]: https://github.com/YosefLab/scvi-tools/pull/921
[#923]: https://github.com/YosefLab/scvi-tools/pull/923
[#924]: https://github.com/YosefLab/scvi-tools/pull/924
[#925]: https://github.com/YosefLab/scvi-tools/pull/925
[#927]: https://github.com/YosefLab/scvi-tools/pull/927
[#929]: https://github.com/YosefLab/scvi-tools/pull/929
[#931]: https://github.com/YosefLab/scvi-tools/pull/931
[#933]: https://github.com/YosefLab/scvi-tools/pull/933
[#934]: https://github.com/YosefLab/scvi-tools/pull/934
[#938]: https://github.com/YosefLab/scvi-tools/pull/938
[#940]: https://github.com/YosefLab/scvi-tools/pull/940
[#947]: https://github.com/YosefLab/scvi-tools/pull/947
[#949]: https://github.com/YosefLab/scvi-tools/pull/949
[#959]: https://github.com/YosefLab/scvi-tools/pull/959
[#966]: https://github.com/YosefLab/scvi-tools/pull/966
[#967]: https://github.com/YosefLab/scvi-tools/pull/967
[#971]: https://github.com/YosefLab/scvi-tools/pull/971
[@adamgayoso]: https://github.com/adamgayoso
[@galenxing]: https://github.com/galenxing
[@giovp]: https://github.com/giovp
[@njbernstein]: https://github.com/njbernstein
[@romain-lopez]: https://github.com/romain-lopez
[@saketkc]: https://github.com/saketkc
[@wukathy]: https://github.com/wukathy

## Version 0.8

### New in 0.8.1 (2020-12-23)

#### Enhancements

-   `freeze_classifier` option in {func}`~scvi.model.SCANVI.load_query_data` for the case when
-   `weight_decay` passed to {func}`~scvi.model.SCANVI.train` also passes to `ClassifierTrainer`

### New in 0.8.0 (2020-12-17)

#### Enhancements

##### Online updates of {class}`~scvi.model.SCVI`, {class}`~scvi.model.SCANVI`, and {class}`~scvi.model.TOTALVI` with the scArches method

It is now possible to iteratively update these models with new samples, without altering the model for the "reference" population.
Here we use the [scArches method](https://github.com/theislab/scarches). For usage, please see the tutorial in the user guide.

To enable scArches in our models, we added a few new options. The first is `encode_covariates`, which is an `SCVI` option to encode the one-hotted
batch covariate. We also allow users to exchange batch norm in the encoder and decoder with layer norm, which can be though of as batch norm but per cell.
As the layer norm we use has no parameters, it's a bit faster than models with batch norm. We don't find many differences between using batch norm or layer norm
in our models, though we have kept defaults the same in this case. To run scArches effectively, batch norm should be exhanged with layer norm.

##### Empirical initialization of protein background parameters with totalVI

The learned prior parameters for the protein background were randomly initialized. Now, they can be set with the `empirical_protein_background_prior`
option in {class}`~scvi.model.TOTALVI`. This option fits a two-component Gaussian mixture model per cell, separating those proteins that are background
for the cell and those that are foreground, and aggregates the learned mean and variance of the smaller component across cells. This computation is done
per batch, if the `batch_key` was registered. We emphasize this is just for the initialization of a learned parameter in the model.

##### Use observed library size option

Many of our models like `SCVI`, `SCANVI`, and {class}`~scvi.model.TOTALVI` learn a latent library size variable.
The option `use_observed_lib_size` may now be passed on model initialization. We have set this as `True` by default,
as we see no regression in performance, and training is a bit faster.

#### Important changes

-   To facilitate these enhancements, saved {class}`~scvi.model.TOTALVI` models from previous versions will not load properly. This is due to an architecture change of the totalVI encoder, related to latent library size handling.
-   The default latent distribtuion for {class}`~scvi.model.TOTALVI` is now `"normal"`.
-   Autotune was removed from this release. We could not maintain the code given the new API changes and we will soon have alternative ways to tune hyperparameters.
-   Protein names during `setup_anndata` are now stored in `adata.uns["_scvi"]["protein_names"]`, instead of `adata.uns["scvi_protein_names"]`.

#### Bug fixes

-   Fixed an issue where the unlabeled category affected the SCANVI architecture prior distribution. Unfortunately, by fixing this bug, loading previously trained (\<v0.8.0) {class}`~scvi.model.SCANVI` models will fail.

## Version 0.7

### New in 0.7.1 (2020-10-20)

This small update provides access to our new Discourse forum from the documentation.

### New in 0.7.0 (2020-10-14)

scvi is now scvi-tools. Version 0.7 introduces many breaking changes. The best way to learn how to use scvi-tools is with our documentation and tutorials.

-   New high-level API and data loading, please see tutorials and examples for usage.
-   `GeneExpressionDataset` and associated classes have been removed.
-   Built-in datasets now return `AnnData` objects.
-   `scvi-tools` now relies entirely on the [AnnData] format.
-   `scvi.models` has been moved to `scvi.core.module`.
-   `Posterior` classes have been reduced to wrappers on `DataLoaders`
-   `scvi.inference` has been split to `scvi.core.data_loaders` for `AnnDataLoader` classes and `scvi.core.trainers` for trainer classes.
-   Usage of classes like `Trainer` and `AnnDataLoader` now require the `AnnData` data object as input.

## Pre-Version 0.7

### scvi History

The scvi-tools package used to be scvi. This page commemorates all the hard work on the scvi package by our numerous contributors.

#### Contributors

-   [@romain]
-   [@adam]
-   [@eddie]
-   [@jeff]
-   [@pierre]
-   [@max]
-   [@yining]
-   [@gabriel]
-   [@achille]
-   [@chenling]
-   [@jules]
-   [@david-kelley]
-   [@william-yang]
-   [@oscar]
-   [@casey-greene]
-   [@jamie-morton]
-   [@valentine-svensson]
-   [@stephen-flemming]
-   [@michael-raevsky]
-   [@james-webber]
-   [@galen]
-   [@francesco-brundu]
-   [@primoz-godec]
-   [@eduardo-beltrame]
-   [@john-reid]
-   [@han-yuan]
-   [@gokcen-eraslan]

#### 0.6.7 (2020-8-05)

-   downgrade anndata>=0.7 and scanpy>=1.4.6 [@galen]
-   make loompy optional, raise sckmisc import error [@adam]
-   fix PBMCDataset download bug [@galen]
-   fix AnnDatasetFromAnnData \_X in adata.obs bug [@galen]

#### 0.6.6 (2020-7-08)

-   add tqdm to within cluster DE genes [@adam]
-   restore tqdm to use simple bar instead of ipywidget [@adam]
-   move to numpydoc for doctstrings [@adam]
-   update issues templates [@adam]
-   Poisson variable gene selection [@valentine-svensson]
-   BrainSmallDataset set defualt save_path_10X [@gokcen-eraslan]
-   train_size must be float between 0.0 and 1.0 [@galen]
-   bump dependency versions [@galen]
-   remove reproducibility notebook [@galen]
-   fix scanVI dataloading [@pierre]

#### 0.6.5 (2020-5-10)

-   updates to totalVI posterior functions and notebooks [@adam]
-   update seurat v3 HVG selection now using skmisc loess [@adam]

#### 0.6.4 (2020-4-14)

-   add back Python 3.6 support [@adam]
-   get_sample_scale() allows gene selection [@valentine-svensson]
-   bug fix to the dataset to anndata method with how cell measurements are stored [@adam]
-   fix requirements [@adam]

#### 0.6.3 (2020-4-01)

-   bug in version for Louvian in setup.py [@adam]

#### 0.6.2 (2020-4-01)

-   update highly variable gene selection to handle sparse matrices [@adam]
-   update DE docstrings [@pierre]
-   improve posterior save load to also handle subclasses [@pierre]
-   Create NB and ZINB distributions with torch and refactor code accordingly [@pierre]
-   typos in autozivae [@achille]
-   bug in csc sparse matrices in anndata data loader [@adam]

#### 0.6.1 (2020-3-13)

-   handles gene and cell attributes with the same name [@han-yuan]
-   fixes anndata overwriting when loading [@adam], [@pierre]
-   formatting in basic tutorial [@adam]

#### 0.6.0 (2020-2-28)

-   updates on TotalVI and LDVAE [@adam]
-   fix documentation, compatibility and diverse bugs [@adam], [@pierre] [@romain]
-   fix for external module on scanpy [@galen]

#### 0.5.0 (2019-10-17)

-   do not automatically upper case genes [@adam]
-   AutoZI [@oscar]
-   Made the intro tutorial more user friendly [@adam]
-   Tests for LDVAE notebook [@adam]
-   black codebase [@achille] [@gabriel] [@adam]
-   fix compatibility issues with sklearn and numba [@romain]
-   fix Anndata [@francesco-brundu]
-   docstring, totalVI, totalVI notebook and CITE-seq data [@adam]
-   fix type [@eduardo-beltrame]
-   fixing installation guide [@jeff]
-   improved error message for dispersion [@stephen-flemming]

#### 0.4.1 (2019-08-03)

-   docstring [@achille]
-   differential expression [@oscar] [@pierre]

#### 0.4.0 (2019-07-25)

-   gimVI [@achille]
-   synthetic correlated datasets, fixed bug in marginal log likelihood [@oscar]
-   autotune, dataset enhancements [@gabriel]
-   documentation [@jeff]
-   more consistent posterior API, docstring, validation set [@adam]
-   fix anndataset [@michael-raevsky]
-   linearly decoded VAE [@valentine-svensson]
-   support for scanpy, fixed bugs, dataset enhancements [@achille]
-   fix filtering bug, synthetic correlated datasets, docstring, differential expression [@pierre]
-   better docstring [@jamie-morton]
-   classifier based on library size for doublet detection [@david-kelley]

#### 0.3.0 (2019-05-03)

-   corrected notebook [@jules]
-   added UMAP and updated harmonization code [@chenling] [@romain]
-   support for batch indices in csvdataset [@primoz-godec]
-   speeding up likelihood computations [@william-yang]
-   better anndata interop [@casey-greene]
-   early stopping based on classifier accuracy [@david-kelley]

#### 0.2.4 (2018-12-20)

-   updated to torch v1 [@jules]
-   added stress tests for harmonization [@chenling]
-   fixed autograd breaking [@romain]
-   make removal of empty cells more efficient [@john-reid]
-   switch to os.path.join [@casey-greene]

#### 0.2.2 (2018-11-08)

-   added baselines and datasets for sMFISH imputation [@jules]
-   added harmonization content [@chenling]
-   fixing bugs on DE [@romain]

#### 0.2.0 (2018-09-04)

-   annotation notebook [@eddie]
-   Memory footprint management [@jeff]
-   updated early stopping [@max]
-   docstring [@james-webber]

#### 0.1.6 (2018-08-08)

-   MMD and adversarial inference wrapper [@eddie]
-   Documentation [@jeff]
-   smFISH data imputation [@max]

#### 0.1.5 (2018-07-24)

-   Dataset additions [@eddie]
-   Documentation [@yining]
-   updated early stopping [@max]

#### 0.1.3 (2018-06-22)

-   Notebook enhancement [@yining]
-   Semi-supervision [@eddie]

#### 0.1.2 (2018-06-13)

-   First release on PyPi
-   Skeleton code & dependencies [@jeff]
-   Unit tests [@max]
-   PyTorch implementation of scVI [@eddie] [@max]
-   Dataset preprocessing [@eddie] [@max] [@yining]

#### 0.1.0 (2017-09-05)

-   First scVI TensorFlow version [@romain]

[@achille]: https://github.com/ANazaret
[@adam]: https://github.com/adamgayoso
[@casey-greene]: https://github.com/cgreene
[@chenling]: https://github.com/chenlingantelope
[@david-kelley]: https://github.com/davek44
[@eddie]: https://github.com/Edouard360
[@eduardo-beltrame]: https://github.com/Munfred
[@francesco-brundu]: https://github.com/fbrundu
[@gabriel]: https://github.com/gabmis
[@galen]: https://github.com/galenxing
[@gokcen-eraslan]: https://github.com/gokceneraslan
[@han-yuan]: https://github.com/hy395
[@james-webber]: https://github.com/jamestwebber
[@jamie-morton]: https://github.com/mortonjt
[@jeff]: https://github.com/jeff-regier
[@john-reid]: https://github.com/JohnReid
[@jules]: https://github.com/jules-samaran
[@max]: https://github.com/maxime1310
[@michael-raevsky]: https://github.com/raevskymichail
[@oscar]: https://github.com/oscarclivio
[@pierre]: https://github.com/PierreBoyeau
[@primoz-godec]: https://github.com/PrimozGodec
[@romain]: https://github.com/romain-lopez
[@stephen-flemming]: https://github.com/sjfleming
[@valentine-svensson]: https://github.com/vals
[@william-yang]: https://github.com/triyangle
[@yining]: https://github.com/imyiningliu<|MERGE_RESOLUTION|>--- conflicted
+++ resolved
@@ -13,12 +13,9 @@
 
 #### Changed
 
-<<<<<<< HEAD
 -   Use sphinx book theme for documentation {pr}`1673`.
-=======
 -   Use sphinx book theme for documentation {pr}`1673`
 -   Remove ability to set up ST data in {class}`~scvi.external.SpatialStereoscope.from_rna_model`, which was deprecated. ST data should be set up using {class}`~scvi.external.SpatialStereoscope.setup_anndata` {pr}`1949`.
->>>>>>> 0ec8757f
 
 ## Version 0.20
 
