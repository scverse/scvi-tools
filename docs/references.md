--- conflicted
+++ resolved
@@ -1,13 +1,5 @@
 # References
 
-## Bibliography
-
-Here are some references:
-
 ```{bibliography}
-<<<<<<< HEAD
-
-=======
 :cited:
->>>>>>> c518b009
 ```