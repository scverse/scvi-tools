--- conflicted
+++ resolved
@@ -5,11 +5,6 @@
 scvi-tools can be installed via `conda` or `pip`.
 We recommend installing into a fresh virtual environment to avoid conflicts with other packages
 and compatibility issues.
-<<<<<<< HEAD
-
-For the basic CPU version run:
-=======
->>>>>>> 78898ad6
 
 For the basic CPU version run:
 
@@ -18,22 +13,18 @@
 ```
 or
 ```bash
-pip install -U scvi-tools
+conda install scvi-tools -c conda-forge
 ```
 
 In order to install scvi-tools with Nvidia GPU CUDA support, for Linux Systems
 (such as Ubuntu or RedHat) use:
 
 ```bash
-<<<<<<< HEAD
-conda install scvi-tools -c conda-forge
-=======
 pip install -U scvi-tools[cuda]
 ```
 And for Apple Silicon metal (MPS) support:
 ```bash
 pip install -U scvi-tools[metal]
->>>>>>> 78898ad6
 ```
 
 Don't know how to get started with virtual environments or `conda`/`pip`? Check out the
@@ -73,21 +64,7 @@
 be installed automatically by your package manager of choice.
 
 If you plan on taking advantage of an accelerated device (e.g. Nvidia GPU or Apple Silicon),
-<<<<<<< HEAD
-which is likely, scvi-tools supports it.
-In order to install scvi-tools with Nvidia GPU CUDA support, for Linux Systems
-(such as Ubuntu or RedHat) use:
-
-```bash
-pip install -U scvi-tools[cuda]
-```
-And for Apple Silicon metal (MPS) support:
-```bash
-pip install -U scvi-tools[metal]
-```
-=======
 which is likely, scvi-tools supports it and you should install with the GPU support dependency of scvi-tools.
->>>>>>> 78898ad6
 
 However, there might be cases where the GPU HW is not supporting the latest installation of PyTorch and Jax.
 In this case we recommend installing PyTorch and JAX _before_ installing scvi-tools.
