--- conflicted
+++ resolved
@@ -3,13 +3,10 @@
 ## Quick install
 
 scvi-tools can be installed via `conda` or `pip`.
-<<<<<<< HEAD
-We recommend installing into a virtual environment to avoid conflicts with other packages.
-=======
+
 We recommend installing into a fresh virtual environment to avoid conflicts with other packages
 and compatibility issues.
 
->>>>>>> 74fe118b
 For the basic CPU version run:
 
 ```bash
@@ -62,10 +59,7 @@
 which is likely, scvi-tools supports it.
 In order to install scvi-tools with Nvidia GPU CUDA support, for Linux Systems
 (such as Ubuntu or RedHat) use:
-<<<<<<< HEAD
-=======
 
->>>>>>> 74fe118b
 ```bash
 pip install -U scvi-tools[cuda]
 ```
@@ -92,10 +86,7 @@
 - _parallel_ - for parallelization engine
 - _interpretability_ - for supervised models interpretability
 - _dataloaders_ - for custom dataloaders use
-<<<<<<< HEAD
 - _jax_ - for Jax support
-=======
->>>>>>> 74fe118b
 - _tests_ - in order to be able to perform tests
 - _editing_ - for code editing
 - _dev_ - for development purposes
@@ -107,11 +98,7 @@
 In order to install capability X run: _pip install scvi-tools[X]_
 
 You can install several capabilities together, e.g:
-<<<<<<< HEAD
 To install scvi-tools with JAX support for GPU on Ubuntu: _pip install scvi-tools[cuda,jax]_
-=======
-To install scvi-tools with scanpy support for GPU on Ubuntu: _pip install scvi-tools[cuda,scanpy]_
->>>>>>> 74fe118b
 
 To install all tutorial dependencies:
 
@@ -119,11 +106,8 @@
 pip install -U scvi-tools[tutorials]
 ```
 
-<<<<<<< HEAD
 To install all optional dependencies (_e.g._ jax support, scanpy support, custom dataloaders, autotune, criticism, model hub):
-=======
-To install all optional dependencies (_e.g._ scanpy support, custom dataloaders, autotune, criticism, model hub):
->>>>>>> 74fe118b
+
 
 ```bash
 pip install -U scvi-tools[optional]
