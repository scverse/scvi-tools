# This workflow will install Python dependencies, run tests and lint with a variety of Python versions
# For more information see: https://help.github.com/actions/language-and-framework-guides/using-python-with-github-actions

name: scvi-tools

on:
    push:
        branches: [main, 0.15.x, 0.16.x, 0.17.x, 0.18.x, 0.19.x, 0.20.x]
    pull_request:
        branches: [main, 0.15.x, 0.16.x, 0.17.x, 0.18.x, 0.19.x, 0.20.x]

concurrency:
    group: ${{ github.workflow }}-${{ github.ref }}
    cancel-in-progress: true

jobs:
    test:
        runs-on: ${{ matrix.os }}
        timeout-minutes: 20
        defaults:
            run:
                shell: bash -e {0} # -e to fail on error

        strategy:
            fail-fast: false
            matrix:
<<<<<<< HEAD
                python: ["3.8", "3.9", "3.10", "3.11"]
                os: [ubuntu-latest]
=======
                include:
                    - os: ubuntu-latest
                      python: "3.8"
                    - os: ubuntu-latest
                      python: "3.9"
                    - os: ubuntu-latest
                      python: "3.10"
                    - os: ubuntu-latest
                      python: "3.10"
                      pip-flags: "--pre"
>>>>>>> f9578c5e

        env:
            OS: ${{ matrix.os }}
            PYTHON: ${{ matrix.python }}

        steps:
            - uses: actions/checkout@v3
            - name: Set up Python ${{ matrix.python }}
              uses: actions/setup-python@v4
              with:
                  python-version: ${{ matrix.python }}
                  cache: "pip"
                  cache-dependency-path: "**/pyproject.toml"
            - name: Install test dependencies
              run: |
                  python -m pip install --upgrade pip wheel
            - name: Install dependencies
              run: |
                  pip install ${{ matrix.pip-flags }} ".[dev,pymde,autotune,hub]"
            - name: Test
              env:
                  MPLBACKEND: agg
                  PLATFORM: ${{ matrix.os }}
                  DISPLAY: :42
              run: |
                  pytest -v --cov --color=yes
            - name: Upload coverage
              uses: codecov/codecov-action@v3<|MERGE_RESOLUTION|>--- conflicted
+++ resolved
@@ -24,10 +24,6 @@
         strategy:
             fail-fast: false
             matrix:
-<<<<<<< HEAD
-                python: ["3.8", "3.9", "3.10", "3.11"]
-                os: [ubuntu-latest]
-=======
                 include:
                     - os: ubuntu-latest
                       python: "3.8"
@@ -38,8 +34,9 @@
                     - os: ubuntu-latest
                       python: "3.10"
                       pip-flags: "--pre"
->>>>>>> f9578c5e
-
+                    - os: ubuntu-latest
+                      python: "3.11"
+                      
         env:
             OS: ${{ matrix.os }}
             PYTHON: ${{ matrix.python }}
