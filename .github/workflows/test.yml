--- conflicted
+++ resolved
@@ -33,19 +33,11 @@
                   restore-keys: |
                       ${{ runner.os }}-pip-v1-
 
-<<<<<<< HEAD
-    - name: Install dependencies
-      id: dependencies
-      run: |
-        pip install pytest-cov
-        pip install .[dev,pymde,tune]
-=======
             - name: Install dependencies
               id: dependencies
               run: |
                   pip install pytest-cov
                   pip install .[dev,pymde]
->>>>>>> 63ccdc7a
 
             # Following checks are independent and are run even if one fails
             - name: Lint with flake8
