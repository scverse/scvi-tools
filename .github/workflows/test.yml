--- conflicted
+++ resolved
@@ -4,17 +4,10 @@
 name: scvi-tools
 
 on:
-<<<<<<< HEAD
     push:
-        branches: [master, 0.15.x, 0.16.x, 0.17.x]
+        branches: [master, 0.15.x, 0.16.x, 0.17.x, 0.18.x]
     pull_request:
-        branches: [master, 0.15.x, 0.16.x, 0.17.x]
-=======
-  push:
-    branches: [master, 0.15.x, 0.16.x, 0.17.x, 0.18.x]
-  pull_request:
-    branches: [master, 0.15.x, 0.16.x, 0.17.x, 0.18.x]
->>>>>>> 7f3f108a
+        branches: [master, 0.15.x, 0.16.x, 0.17.x, 0.18.x]
 
 jobs:
     build:
@@ -62,19 +55,11 @@
                   isort --check-only .
               if: ${{ steps.dependencies.outcome == 'success' && always() }}
 
-<<<<<<< HEAD
             - name: Test with pytest
               run: |
-                  pytest --cov-report=xml --cov=scvi --internet-tests
+                  pytest --cov-report=xml --cov=scvi --internet-tests --color=yes
               if: ${{ steps.dependencies.outcome == 'success' && always() }}
             # --------------------------------------------------------------
-=======
-    - name: Test with pytest
-      run: |
-        pytest --cov-report=xml --cov=scvi --internet-tests --color=yes
-      if: ${{ steps.dependencies.outcome == 'success' && always() }}
-    # --------------------------------------------------------------
->>>>>>> 7f3f108a
 
             - name: After success
               run: |
