import numpy as np
import pytest

from scvi.data import synthetic_iid
from scvi.external import MRVI


@pytest.fixture(scope="session")
def adata():
    adata = synthetic_iid()
    adata.obs.index.name = "cell_id"
    adata.obs["sample"] = np.random.choice(15, size=adata.shape[0])
    adata.obs["sample_str"] = [chr(i + ord("a")) for i in adata.obs["sample"]]
    meta1 = np.random.randint(0, 2, size=15)
    adata.obs["meta1"] = meta1[adata.obs["sample"].values]
    meta2 = np.random.randn(15)
    adata.obs["meta2"] = meta2[adata.obs["sample"].values]
    adata.obs["cont_cov"] = np.random.normal(0, 1, size=adata.shape[0])
    adata.obs["meta1_cat"] = "CAT_" + adata.obs["meta1"].astype(str)
    adata.obs["meta1_cat"] = adata.obs["meta1_cat"].astype("category")
    adata.obs.loc[:, "disjoint_batch"] = (adata.obs.loc[:, "sample"] <= 6).replace(
        {True: "batch_0", False: "batch_1"}
    )
    adata.obs["dummy_batch"] = 1
    return adata


@pytest.fixture(scope="session")
def model(adata):
    MRVI.setup_anndata(adata, sample_key="sample_str", batch_key="batch")
    model = MRVI(adata)
    model.train(max_steps=2, train_size=0.5)
    return model


def test_mrvi(model):
    model.get_local_sample_distances()
    model.get_local_sample_distances(normalize_distances=True)
    model.get_latent_representation(give_z=False)
    model.get_latent_representation(give_z=True)


@pytest.mark.parametrize(
    "setup_kwargs, de_kwargs",
    [
        (
            {"sample_key": "sample_str", "batch_key": "batch"},
            [
                {
                    "sample_cov_keys": ["meta1_cat", "meta2", "cont_cov"],
                    "store_lfc": True,
                    "add_batch_specific_offsets": True,
                },
                {
                    "sample_cov_keys": ["meta1_cat", "meta2", "cont_cov"],
                    "store_lfc": True,
                    "add_batch_specific_offsets": True,
                    "filter_inadmissible_samples": True,
                },
                {
                    "sample_cov_keys": ["meta1_cat", "meta2", "cont_cov"],
                    "store_lfc": True,
                    "add_batch_specific_offsets": False,
                },
            ],
        ),
        (
            {"sample_key": "sample_str", "batch_key": "dummy_batch"},
            [
                {
                    "sample_cov_keys": ["meta1_cat", "meta2", "cont_cov"],
                    "store_lfc": True,
                },
                {
                    "sample_cov_keys": ["meta1_cat", "meta2", "cont_cov"],
                    "store_lfc": True,
                    "lambd": 1e-1,
                },
                {
                    "sample_cov_keys": ["meta1_cat", "meta2", "cont_cov"],
                    "store_lfc": True,
                    "filter_inadmissible_samples": True,
                },
            ],
        ),
    ],
)
def test_mrvi_de(model, setup_kwargs, de_kwargs):
    for de_kwarg in de_kwargs:
        model.differential_expression(**de_kwarg)


@pytest.mark.parametrize(
    "sample_key",
    ["sample", "sample_str"],
)
@pytest.mark.parametrize(
    "da_kwargs",
    [
        {"sample_cov_keys": ["meta1_cat"]},
        {"sample_cov_keys": ["meta1_cat", "batch"]},
        {"sample_cov_keys": ["meta1_cat"], "compute_log_enrichment": True},
        {"sample_cov_keys": ["meta1_cat", "batch"], "compute_log_enrichment": True},
    ],
)
def test_mrvi_da(model, sample_key, da_kwargs):
    model.differential_abundance(**da_kwargs)


@pytest.mark.parametrize(
    "model_kwargs",
    [
        {"qz_kwargs": {"use_map": False}},
        {
            "qz_kwargs": {"use_map": False},
            "px_kwargs": {"low_dim_batch": False},
            "u_prior_mixture": True,
        },
        {
            "qz_kwargs": {
                "use_map": False,
                "stop_gradients": False,
                "stop_gradients_mlp": True,
            },
            "px_kwargs": {
                "low_dim_batch": False,
                "stop_gradients": False,
                "stop_gradients_mlp": True,
            },
            "z_u_prior": False,
        },
        {
            "qz_kwargs": {"use_map": False},
            "px_kwargs": {"low_dim_batch": True},
            "learn_z_u_prior_scale": True,
        },
    ],
)
def test_mrvi_model_kwargs(adata, model_kwargs):
    MRVI.setup_anndata(
        adata,
        sample_key="sample_str",
        batch_key="batch",
    )
    model = MRVI(adata, n_latent=10, scale_observations=True, **model_kwargs)
    model.train(max_steps=2, train_size=0.5)


<<<<<<< HEAD
def test_mrvi_sample_subset(adata):
    MRVI.setup_anndata(
        adata,
        sample_key="sample_str",
        batch_key="batch",
    )
    model = MRVI(adata)
    model.train(1, check_val_every_n_epoch=1, train_size=0.5)
=======
def test_mrvi_sample_subset(model):
>>>>>>> 87372db1
    sample_cov_keys = ["meta1_cat", "meta2", "cont_cov"]
    sample_subset = [chr(i + ord("a")) for i in range(8)]
    model.differential_expression(sample_cov_keys=sample_cov_keys, sample_subset=sample_subset)


def test_mrvi_shrink_u(adata):
    MRVI.setup_anndata(
        adata,
        sample_key="sample_str",
        batch_key="batch",
    )
    model = MRVI(adata, n_latent=10, n_latent_u=5)
    model.train(max_steps=2, train_size=0.5)
    model.get_local_sample_distances()

    assert model.get_latent_representation().shape == (
        adata.shape[0],
        5,
    )


@pytest.fixture
def adata_stratifications():
    adata = synthetic_iid()
    adata.obs["sample"] = np.random.choice(15, size=adata.shape[0])
    adata.obs["sample_str"] = [chr(i + ord("a")) for i in adata.obs["sample"]]
    meta1 = np.random.randint(0, 2, size=15)
    adata.obs["meta1"] = meta1[adata.obs["sample"].values]
    meta2 = np.random.randn(15)
    adata.obs["meta2"] = meta2[adata.obs["sample"].values]
    adata.obs["cont_cov"] = np.random.normal(0, 1, size=adata.shape[0])
    adata.obs.loc[:, "label_2"] = np.random.choice(2, size=adata.shape[0])
    return adata


def test_mrvi_stratifications(adata_stratifications):
    MRVI.setup_anndata(
        adata_stratifications,
        sample_key="sample_str",
        batch_key="batch",
    )
    model = MRVI(adata_stratifications, n_latent=10)
    model.train(max_steps=2, train_size=0.5)

    dists = model.get_local_sample_distances(groupby=["labels", "label_2"])
    cell_dists = dists["cell"]
    assert cell_dists.shape == (adata_stratifications.shape[0], 15, 15)
    ct_dists = dists["labels"]
    assert ct_dists.shape == (3, 15, 15)
    assert np.allclose(ct_dists[0].values, ct_dists[0].values.T, atol=1e-6)
    ct_dists = dists["label_2"]
    assert ct_dists.shape == (2, 15, 15)
    assert np.allclose(ct_dists[0].values, ct_dists[0].values.T, atol=1e-6)<|MERGE_RESOLUTION|>--- conflicted
+++ resolved
@@ -145,19 +145,8 @@
     model = MRVI(adata, n_latent=10, scale_observations=True, **model_kwargs)
     model.train(max_steps=2, train_size=0.5)
 
-
-<<<<<<< HEAD
-def test_mrvi_sample_subset(adata):
-    MRVI.setup_anndata(
-        adata,
-        sample_key="sample_str",
-        batch_key="batch",
-    )
-    model = MRVI(adata)
-    model.train(1, check_val_every_n_epoch=1, train_size=0.5)
-=======
+    
 def test_mrvi_sample_subset(model):
->>>>>>> 87372db1
     sample_cov_keys = ["meta1_cat", "meta2", "cont_cov"]
     sample_subset = [chr(i + ord("a")) for i in range(8)]
     model.differential_expression(sample_cov_keys=sample_cov_keys, sample_subset=sample_subset)
