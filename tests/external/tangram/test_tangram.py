<<<<<<< HEAD
from __future__ import annotations

=======
>>>>>>> 0028cd3d
import mudata
import numpy as np
import pytest

from scvi.data import synthetic_iid
from scvi.external import Tangram

modalities = {"density_prior_key": "sp", "sc_layer": "sc", "sp_layer": "sp"}


def _get_mdata(sparse_format: str | None = None):
    dataset1 = synthetic_iid(batch_size=100, sparse_format=sparse_format)
    dataset2 = dataset1[-25:].copy()
    dataset1 = dataset1[:-25].copy()
    mdata = mudata.MuData({"sc": dataset1, "sp": dataset2})
    ad_sp = mdata.mod["sp"]
    rna_count_per_spot = np.asarray(ad_sp.X.sum(axis=1)).squeeze()
    ad_sp.obs["rna_count_based_density"] = rna_count_per_spot / np.sum(rna_count_per_spot)
    ad_sp.obs["bad_prior"] = np.random.uniform(size=ad_sp.n_obs)
    return mdata


@pytest.mark.parametrize(
    ("density_prior_key", "constrained"),
    [
        (None, False),
        ("rna_count_based_density", False),
        ("rna_count_based_density", True),
    ],
)
def test_tangram(density_prior_key, constrained):
    mdata = _get_mdata()
    Tangram.setup_mudata(
        mdata,
        density_prior_key=density_prior_key,
        modalities=modalities,
    )
    if constrained:
        target_count = 2
    else:
        target_count = None
    model = Tangram(mdata, constrained=constrained, target_count=target_count)
    model.train(max_epochs=1)
    mdata.mod["sc"].obsm["mapper"] = model.get_mapper_matrix()
    model.project_cell_annotations(
        mdata.mod["sc"],
        mdata.mod["sp"],
        mdata.mod["sc"].obsm["mapper"],
        mdata.mod["sc"].obs.labels,
    )
    model.project_genes(mdata.mod["sc"], mdata.mod["sp"], mdata.mod["sc"].obsm["mapper"])


def test_tangram_errors():
    mdata = _get_mdata()
    Tangram.setup_mudata(
        mdata,
        density_prior_key="rna_count_based_density",
        modalities=modalities,
    )
    with pytest.raises(ValueError):
        Tangram(mdata, constrained=True, target_count=None)

    Tangram.setup_mudata(
        mdata,
        density_prior_key="bad_prior",
        modalities=modalities,
    )
    with pytest.raises(ValueError):
        Tangram(mdata)<|MERGE_RESOLUTION|>--- conflicted
+++ resolved
@@ -1,8 +1,3 @@
-<<<<<<< HEAD
-from __future__ import annotations
-
-=======
->>>>>>> 0028cd3d
 import mudata
 import numpy as np
 import pytest
@@ -26,7 +21,7 @@
 
 
 @pytest.mark.parametrize(
-    ("density_prior_key", "constrained"),
+    "density_prior_key,constrained",
     [
         (None, False),
         ("rna_count_based_density", False),
@@ -66,10 +61,10 @@
     with pytest.raises(ValueError):
         Tangram(mdata, constrained=True, target_count=None)
 
-    Tangram.setup_mudata(
-        mdata,
-        density_prior_key="bad_prior",
-        modalities=modalities,
-    )
     with pytest.raises(ValueError):
+        Tangram.setup_mudata(
+            mdata,
+            density_prior_key="bad_prior",
+            modalities=modalities,
+        )
         Tangram(mdata)