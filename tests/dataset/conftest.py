--- conflicted
+++ resolved
@@ -2,12 +2,6 @@
 import pytest
 
 from scvi.data import synthetic_iid
-<<<<<<< HEAD
-=======
-
-from .utils import generic_setup_adata_manager
->>>>>>> 7e138150
-
 
 @pytest.fixture
 def adata():
@@ -21,5 +15,4 @@
 
     return anndata
 
-
 adata1 = adata2 = adata