#!/usr/bin/env python
# -*- coding: utf-8 -*-


"""Tests for `scvi` package."""
import numpy as np

from scvi.benchmark import run_benchmarks, run_benchmarks_classification
from scvi.dataset import BrainLargeDataset, CortexDataset, SyntheticDataset, \
    RetinaDataset, BrainSmallDataset, HematoDataset, LoomDataset, AnnDataset, CsvDataset, \
<<<<<<< HEAD
    CiteSeqDataset, GeneExpressionDataset
=======
    CiteSeqDataset, CbmcDataset, PbmcDataset
from scvi.dataset.utils import concat_datasets
>>>>>>> a91a35a4
from scvi.models import VAEC, VAE, SVAEC


def test_synthetic_1():
    synthetic_dataset = SyntheticDataset()
    run_benchmarks(synthetic_dataset, n_epochs=1, use_batches=True, model=VAE)
    run_benchmarks_classification(synthetic_dataset, n_epochs=1, n_epochs_classifier=1)


def test_synthetic_2():
    synthetic_dataset = SyntheticDataset()
    run_benchmarks(synthetic_dataset, n_epochs=1, model=SVAEC, benchmark=True)


def test_cortex():
    cortex_dataset = CortexDataset()
    run_benchmarks(cortex_dataset, n_epochs=1, model=VAEC)


def test_brain_large():
    brain_large_dataset = BrainLargeDataset(subsample_size=128, save_path='tests/data/')
    run_benchmarks(brain_large_dataset, n_epochs=1, use_batches=False, tt_split=0.5)


def test_retina():
    retina_dataset = RetinaDataset(save_path='tests/data/')
    run_benchmarks(retina_dataset, n_epochs=1, show_batch_mixing=False)


def test_cite_seq():
    pbmc_cite_seq_dataset = CiteSeqDataset(name='pbmc', save_path='tests/data/citeSeq/')
    run_benchmarks(pbmc_cite_seq_dataset, n_epochs=1, show_batch_mixing=False)


def test_brain_small():
    brain_small_dataset = BrainSmallDataset(save_path='tests/data/')
    run_benchmarks(brain_small_dataset, n_epochs=1, show_batch_mixing=False)


def test_hemato():
    hemato_dataset = HematoDataset(save_path='tests/data/HEMATO/')
    run_benchmarks(hemato_dataset, n_epochs=1, show_batch_mixing=False)


def test_loom():
    retina_dataset = LoomDataset("retina.loom", save_path='tests/data/')
    run_benchmarks(retina_dataset, n_epochs=1, show_batch_mixing=False)


def test_remote_loom():
    fish_dataset = LoomDataset("osmFISH_SScortex_mouse_all_cell.loom",
                               save_path='tests/data/',
                               url='http://linnarssonlab.org/osmFISH/osmFISH_SScortex_mouse_all_cells.loom')
    run_benchmarks(fish_dataset, n_epochs=1, show_batch_mixing=False)


def test_cortex_loom():
    cortex_dataset = LoomDataset("Cortex.loom",
                                 save_path='tests/data/')
    run_benchmarks(cortex_dataset, n_epochs=1, show_batch_mixing=False)


def test_anndata():
    ann_dataset = AnnDataset("test.h5ad", save_path='tests/data/')
    run_benchmarks(ann_dataset, n_epochs=1, show_batch_mixing=False)


def test_csv():
    csv_dataset = CsvDataset("GSE100866_CBMC_8K_13AB_10X-RNA_umi.csv.gz", save_path='tests/data/', compression='gzip')
    run_benchmarks(csv_dataset, n_epochs=1, show_batch_mixing=False)


def test_filter_and_concat_datasets():
    cortex_dataset_1 = CortexDataset()
    cortex_dataset_1.subsample_genes(subset_genes=np.arange(0, 300))
    cortex_dataset_1.filter_cell_types(["microglia", "oligodendrocytes"])
    cortex_dataset_2 = CortexDataset()
    cortex_dataset_2.subsample_genes(subset_genes=np.arange(100, 400))
<<<<<<< HEAD
    cortex_dataset_2.filter_cell_types(["endothelial-mural", "interneurons", "microglia", "oligodendrocytes"])
    cortex_dataset_2.filter_cell_types([2, 0])
    cortex_dataset_merged = GeneExpressionDataset.concat_datasets(cortex_dataset_1, cortex_dataset_2)
    assert cortex_dataset_merged.nb_genes == 200

    synthetic_dataset_1 = SyntheticDataset(n_batches=2, n_labels=5)
    synthetic_dataset_2 = SyntheticDataset(n_batches=3, n_labels=3)
    synthetic_merged_1 = GeneExpressionDataset.concat_datasets(synthetic_dataset_1, synthetic_dataset_2)
    assert synthetic_merged_1.n_batches == 5
    assert synthetic_merged_1.n_labels == 5

    synthetic_merged_2 = GeneExpressionDataset.concat_datasets(synthetic_dataset_1, synthetic_dataset_2,
                                                               shared_labels=False)
    assert synthetic_merged_2.n_batches == 5
    assert synthetic_merged_2.n_labels == 8

    synthetic_dataset_1.filter_cell_types([0, 1, 2, 3])
    assert synthetic_dataset_1.n_labels == 4

    synthetic_dataset_1.subsample_cells(50)
    assert len(synthetic_dataset_1) == 50
=======
    cortex_dataset_merged = concat_datasets(cortex_dataset_1, cortex_dataset_2)
    print("Final nb. genes : ", cortex_dataset_merged.nb_genes)


def test_cbmc():
    cbmc_dataset = CbmcDataset(save_path='tests/data/citeSeq/')
    run_benchmarks(cbmc_dataset, n_epochs=1, show_batch_mixing=False)


def test_pbmc():
    pbmc_dataset = PbmcDataset(save_path='tests/data/citeSeq/')
    run_benchmarks(pbmc_dataset, n_epochs=1, show_batch_mixing=False)
>>>>>>> a91a35a4
<|MERGE_RESOLUTION|>--- conflicted
+++ resolved
@@ -6,14 +6,9 @@
 import numpy as np
 
 from scvi.benchmark import run_benchmarks, run_benchmarks_classification
-from scvi.dataset import BrainLargeDataset, CortexDataset, SyntheticDataset, \
+from scvi.dataset import GeneExpressionDataset, BrainLargeDataset, CortexDataset, SyntheticDataset, \
     RetinaDataset, BrainSmallDataset, HematoDataset, LoomDataset, AnnDataset, CsvDataset, \
-<<<<<<< HEAD
-    CiteSeqDataset, GeneExpressionDataset
-=======
     CiteSeqDataset, CbmcDataset, PbmcDataset
-from scvi.dataset.utils import concat_datasets
->>>>>>> a91a35a4
 from scvi.models import VAEC, VAE, SVAEC
 
 
@@ -86,13 +81,22 @@
     run_benchmarks(csv_dataset, n_epochs=1, show_batch_mixing=False)
 
 
+def test_cbmc():
+    cbmc_dataset = CbmcDataset(save_path='tests/data/citeSeq/')
+    run_benchmarks(cbmc_dataset, n_epochs=1, show_batch_mixing=False)
+
+
+def test_pbmc():
+    pbmc_dataset = PbmcDataset(save_path='tests/data/citeSeq/')
+    run_benchmarks(pbmc_dataset, n_epochs=1, show_batch_mixing=False)
+
+
 def test_filter_and_concat_datasets():
     cortex_dataset_1 = CortexDataset()
     cortex_dataset_1.subsample_genes(subset_genes=np.arange(0, 300))
     cortex_dataset_1.filter_cell_types(["microglia", "oligodendrocytes"])
     cortex_dataset_2 = CortexDataset()
     cortex_dataset_2.subsample_genes(subset_genes=np.arange(100, 400))
-<<<<<<< HEAD
     cortex_dataset_2.filter_cell_types(["endothelial-mural", "interneurons", "microglia", "oligodendrocytes"])
     cortex_dataset_2.filter_cell_types([2, 0])
     cortex_dataset_merged = GeneExpressionDataset.concat_datasets(cortex_dataset_1, cortex_dataset_2)
@@ -114,17 +118,4 @@
 
     synthetic_dataset_1.subsample_cells(50)
     assert len(synthetic_dataset_1) == 50
-=======
-    cortex_dataset_merged = concat_datasets(cortex_dataset_1, cortex_dataset_2)
-    print("Final nb. genes : ", cortex_dataset_merged.nb_genes)
 
-
-def test_cbmc():
-    cbmc_dataset = CbmcDataset(save_path='tests/data/citeSeq/')
-    run_benchmarks(cbmc_dataset, n_epochs=1, show_batch_mixing=False)
-
-
-def test_pbmc():
-    pbmc_dataset = PbmcDataset(save_path='tests/data/citeSeq/')
-    run_benchmarks(pbmc_dataset, n_epochs=1, show_batch_mixing=False)
->>>>>>> a91a35a4
