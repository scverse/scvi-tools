--- conflicted
+++ resolved
@@ -1,11 +1,4 @@
-<<<<<<< HEAD
-from __future__ import annotations
-
 from typing import TYPE_CHECKING
-=======
-from anndata import AnnData
-from mudata import MuData
->>>>>>> 0028cd3d
 
 from scvi import REGISTRY_KEYS
 from scvi.data import AnnDataManager
