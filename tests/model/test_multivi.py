import muon
import numpy as np
import pytest
from mudata import MuData

from scvi.data import synthetic_iid
from scvi.model import MULTIVI


def test_multivi():
    data = synthetic_iid()
    MULTIVI.setup_anndata(
        data,
        batch_key="batch",
    )
    vae = MULTIVI(
        data,
        n_genes=50,
        n_regions=50,
    )
    vae.train(1, save_best=False)
    vae.train(1, adversarial_mixing=False)
    vae.train(3)
    vae.get_elbo(indices=vae.validation_indices)
    vae.get_accessibility_estimates()
    vae.get_accessibility_estimates(normalize_cells=True)
    vae.get_accessibility_estimates(normalize_regions=True)
    vae.get_normalized_expression()
    vae.get_library_size_factors()
    vae.get_region_factors()
    vae.get_reconstruction_error(indices=vae.validation_indices)
    vae.get_latent_representation()
    vae.differential_accessibility(groupby="labels", group1="label_1")
    vae.differential_expression(groupby="labels", group1="label_1")

    # Test with size factor
    data = synthetic_iid()
    data.obs["size_factor"] = np.random.randint(1, 5, size=(data.shape[0],))
    MULTIVI.setup_anndata(data, batch_key="batch", size_factor_key="size_factor")
    vae = MULTIVI(
        data,
        n_genes=50,
        n_regions=50,
    )
    vae.train(3)

    # Test with modality weights and penalties
    data = synthetic_iid()
    MULTIVI.setup_anndata(data, batch_key="batch")
    vae = MULTIVI(data, n_genes=50, n_regions=50, modality_weights="cell")
    vae.train(3)
    vae = MULTIVI(data, n_genes=50, n_regions=50, modality_weights="universal")
    vae.train(3)
    vae = MULTIVI(data, n_genes=50, n_regions=50, modality_penalty="MMD")
    vae.train(3)

    # Test with non-zero protein data
    data = synthetic_iid()
    MULTIVI.setup_anndata(
        data,
        batch_key="batch",
        protein_expression_obsm_key="protein_expression",
        protein_names_uns_key="protein_names",
    )
    vae = MULTIVI(
        data,
        n_genes=50,
        n_regions=50,
        modality_weights="cell",
    )
    # assert vae.n_regions == data.obsm["protein_expression"].shape[1]
    vae.train(3)


def test_multivi_single_batch():
    data = synthetic_iid(n_batches=1)
    MULTIVI.setup_anndata(data, batch_key="batch")
    vae = MULTIVI(data, n_genes=50, n_regions=50)
    with pytest.warns(UserWarning):
        vae.train(3)


def test_multivi_mudata():
<<<<<<< HEAD
    #optional data - big one
    url = ("https://cf.10xgenomics.com/samples/cell-arc/2.0.0/10k_PBMC_Multiome_nextgem_Chromium_X"
           "/10k_PBMC_Multiome_nextgem_Chromium_X_filtered_feature_bc_matrix.h5")
=======
    # optional data - big one
    url = "https://cf.10xgenomics.com/samples/cell-arc/2.0.0/10k_PBMC_Multiome_nextgem_Chromium_X/10k_PBMC_Multiome_nextgem_Chromium_X_filtered_feature_bc_matrix.h5"
>>>>>>> 94505462
    mdata = muon.read_10x_h5("data/multiome10k.h5mu", backup_url=url)
    #mdata
    MULTIVI.setup_mudata(mdata, modalities={"rna_layer": "rna", "protein_layer": "atac"})
    vae = MULTIVI(mdata, n_genes=50, n_regions=50)

    adata = synthetic_iid()
    protein_adata = synthetic_iid(n_genes=50)
    mdata = MuData({"rna": adata, "protein": protein_adata})
    MULTIVI.setup_mudata(
        mdata,
        batch_key="batch",
        modalities={"rna_layer": "rna", "batch_key": "rna", "protein_layer": "protein"},
    )

    n_obs = mdata.n_obs
    n_genes = np.min([adata.n_vars, protein_adata.n_vars])
    n_regions = protein_adata.X.shape[1]
    n_latent = 10

    model = MULTIVI(mdata, n_latent=n_latent, n_genes=n_genes, n_regions=n_regions)
    model.train(1, train_size=0.5)
    assert model.is_trained is True
    z = model.get_latent_representation()
    assert z.shape == (n_obs, n_latent)
    model.get_elbo()
    # model.get_marginal_ll(n_mc_samples=3)
    model.get_reconstruction_error()
    model.get_normalized_expression()
    model.get_normalized_expression(transform_batch=["batch_0", "batch_1"])
<<<<<<< HEAD
    #model.get_latent_library_size()
    #model.get_protein_foreground_probability()
    #model.get_protein_foreground_probability(transform_batch=["batch_0", "batch_1"])
    #post_pred = model.posterior_predictive_sample(n_samples=2)
    #assert post_pred.shape == (n_obs, n_genes + n_regions, 2)
    #post_pred = model.posterior_predictive_sample(n_samples=1)
    #assert post_pred.shape == (n_obs, n_genes + n_regions)
    # feature_correlation_matrix1 = (model.get_feature_correlation_matrix
    #                                (correlation_type="spearman"))
=======
    # model.get_latent_library_size()
    # model.get_protein_foreground_probability()
    # model.get_protein_foreground_probability(transform_batch=["batch_0", "batch_1"])
    # post_pred = model.posterior_predictive_sample(n_samples=2)
    # assert post_pred.shape == (n_obs, n_genes + n_regions, 2)
    # post_pred = model.posterior_predictive_sample(n_samples=1)
    # assert post_pred.shape == (n_obs, n_genes + n_regions)
    # feature_correlation_matrix1 = model.get_feature_correlation_matrix(correlation_type="spearman")
>>>>>>> 94505462
    # feature_correlation_matrix1 = model.get_feature_correlation_matrix(
    #     correlation_type="spearman", transform_batch=["batch_0", "batch_1"]
    # )
    # feature_correlation_matrix2 = (model.get_feature_correlation_matrix
    #                                (correlation_type="pearson"))
    # assert feature_correlation_matrix1.shape == (
    #     n_genes + n_regions,
    #     n_genes + n_regions,
    # )
    # assert feature_correlation_matrix2.shape == (
    #     n_genes + n_regions,
    #     n_genes + n_regions,
    # )

    model.get_elbo(indices=model.validation_indices)
    # model.get_marginal_ll(indices=model.validation_indices, n_mc_samples=3)
    model.get_reconstruction_error(indices=model.validation_indices)

    adata2 = synthetic_iid()
    protein_adata2 = synthetic_iid(n_genes=50)
    mdata2 = MuData({"rna": adata, "protein": protein_adata})
    MULTIVI.setup_mudata(
        mdata2,
        batch_key="batch",
        modalities={"rna_layer": "rna", "batch_key": "rna", "protein_layer": "protein"},
    )
    norm_exp = model.get_normalized_expression(mdata2, indices=[1, 2, 3])
    # assert norm_exp[0].shape == (3, adata2.n_vars)
    # assert norm_exp[1].shape == (3, protein_adata2.n_vars)
    # norm_exp = model.get_normalized_expression(
    #     mdata2,
    #     gene_list=adata2.var_names[:5].to_list(),
    #     protein_list=protein_adata2.var_names[:3].to_list(),
    #     transform_batch=["batch_0", "batch_1"],
    # )

    # latent_lib_size = model.get_latent_library_size(mdata2, indices=[1, 2, 3])
    # assert latent_lib_size.shape == (3, 1)

    # pro_foreground_prob = model.get_protein_foreground_probability(
    #     mdata2, indices=[1, 2, 3], protein_list=["gene_1", "gene_2"]
    # )
    # assert pro_foreground_prob.shape == (3, 2)
    # model.posterior_predictive_sample(mdata2)
    # model.get_feature_correlation_matrix(mdata2)

    # test transfer_anndata_setup + view
    adata2 = synthetic_iid()
    protein_adata2 = synthetic_iid(n_genes=50)
    mdata2 = MuData({"rna": adata2, "protein": protein_adata2})
    # model.get_elbo(mdata2[:10])<|MERGE_RESOLUTION|>--- conflicted
+++ resolved
@@ -81,16 +81,11 @@
 
 
 def test_multivi_mudata():
-<<<<<<< HEAD
-    #optional data - big one
+    # optional data - big one
     url = ("https://cf.10xgenomics.com/samples/cell-arc/2.0.0/10k_PBMC_Multiome_nextgem_Chromium_X"
            "/10k_PBMC_Multiome_nextgem_Chromium_X_filtered_feature_bc_matrix.h5")
-=======
-    # optional data - big one
-    url = "https://cf.10xgenomics.com/samples/cell-arc/2.0.0/10k_PBMC_Multiome_nextgem_Chromium_X/10k_PBMC_Multiome_nextgem_Chromium_X_filtered_feature_bc_matrix.h5"
->>>>>>> 94505462
     mdata = muon.read_10x_h5("data/multiome10k.h5mu", backup_url=url)
-    #mdata
+    mdata
     MULTIVI.setup_mudata(mdata, modalities={"rna_layer": "rna", "protein_layer": "atac"})
     vae = MULTIVI(mdata, n_genes=50, n_regions=50)
 
@@ -118,17 +113,6 @@
     model.get_reconstruction_error()
     model.get_normalized_expression()
     model.get_normalized_expression(transform_batch=["batch_0", "batch_1"])
-<<<<<<< HEAD
-    #model.get_latent_library_size()
-    #model.get_protein_foreground_probability()
-    #model.get_protein_foreground_probability(transform_batch=["batch_0", "batch_1"])
-    #post_pred = model.posterior_predictive_sample(n_samples=2)
-    #assert post_pred.shape == (n_obs, n_genes + n_regions, 2)
-    #post_pred = model.posterior_predictive_sample(n_samples=1)
-    #assert post_pred.shape == (n_obs, n_genes + n_regions)
-    # feature_correlation_matrix1 = (model.get_feature_correlation_matrix
-    #                                (correlation_type="spearman"))
-=======
     # model.get_latent_library_size()
     # model.get_protein_foreground_probability()
     # model.get_protein_foreground_probability(transform_batch=["batch_0", "batch_1"])
@@ -136,8 +120,8 @@
     # assert post_pred.shape == (n_obs, n_genes + n_regions, 2)
     # post_pred = model.posterior_predictive_sample(n_samples=1)
     # assert post_pred.shape == (n_obs, n_genes + n_regions)
-    # feature_correlation_matrix1 = model.get_feature_correlation_matrix(correlation_type="spearman")
->>>>>>> 94505462
+    # feature_correlation_matrix1 = model.get_feature_correlation_matrix
+    #                               (correlation_type="spearman")
     # feature_correlation_matrix1 = model.get_feature_correlation_matrix(
     #     correlation_type="spearman", transform_batch=["batch_0", "batch_1"]
     # )
