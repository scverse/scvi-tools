--- conflicted
+++ resolved
@@ -13,102 +13,6 @@
 from scvi.utils import attrdict
 
 
-<<<<<<< HEAD
-def test_multivi():
-    data = synthetic_iid()
-    MULTIVI.setup_anndata(
-        data,
-        batch_key="batch",
-        protein_expression_obsm_key="protein_expression",
-        protein_names_uns_key="protein_names",
-    )
-    vae = MULTIVI(
-        data,
-        n_genes=50,
-        n_regions=50,
-    )
-    vae.train(1)
-    vae.train(1, adversarial_mixing=False)
-    vae.train(3)
-    vae.get_elbo(indices=vae.validation_indices)
-    vae.get_normalized_accessibility()
-    vae.get_normalized_accessibility(normalize_cells=True)
-    vae.get_normalized_accessibility(normalize_regions=True)
-    vae.get_normalized_expression()
-    vae.get_library_size_factors()
-    vae.get_region_factors()
-    vae.get_reconstruction_error(indices=vae.validation_indices)
-    vae.get_latent_representation()
-    vae.differential_accessibility(groupby="labels", group1="label_1")
-    vae.differential_expression(groupby="labels", group1="label_1")
-    vae.differential_accessibility(groupby="labels", group1="label_1", mode="vanilla")
-    vae.differential_expression(groupby="labels", group1="label_1", mode="vanilla")
-
-    # Test with size factor
-    data = synthetic_iid()
-    data.obs["size_factor"] = np.random.randint(1, 5, size=(data.shape[0],))
-    MULTIVI.setup_anndata(
-        data,
-        batch_key="batch",
-        protein_expression_obsm_key="protein_expression",
-        protein_names_uns_key="protein_names",
-    )
-    vae = MULTIVI(
-        data,
-        n_genes=50,
-        n_regions=50,
-    )
-    vae.train(3)
-
-    # Test with modality weights and penalties
-    data = synthetic_iid()
-    MULTIVI.setup_anndata(
-        data,
-        batch_key="batch",
-        protein_expression_obsm_key="protein_expression",
-        protein_names_uns_key="protein_names",
-    )
-    vae = MULTIVI(data, n_genes=50, n_regions=50, modality_weights="cell")
-    vae.train(3)
-    vae = MULTIVI(data, n_genes=50, n_regions=50, modality_weights="universal")
-    vae.train(3)
-    vae = MULTIVI(data, n_genes=50, n_regions=50, modality_penalty="MMD")
-    vae.train(3)
-
-    # Test with non-zero protein data
-    data = synthetic_iid()
-    MULTIVI.setup_anndata(
-        data,
-        batch_key="batch",
-        protein_expression_obsm_key="protein_expression",
-        protein_names_uns_key="protein_names",
-    )
-    vae = MULTIVI(
-        data,
-        n_genes=50,
-        n_regions=50,
-        modality_weights="cell",
-    )
-    assert vae.n_proteins == data.obsm["protein_expression"].shape[1]
-    vae.train(3)
-    vae.get_protein_foreground_probability()
-    vae.get_protein_foreground_probability(transform_batch=["batch_0", "batch_1"])
-
-
-def test_multivi_single_batch():
-    data = synthetic_iid(n_batches=1)
-    MULTIVI.setup_anndata(
-        data,
-        batch_key="batch",
-        protein_expression_obsm_key="protein_expression",
-        protein_names_uns_key="protein_names",
-    )
-    vae = MULTIVI(data, n_genes=50, n_regions=50)
-    vae.train(3)
-
-
-=======
->>>>>>> c0ee5643
 @pytest.mark.internet
 def test_multivi_mudata_rna_prot_external():
     # Example on how to download protein adata to mudata (from multivi tutorial) - mudata RNA/PROT
