from __future__ import annotations

import os
import sys
from pprint import pprint

# import numpy as np
import lamindb as ln
import numpy as np
import pandas as pd
import psutil
import pytest
import scanpy as sc
import tqdm
from lightning.pytorch import LightningDataModule
from torch.utils.data import DataLoader

import scvi
from scvi.data import synthetic_iid


class MappedCollectionDataModule(LightningDataModule):
    def __init__(
        self,
        collection: ln.Collection,
        batch_key: str | None = None,
        label_key: str | None = None,
        batch_size: int = 128,
        **kwargs,
    ):
        self._batch_size = batch_size
        self._batch_key = batch_key
        self._label_key = label_key
        self._parallel = kwargs.pop("parallel", True)
        # here we initialize MappedCollection to use in a pytorch DataLoader
        self._dataset = collection.mapped(
<<<<<<< HEAD
            obs_keys=[self._batch_key, self._label_key],
            parallel=self._parallel,
            **kwargs
=======
            obs_keys=self._batch_key, parallel=self._parallel, **kwargs
>>>>>>> 1d1d6d3c
        )
        # need by scvi and lightning.pytorch
        self._log_hyperparams = False
        self.allow_zero_length_dataloader_with_multiple_devices = False

    def close(self):
        self._dataset.close()

    def setup(self, stage):
        pass

    def train_dataloader(self):
        return self._create_dataloader(shuffle=True)

    def inference_dataloader(self):
        """Dataloader for inference with `on_before_batch_transfer` applied."""
        dataloader = self._create_dataloader(shuffle=False, batch_size=4096)
        return self._InferenceDataloader(dataloader, self.on_before_batch_transfer)

    def _create_dataloader(self, shuffle, batch_size=None):
        if self._parallel:
            num_workers = psutil.cpu_count() - 1
            worker_init_fn = self._dataset.torch_worker_init_fn
        else:
            num_workers = 0
            worker_init_fn = None
        if batch_size is None:
            batch_size = self._batch_size
        return DataLoader(
            self._dataset,
            batch_size=batch_size,
            shuffle=shuffle,
            num_workers=num_workers,
            worker_init_fn=worker_init_fn,
        )

    @property
    def n_obs(self) -> int:
        return self._dataset.n_obs

    @property
    def var_names(self) -> int:
        return self._dataset.var_joint

    @property
    def n_vars(self) -> int:
        return self._dataset.n_vars

    @property
    def n_batch(self) -> int:
        if self._batch_key is None:
            return 1
        return len(self._dataset.encoders[self._batch_key])

    @property
    def n_labels(self) -> int:
        if self._label_key is None:
            return 1
        return len(self._dataset.encoders[self._label_key])

    @property
    def labels(self) -> np.ndarray:
        return self._dataset[self._label_key]

    @property
    def registry(self) -> dict:
        return{
            'scvi_version': scvi.__version__,
            'model_name': 'SCVI',
            'setup_args': {
                'layer': None,
                'batch_key': self._batch_key,
                'labels_key': self._label_key,
                'size_factor_key': None,
                'categorical_covariate_keys': None,
                'continuous_covariate_keys': None,
            },
            'field_registries': {
                'X': {'data_registry': {'attr_name': 'X', 'attr_key': None},
                    'state_registry': {'n_obs': self.n_obs,
                    'n_vars': self.n_vars,
                    'column_names': self.var_names},
                    'summary_stats': {'n_vars': self.n_vars, 'n_cells': self.n_obs}},
                'batch': {'data_registry': {'attr_name': 'obs',
                    'attr_key': '_scvi_batch'},
                    'state_registry': {'categorical_mapping': self.batch_keys,
                    'original_key': self._batch_key},
                    'summary_stats': {'n_batch': self.n_batch}},
                'labels': {'data_registry': {'attr_name': 'obs',
                    'attr_key': '_scvi_labels'},
                    'state_registry': {'categorical_mapping': self.label_keys,
                    'original_key': self._label_key,
                    'unlabeled_category': 'unlabeled'},
                    'summary_stats': {'n_labels': self.n_labels}},
                'size_factor': {'data_registry': {},
                    'state_registry': {},
                    'summary_stats': {}},
                'extra_categorical_covs': {'data_registry': {},
                    'state_registry': {},
                    'summary_stats': {'n_extra_categorical_covs': 0}},
                'extra_continuous_covs': {'data_registry': {},
                    'state_registry': {},
                    'summary_stats': {'n_extra_continuous_covs': 0}}
            },
            'setup_method_name': 'setup_anndata',
        }

    @property
    def batch_keys(self) -> int:
        if self._batch_key is None:
            return None
        return self._dataset.encoders[self._batch_key]

    @property
    def label_keys(self) -> int:
        if self._label_key is None:
            return None
        return self._dataset.encoders[self._label_key]

    def on_before_batch_transfer(
        self,
        batch,
        dataloader_idx,
    ):
        X_KEY: str = "X"
        BATCH_KEY: str = "batch"
        LABEL_KEY: str = "labels"

        return {
            X_KEY: batch["X"].float(),
            BATCH_KEY: batch[self._batch_key][:, None] if self._batch_key is not None else None,
            LABEL_KEY: batch[self._label_key][:, None] if self._label_key is not None else None,
        }

<<<<<<< HEAD
    class _InferenceDataloader:
        """Wrapper to apply `on_before_batch_transfer` during iteration."""

        def __init__(self, dataloader, transform_fn):
            self.dataloader = dataloader
            self.transform_fn = transform_fn

        def __iter__(self):
            for i, batch in enumerate(self.dataloader):
                yield self.transform_fn(batch, dataloader_idx=None)
=======

def setup_datamodule(datamodule):
    datamodule.registry = {
        "scvi_version": scvi.__version__,
        "model_name": "SCVI",
        "setup_args": {
            "layer": None,
            "batch_key": "batch",
            "labels_key": None,
            "size_factor_key": None,
            "categorical_covariate_keys": None,
            "continuous_covariate_keys": None,
        },
        "field_registries": {
            "X": {
                "data_registry": {"attr_name": "X", "attr_key": None},
                "state_registry": {
                    "n_obs": datamodule.n_obs,
                    "n_vars": datamodule.n_vars,
                    "column_names": [str(i) for i in datamodule.vars],
                },
                "summary_stats": {"n_vars": datamodule.n_vars, "n_cells": datamodule.n_obs},
            },
            "batch": {
                "data_registry": {"attr_name": "obs", "attr_key": "_scvi_batch"},
                "state_registry": {
                    "categorical_mapping": datamodule.batch_keys,
                    "original_key": "batch",
                },
                "summary_stats": {"n_batch": datamodule.n_batch},
            },
            "labels": {
                "data_registry": {"attr_name": "obs", "attr_key": "_scvi_labels"},
                "state_registry": {
                    "categorical_mapping": np.array([0]),
                    "original_key": "_scvi_labels",
                },
                "summary_stats": {"n_labels": 1},
            },
            "size_factor": {"data_registry": {}, "state_registry": {}, "summary_stats": {}},
            "extra_categorical_covs": {
                "data_registry": {},
                "state_registry": {},
                "summary_stats": {"n_extra_categorical_covs": 0},
            },
            "extra_continuous_covs": {
                "data_registry": {},
                "state_registry": {},
                "summary_stats": {"n_extra_continuous_covs": 0},
            },
        },
        "setup_method_name": "setup_datamodule",
    }
>>>>>>> 1d1d6d3c

        def __len__(self):
            return len(self.dataloader)

def test_lamindb_dataloader_scvi(save_path: str):
    # a test for mapped collection
    collection = ln.Collection.get(name="covid_normal_lung")
    datamodule = MappedCollectionDataModule(
<<<<<<< HEAD
        collection,
        batch_key = "assay",
        label_key = "cell_type",
        batch_size = 128,
        join = "inner"
=======
        collection, batch_key="assay", batch_size=128, join="inner"
>>>>>>> 1d1d6d3c
    )
    model = scvi.model.SCVI(adata=None, datamodule=datamodule, registry=datamodule.registry)
    pprint(model.summary_stats)
    pprint(model.module)
    dataloader = datamodule.inference_dataloader()
    model.train(max_epochs=1, datamodule=datamodule)
    _ = model.get_elbo(dataloader=dataloader)
    _ = model.get_marginal_ll(dataloader=dataloader)
    _ = model.get_reconstruction_error(dataloader=dataloader)
    _ = model.get_latent_representation(dataloader=dataloader)

    model_query = model.load_query_data(datamodule)
    model_query.train(max_epochs=1, datamodule=datamodule)
    _ = model_query.get_elbo(dataloader=dataloader)
    _ = model_query.get_marginal_ll(dataloader=dataloader)
    _ = model_query.get_reconstruction_error(dataloader=dataloader)
    _ = model_query.get_latent_representation(dataloader=dataloader)

    adata = collection.load(join='inner')
    model_query_adata = model.load_query_data(adata)
    model_query_adata.train(max_epochs=1)
    _ = model_query_adata.get_elbo()
    _ = model_query_adata.get_marginal_ll()
    _ = model_query_adata.get_reconstruction_error()
    _ = model_query_adata.get_latent_representation()
    _ = model_query_adata.get_latent_representation(dataloader=dataloader)

    model.save("lamin_model", save_anndata=False, overwrite=True)
    model.load("lamin_model", adata=False)
    model.load_query_data(adata=False, reference_model="lamin_model", registry=datamodule.registry)

    model.load_query_data(adata=adata, reference_model="lamin_model")
    model_adata = model.load("lamin_model", adata=adata)
    model_adata.train(max_epochs=1)
    model_adata.save("lamin_model_anndata", save_anndata=False, overwrite=True)
    model_adata.load("lamin_model_anndata", adata=False)
    model_adata.load_query_data(
        adata=False,
        reference_model="lamin_model_anndata",
        registry=datamodule.registry
    )


@pytest.mark.custom_dataloader
def test_czi_custom_dataloader_scvi(save_path):
    # should be ready for importing the cloned branch on a remote machine that runs github action
    sys.path.insert(
        0,
        "/home/runner/work/scvi-tools/scvi-tools/"
        "cellxgene-census/api/python/cellxgene_census/src",
    )
    sys.path.insert(0, "src")
    import cellxgene_census
    import tiledbsoma as soma
    from cellxgene_census.experimental.ml import experiment_dataloader
    from cellxgene_census.experimental.ml.datamodule import CensusSCVIDataModule
    # from cellxgene_census.experimental.pp import highly_variable_genes

    # this test checks the local custom dataloder made by CZI and run several tests with it
    census = cellxgene_census.open_soma(census_version="stable")

    experiment_name = "mus_musculus"
    obs_value_filter = 'is_primary_data == True and tissue_general in ["kidney"] and nnz >= 3000'

    # This is under comments just to save time (selecting highly varkable genes):
    # top_n_hvg = 8000
    # hvg_batch = ["assay", "suspension_type"]
    #
    # # For HVG, we can use the `highly_variable_genes` function provided in the Census,
    # # which can compute HVGs in constant memory:
    #
    # query = census["census_data"][experiment_name].axis_query(
    #     measurement_name="RNA", obs_query=soma.AxisQuery(value_filter=obs_value_filter)
    # )
    # hvgs_df = highly_variable_genes(query, n_top_genes=top_n_hvg, batch_key=hvg_batch)
    #
    # hv = hvgs_df.highly_variable
    # hv_idx = hv[hv].index

    hv_idx = np.arange(100)  # just ot make it smaller and faster for debug

    # this is CZI part to be taken once all is ready
    batch_keys = ["dataset_id", "assay", "suspension_type", "donor_id"]
    datamodule = CensusSCVIDataModule(
        census["census_data"][experiment_name],
        measurement_name="RNA",
        X_name="raw",
        obs_query=soma.AxisQuery(value_filter=obs_value_filter),
        var_query=soma.AxisQuery(coords=(list(hv_idx),)),
        batch_size=1024,
        shuffle=True,
        batch_keys=batch_keys,
        dataloader_kwargs={"num_workers": 0, "persistent_workers": False},
    )

    # table of genes should be filtered by soma_joinid - but we should keep the encoded indexes
    # This is nice to have and might be uses in the downstream analysis
    # var_df = census["census_data"][experiment_name].ms["RNA"].var.read().concat().to_pandas()
    # var_df = var_df.loc[var_df.soma_joinid.isin(
    #     list(datamodule.datapipe.var_query.coords[0] if datamodule.datapipe.var_query is not None
    #          else range(datamodule.n_vars)))]

    # basicaly we should mimin everything below to any model census in scvi
    adata_orig = synthetic_iid()
    scvi.model.SCVI.setup_anndata(adata_orig, batch_key="batch")

    model = scvi.model.SCVI(adata_orig)
    model.train(max_epochs=1)

    dataloader = model._make_data_loader(adata_orig)
    _ = model.get_elbo(dataloader=dataloader)
    _ = model.get_marginal_ll(dataloader=dataloader)
    _ = model.get_reconstruction_error(dataloader=dataloader)
    _ = model.get_latent_representation(dataloader=dataloader)

    scvi.model.SCVI.prepare_query_anndata(adata_orig, reference_model=model)
    scvi.model.SCVI.load_query_data(adata_orig, reference_model=model)

    user_attributes = model._get_user_attributes()
    pprint(user_attributes)

    scvi.model._scvi.SCVI.setup_datamodule(datamodule)  # takes time
    model_census = scvi.model.SCVI(
        registry=datamodule.registry,
        gene_likelihood="nb",
        encode_covariates=False,
    )

    pprint(datamodule.registry)

    max_epochs = 1

    model_census.train(
        datamodule=datamodule,
        max_epochs=max_epochs,
        early_stopping=False,
    )

    user_attributes_model_census = model_census._get_user_attributes()
    # # TODO: do we need to put inside
    # user_attributes_model_census = \
    #     {a[0]: a[1] for a in user_attributes_model_census if a[0][-1] == "_"}
    pprint(user_attributes_model_census)
    # dataloader_census = model_census._make_data_loader(datamodule.datapipe)
    # # this casus errors
    # _ = model_census.get_elbo(dataloader=dataloader_census)
    # _ = model_census.get_marginal_ll(dataloader=dataloader_census)
    # _ = model_census.get_reconstruction_error(dataloader=dataloader_census)
    # _ = model_census.get_latent_representation(dataloader=dataloader_census)

    model_census.save(save_path, overwrite=True)
    model_census2 = scvi.model.SCVI.load(save_path, adata=False)

    model_census2.train(
        datamodule=datamodule,
        max_epochs=max_epochs,
        early_stopping=False,
    )

    user_attributes_model_census2 = model_census2._get_user_attributes()
    pprint(user_attributes_model_census2)
    # dataloader_census2 = model_census2._make_data_loader()
    # this casus errors
    # _ = model_census2.get_elbo()
    # _ = model_census2.get_marginal_ll()
    # _ = model_census2.get_reconstruction_error()
    # _ = model_census2.get_latent_representation()

    # takes time
    adata = cellxgene_census.get_anndata(
        census,
        organism=experiment_name,
        obs_value_filter=obs_value_filter,
        var_coords=hv_idx,
    )

    # TODO: do we need to put inside (or is it alrady pre-made) - perhaps need to tell CZI
    adata.obs["batch"] = adata.obs[batch_keys].agg("".join, axis=1).astype("category")

    scvi.model.SCVI.prepare_query_anndata(adata, save_path)
    scvi.model.SCVI.load_query_data(registry=datamodule.registry, reference_model=save_path)

    scvi.model.SCVI.prepare_query_anndata(adata, model_census2)

    scvi.model.SCVI.setup_anndata(adata, batch_key="batch")  # needed?
    model_census3 = scvi.model.SCVI.load(save_path, adata=adata)

    model_census3.train(
        datamodule=datamodule,
        max_epochs=max_epochs,
        early_stopping=False,
    )

    user_attributes_model_census3 = model_census3._get_user_attributes()
    pprint(user_attributes_model_census3)
    _ = model_census3.get_elbo()
    _ = model_census3.get_marginal_ll()
    _ = model_census3.get_reconstruction_error()
    _ = model_census3.get_latent_representation()

    scvi.model.SCVI.prepare_query_anndata(adata, save_path, return_reference_var_names=True)
    scvi.model.SCVI.load_query_data(adata, save_path)

    scvi.model.SCVI.prepare_query_anndata(adata, model_census3)
    scvi.model.SCVI.load_query_data(adata, model_census3)

    datamodule_inference = CensusSCVIDataModule(
        census["census_data"][experiment_name],
        measurement_name="RNA",
        X_name="raw",
        obs_query=soma.AxisQuery(value_filter=obs_value_filter),
        var_query=soma.AxisQuery(coords=(list(hv_idx),)),
        batch_size=1024,
        shuffle=False,
        soma_chunk_size=50_000,
        batch_keys=["dataset_id", "assay", "suspension_type", "donor_id"],
        dataloader_kwargs={"num_workers": 0, "persistent_workers": False},
    )

    # Create a dataloder of a CZI module
    datapipe = datamodule_inference.datapipe
    dataloader = experiment_dataloader(datapipe, num_workers=0, persistent_workers=False)
    mapped_dataloader = (
        datamodule_inference.on_before_batch_transfer(tensor, None) for tensor in dataloader
    )
    # _ = model_census.get_elbo(dataloader=mapped_dataloader)
    # _ = model_census.get_marginal_ll(dataloader=mapped_dataloader)
    # _ = model_census.get_reconstruction_error(dataloader=mapped_dataloader)
    latent = model_census.get_latent_representation(dataloader=mapped_dataloader)

    emb_idx = datapipe._obs_joinids

    obs_soma_joinids = adata.obs["soma_joinid"]

    obs_indexer = pd.Index(emb_idx)
    idx = obs_indexer.get_indexer(obs_soma_joinids)
    # Reindexing is necessary to ensure that the cells in the embedding match the ones in
    # the anndata object.
    adata.obsm["scvi"] = latent[idx]

    # #We can now generate the neighbors and the UMAP (tutorials)
    # sc.pp.neighbors(adata, use_rep="scvi", key_added="scvi")
    # sc.tl.umap(adata, neighbors_key="scvi")
    # sc.pl.umap(adata, color="dataset_id", title="SCVI")
    #
    # sc.pl.umap(adata, color="tissue_general", title="SCVI")
    #
    # sc.pl.umap(adata, color="cell_type", title="SCVI")


@pytest.mark.custom_dataloader
def test_czi_custom_dataloader_scanvi(save_path):
    # should be ready for importing the cloned branch on a remote machine that runs github action
    sys.path.insert(
        0,
        "/home/runner/work/scvi-tools/scvi-tools/"
        "cellxgene-census/api/python/cellxgene_census/src",
    )
    sys.path.insert(0, "src")
    import cellxgene_census
    import tiledbsoma as soma
    from cellxgene_census.experimental.ml.datamodule import CensusSCVIDataModule
    # from cellxgene_census.experimental.pp import highly_variable_genes

    # this test checks the local custom dataloder made by CZI and run several tests with it
    census = cellxgene_census.open_soma(census_version="stable")

    experiment_name = "mus_musculus"
    obs_value_filter = (
        'is_primary_data == True and tissue_general in ["kidney","liver"] and nnz >= 3000'
    )

    # This is under comments just to save time (selecting highly varkable genes):
    # top_n_hvg = 8000
    # hvg_batch = ["assay", "suspension_type"]
    #
    # # For HVG, we can use the `highly_variable_genes` function provided in the Census,
    # # which can compute HVGs in constant memory:
    #
    # query = census["census_data"][experiment_name].axis_query(
    #     measurement_name="RNA", obs_query=soma.AxisQuery(value_filter=obs_value_filter)
    # )
    # hvgs_df = highly_variable_genes(query, n_top_genes=top_n_hvg, batch_key=hvg_batch)
    #
    # hv = hvgs_df.highly_variable
    # hv_idx = hv[hv].index

    hv_idx = np.arange(100)  # just ot make it smaller and faster for debug

    # this is CZI part to be taken once all is ready
    batch_keys = ["dataset_id", "assay", "suspension_type", "donor_id"]
    label_keys = ["tissue_general"]
    datamodule = CensusSCVIDataModule(
        census["census_data"][experiment_name],
        measurement_name="RNA",
        X_name="raw",
        obs_query=soma.AxisQuery(value_filter=obs_value_filter),
        var_query=soma.AxisQuery(coords=(list(hv_idx),)),
        batch_size=1024,
        shuffle=True,
        batch_keys=batch_keys,
        label_keys=label_keys,
        unlabeled_category="label_0",
        dataloader_kwargs={"num_workers": 0, "persistent_workers": False},
    )

    # table of genes should be filtered by soma_joinid - but we should keep the encoded indexes
    # This is nice to have and might be uses in the downstream analysis
    # var_df = census["census_data"][experiment_name].ms["RNA"].var.read().concat().to_pandas()
    # var_df = var_df.loc[var_df.soma_joinid.isin(
    #     list(datamodule.datapipe.var_query.coords[0] if datamodule.datapipe.var_query is not None
    #          else range(datamodule.n_vars)))]

    # scvi.model._scvi.SCVI.setup_datamodule(datamodule)  # takes time
    # model_census = scvi.model.SCVI(
    #     registry=datamodule.registry,
    #     gene_likelihood="nb",
    #     encode_covariates=False,
    # )
    #
    # pprint(datamodule.registry)
    #
    max_epochs = 1
    #
    # model_census.train(
    #     datamodule=datamodule,
    #     max_epochs=max_epochs,
    #     early_stopping=False,
    # )

    scvi.model.SCANVI.setup_datamodule(datamodule)
    pprint(datamodule.registry)
    model = scvi.model.SCANVI(registry=datamodule.registry, datamodule=datamodule)
    model.view_anndata_setup(datamodule)
    adata_manager = model.adata_manager
    pprint(adata_manager.registry)
    model.train(
        datamodule=datamodule, max_epochs=max_epochs, train_size=0.5, check_val_every_n_epoch=1
    )
    # logged_keys = model.history.keys()
    # assert len(model._labeled_indices) == sum(adata.obs["labels"] != "label_0")
    # assert len(model._unlabeled_indices) == sum(adata.obs["labels"] == "label_0")
    # assert "elbo_validation" in logged_keys
    # assert "reconstruction_loss_validation" in logged_keys
    # assert "kl_local_validation" in logged_keys
    # assert "elbo_train" in logged_keys
    # assert "reconstruction_loss_train" in logged_keys
    # assert "kl_local_train" in logged_keys
    # assert "validation_classification_loss" in logged_keys
    # assert "validation_accuracy" in logged_keys
    # assert "validation_f1_score" in logged_keys
    # assert "validation_calibration_error" in logged_keys
    # adata2 = synthetic_iid()
    # predictions = model.predict(adata2, indices=[1, 2, 3])
    # assert len(predictions) == 3
    # model.predict()
    # df = model.predict(adata2, soft=True)
    # assert isinstance(df, pd.DataFrame)
    # model.predict(adata2, soft=True, indices=[1, 2, 3])
    # model.get_normalized_expression(adata2)
    # model.differential_expression(groupby="labels", group1="label_1")
    # model.differential_expression(groupby="labels", group1="label_1", group2="label_2")


@pytest.mark.custom_dataloader
def test_scdataloader_custom_dataloader_scvi(save_path):
    os.system("lamin init --storage ~/scdataloader2 --schema bionty")
    from scdataloader import Collator, DataModule, SimpleAnnDataset

    # import bionty as bt
    # from scdataloader import utils
    from scdataloader.preprocess import (
        LaminPreprocessor,
        additional_postprocess,
        additional_preprocess,
    )

    # import tiledbsoma as soma
    from scdataloader.utils import populate_my_ontology
    # from scdataloader.base import NAME
    # from cellxgene_census.experimental.ml import experiment_dataloader

    # populate_my_ontology() #to populate everything (recommended) (can take 2-10mns)

    populate_my_ontology(
        organisms=["NCBITaxon:10090", "NCBITaxon:9606"],
        sex=["PATO:0000384", "PATO:0000383"],
    )

    # preprocess datasets - do we need this part?
    DESCRIPTION = "preprocessed by scDataLoader"

    cx_dataset = (
        ln.Collection.using(instance="laminlabs/cellxgene")
        .filter(name="cellxgene-census", version="2023-12-15")
        .one()
    )
    cx_dataset, len(cx_dataset.artifacts.all())

    do_preprocess = LaminPreprocessor(
        additional_postprocess=additional_postprocess,
        additional_preprocess=additional_preprocess,
        skip_validate=True,
        subset_hvg=0,
    )

    do_preprocess(cx_dataset, name=DESCRIPTION, description=DESCRIPTION, start_at=1, version="2")

    # create dataloaders

    datamodule = DataModule(
        collection_name="preprocessed dataset",
        organisms=["NCBITaxon:9606"],  # organism that we will work on
        how="most expr",  # for the collator (most expr genes only will be selected) / "some"
        max_len=1000,  # only the 1000 most expressed
        batch_size=64,
        num_workers=1,
        validation_split=0.1,
        test_split=0,
    )

    # we setup the datamodule (as exemplified in lightning's good practices, b
    # ut there might be some things to improve here)
    # testfiles = datamodule.setup()

    for i in tqdm.tqdm(datamodule.train_dataloader()):
        # pass #or do pass
        print(i)
        break

    # with lightning:
    # Trainer(model, datamodule)

    # Read adata and create lamindb dataloader
    adata_orig = sc.read_h5ad("./scDataLoader/tests/test.h5ad")
    # preprocessor = Preprocessor(do_postp=False)
    # adata = preprocessor(adata_orig)
    adataset = SimpleAnnDataset(adata_orig, obs_to_output=["organism_ontology_term_id"])
    col = Collator(
        organisms=["NCBITaxon:9606"],
        max_len=1000,
        how="random expr",
    )
    dataloader = DataLoader(
        adataset,
        collate_fn=col,
        batch_size=4,
        num_workers=1,
        shuffle=False,
    )

    # We will now create the SCVI model object:
    # def on_before_batch_transfer(
    #     batch: tuple[torch.Tensor, torch.Tensor],
    # ) -> dict[str, torch.Tensor | None]:
    #     """Format the datapipe output with registry keys for scvi-tools."""
    #     X, obs = batch
    #     X_KEY: str = "X"
    #     BATCH_KEY: str = "batch"
    #     LABELS_KEY: str = "labels"
    #     return {
    #         X_KEY: X,
    #         BATCH_KEY: obs,
    #         LABELS_KEY: None,
    #     }
    max_epochs = 1

    # Try the lamindb dataloder on a trained scvi-model with adata
    # adata = adata.copy()
    scvi.model.SCVI.setup_anndata(adata_orig, batch_key="cell_type_ontology_term_id")
    model = scvi.model.SCVI(adata_orig)
    model.train(max_epochs=max_epochs)
    # dataloader2 = experiment_dataloader(dataloader, num_workers=0, persistent_workers=False)
    # mapped_dataloader = (
    #     on_before_batch_transfer(tensor, None) for tensor in dataloader2
    # )
    # dataloader = model._make_data_loader(mapped_dataloader)
    _ = model.get_elbo(dataloader=dataloader)
    _ = model.get_marginal_ll(dataloader=dataloader)
    _ = model.get_reconstruction_error(dataloader=dataloader)
    _ = model.get_latent_representation(dataloader=dataloader)

    # scvi.model._scvi.SCVI.setup_datamodule(datamodule)  # takes time
    # model_lamindb = scvi.model.SCVI(
    #     registry=datamodule.registry,
    #     gene_likelihood="nb",
    #     encode_covariates=False,
    # )
    #
    # pprint(datamodule.registry)
    #
    # model_lamindb.train(
    #     datamodule=datamodule,
    #     max_epochs=max_epochs,
    #     early_stopping=False,
    # )
    # We have to create a registry without setup_anndata that contains the same elements
    # The other way will be to fill the model ,LIKE IN CELLXGENE NOTEBOOK
    # need to pass here new object of registry taht contains everything we will need


@pytest.mark.custom_dataloader
def test_lamindb_custom_dataloader_scvi(save_path):
    # a test for mapped collection
    return<|MERGE_RESOLUTION|>--- conflicted
+++ resolved
@@ -17,7 +17,8 @@
 
 import scvi
 from scvi.data import synthetic_iid
-
+from scvi.utils import attrdict
+from scvi.data import _constants
 
 class MappedCollectionDataModule(LightningDataModule):
     def __init__(
@@ -33,15 +34,7 @@
         self._label_key = label_key
         self._parallel = kwargs.pop("parallel", True)
         # here we initialize MappedCollection to use in a pytorch DataLoader
-        self._dataset = collection.mapped(
-<<<<<<< HEAD
-            obs_keys=[self._batch_key, self._label_key],
-            parallel=self._parallel,
-            **kwargs
-=======
-            obs_keys=self._batch_key, parallel=self._parallel, **kwargs
->>>>>>> 1d1d6d3c
-        )
+        self._dataset = collection.mapped(obs_keys=self._batch_key, parallel=self._parallel, **kwargs)
         # need by scvi and lightning.pytorch
         self._log_hyperparams = False
         self.allow_zero_length_dataloader_with_multiple_devices = False
@@ -172,92 +165,59 @@
         return {
             X_KEY: batch["X"].float(),
             BATCH_KEY: batch[self._batch_key][:, None] if self._batch_key is not None else None,
-            LABEL_KEY: batch[self._label_key][:, None] if self._label_key is not None else None,
+            LABEL_KEY: 0,
         }
-
-<<<<<<< HEAD
-    class _InferenceDataloader:
-        """Wrapper to apply `on_before_batch_transfer` during iteration."""
-
-        def __init__(self, dataloader, transform_fn):
-            self.dataloader = dataloader
-            self.transform_fn = transform_fn
-
-        def __iter__(self):
-            for i, batch in enumerate(self.dataloader):
-                yield self.transform_fn(batch, dataloader_idx=None)
-=======
 
 def setup_datamodule(datamodule):
     datamodule.registry = {
-        "scvi_version": scvi.__version__,
-        "model_name": "SCVI",
-        "setup_args": {
-            "layer": None,
-            "batch_key": "batch",
-            "labels_key": None,
-            "size_factor_key": None,
-            "categorical_covariate_keys": None,
-            "continuous_covariate_keys": None,
+        'scvi_version': scvi.__version__,
+        'model_name': 'SCVI',
+        'setup_args': {
+            'layer': None,
+            'batch_key': 'batch',
+            'labels_key': None,
+            'size_factor_key': None,
+            'categorical_covariate_keys': None,
+            'continuous_covariate_keys': None,
         },
-        "field_registries": {
-            "X": {
-                "data_registry": {"attr_name": "X", "attr_key": None},
-                "state_registry": {
-                    "n_obs": datamodule.n_obs,
-                    "n_vars": datamodule.n_vars,
-                    "column_names": [str(i) for i in datamodule.vars],
-                },
-                "summary_stats": {"n_vars": datamodule.n_vars, "n_cells": datamodule.n_obs},
-            },
-            "batch": {
-                "data_registry": {"attr_name": "obs", "attr_key": "_scvi_batch"},
-                "state_registry": {
-                    "categorical_mapping": datamodule.batch_keys,
-                    "original_key": "batch",
-                },
-                "summary_stats": {"n_batch": datamodule.n_batch},
-            },
-            "labels": {
-                "data_registry": {"attr_name": "obs", "attr_key": "_scvi_labels"},
-                "state_registry": {
-                    "categorical_mapping": np.array([0]),
-                    "original_key": "_scvi_labels",
-                },
-                "summary_stats": {"n_labels": 1},
-            },
-            "size_factor": {"data_registry": {}, "state_registry": {}, "summary_stats": {}},
-            "extra_categorical_covs": {
-                "data_registry": {},
-                "state_registry": {},
-                "summary_stats": {"n_extra_categorical_covs": 0},
-            },
-            "extra_continuous_covs": {
-                "data_registry": {},
-                "state_registry": {},
-                "summary_stats": {"n_extra_continuous_covs": 0},
-            },
+        'field_registries': {
+            'X': {'data_registry': {'attr_name': 'X', 'attr_key': None},
+                'state_registry': {'n_obs': datamodule.n_obs,
+                'n_vars': datamodule.n_vars,
+                'column_names': [str(i) for i in datamodule.vars]},
+                'summary_stats': {'n_vars': datamodule.n_vars, 'n_cells': datamodule.n_obs}},
+            'batch': {'data_registry': {'attr_name': 'obs',
+                'attr_key': '_scvi_batch'},
+                'state_registry': {'categorical_mapping': datamodule.batch_keys,
+                'original_key': 'batch'},
+                'summary_stats': {'n_batch': datamodule.n_batch}},
+            'labels': {'data_registry': {'attr_name': 'obs',
+                'attr_key': '_scvi_labels'},
+                'state_registry': {'categorical_mapping': np.array([0]),
+                'original_key': '_scvi_labels'},
+                'summary_stats': {'n_labels': 1}},
+            'size_factor': {'data_registry': {},
+                'state_registry': {},
+                'summary_stats': {}},
+            'extra_categorical_covs': {'data_registry': {},
+                'state_registry': {},
+                'summary_stats': {'n_extra_categorical_covs': 0}},
+            'extra_continuous_covs': {'data_registry': {},
+                'state_registry': {},
+                'summary_stats': {'n_extra_continuous_covs': 0}}
         },
-        "setup_method_name": "setup_datamodule",
+        'setup_method_name': 'setup_datamodule',
     }
->>>>>>> 1d1d6d3c
-
-        def __len__(self):
-            return len(self.dataloader)
+
 
 def test_lamindb_dataloader_scvi(save_path: str):
     # a test for mapped collection
     collection = ln.Collection.get(name="covid_normal_lung")
     datamodule = MappedCollectionDataModule(
-<<<<<<< HEAD
         collection,
         batch_key = "assay",
-        label_key = "cell_type",
         batch_size = 128,
         join = "inner"
-=======
-        collection, batch_key="assay", batch_size=128, join="inner"
->>>>>>> 1d1d6d3c
     )
     model = scvi.model.SCVI(adata=None, datamodule=datamodule, registry=datamodule.registry)
     pprint(model.summary_stats)
