import inspect
import os
import pickle
import tarfile
from unittest import mock

import anndata
import numpy as np
import pandas as pd
import pytest
import torch
from flax import linen as nn
from pytorch_lightning.callbacks import LearningRateMonitor
from scipy.sparse import csr_matrix
from torch.nn import Softplus

import scvi
from scvi.data import _constants, synthetic_iid
from scvi.data._compat import LEGACY_REGISTRY_KEY_MAP, registry_from_setup_dict
from scvi.data._download import _download
from scvi.dataloaders import (
    AnnDataLoader,
    DataSplitter,
    DeviceBackedDataSplitter,
    SemiSupervisedDataLoader,
    SemiSupervisedDataSplitter,
)
from scvi.model import (
    AUTOZI,
    MULTIVI,
    PEAKVI,
    SCANVI,
    SCVI,
    TOTALVI,
    CondSCVI,
    DestVI,
    JaxSCVI,
    LinearSCVI,
)
from scvi.model.utils import mde
from scvi.train import TrainingPlan, TrainRunner
from scvi.utils import attrdict
from tests.dataset.utils import generic_setup_adata_manager, scanvi_setup_adata_manager

LEGACY_REGISTRY_KEYS = set(LEGACY_REGISTRY_KEY_MAP.values())
LEGACY_SETUP_DICT = {
    "scvi_version": "0.0.0",
    "categorical_mappings": {
        "_scvi_batch": {
            "original_key": "testbatch",
            "mapping": np.array(["batch_0", "batch_1"], dtype=object),
        },
        "_scvi_labels": {
            "original_key": "testlabels",
            "mapping": np.array(["label_0", "label_1", "label_2"], dtype=object),
        },
    },
    "extra_categoricals": {
        "mappings": {
            "cat1": np.array([0, 1, 2, 3, 4]),
            "cat2": np.array([0, 1, 2, 3, 4]),
        },
        "keys": ["cat1", "cat2"],
        "n_cats_per_key": [5, 5],
    },
    "extra_continuous_keys": np.array(["cont1", "cont2"], dtype=object),
    "data_registry": {
        "X": {"attr_name": "X", "attr_key": None},
        "batch_indices": {"attr_name": "obs", "attr_key": "_scvi_batch"},
        "labels": {"attr_name": "obs", "attr_key": "_scvi_labels"},
        "cat_covs": {
            "attr_name": "obsm",
            "attr_key": "_scvi_extra_categoricals",
        },
        "cont_covs": {
            "attr_name": "obsm",
            "attr_key": "_scvi_extra_continuous",
        },
    },
    "summary_stats": {
        "n_batch": 2,
        "n_cells": 400,
        "n_vars": 100,
        "n_labels": 3,
        "n_proteins": 0,
        "n_continuous_covs": 2,
    },
}


def test_jax_scvi():
    n_latent = 5

    adata = synthetic_iid()
    JaxSCVI.setup_anndata(
        adata,
        batch_key="batch",
    )
    model = JaxSCVI(adata, n_latent=n_latent)
    model.train(2, train_size=0.5, check_val_every_n_epoch=1)
    model.get_latent_representation()

    model = JaxSCVI(adata, n_latent=n_latent, gene_likelihood="poisson")
    model.train(1, train_size=0.5)
    z1 = model.get_latent_representation(give_mean=True, n_samples=1)
    assert z1.ndim == 2
    z2 = model.get_latent_representation(give_mean=False, n_samples=15)
    assert (z2.ndim == 3) and (z2.shape[0] == 15)


def test_jax_scvi_training():
    n_latent = 5
    dropout_rate = 0.1

    adata = synthetic_iid()
    JaxSCVI.setup_anndata(
        adata,
        batch_key="batch",
    )

    model = JaxSCVI(adata, n_latent=n_latent, dropout_rate=dropout_rate)
    assert model.module.training

    with mock.patch(
        "scvi.module._jaxvae.nn.Dropout", wraps=nn.Dropout
    ) as mock_dropout_cls:
        mock_dropout = mock.Mock()
        mock_dropout.side_effect = lambda h, **_kwargs: h
        mock_dropout_cls.return_value = mock_dropout
        model.train(1, train_size=0.5, check_val_every_n_epoch=1)

        assert not model.module.training
        mock_dropout_cls.assert_called()
        mock_dropout.assert_has_calls(
            12 * [mock.call(mock.ANY, deterministic=False)]
            + 8 * [mock.call(mock.ANY, deterministic=True)]
        )


def test_jax_scvi_save_load(save_path):
    n_latent = 5

    adata = synthetic_iid()
    JaxSCVI.setup_anndata(
        adata,
        batch_key="batch",
    )
    model = JaxSCVI(adata, n_latent=n_latent)
    model.train(2, train_size=0.5, check_val_every_n_epoch=1)
    z1 = model.get_latent_representation(adata)
    model.save(save_path, overwrite=True, save_anndata=True)
    model.view_setup_args(save_path)
    model = JaxSCVI.load(save_path)
    model.get_latent_representation()

    # Load with mismatched genes.
    tmp_adata = synthetic_iid(
        n_genes=200,
    )
    with pytest.raises(ValueError):
        JaxSCVI.load(save_path, adata=tmp_adata)

    # Load with different batches.
    tmp_adata = synthetic_iid()
    tmp_adata.obs["batch"] = tmp_adata.obs["batch"].cat.rename_categories(
        ["batch_2", "batch_3"]
    )
    with pytest.raises(ValueError):
        JaxSCVI.load(save_path, adata=tmp_adata)

    model = JaxSCVI.load(save_path, adata=adata)
    assert "batch" in model.adata_manager.data_registry
    assert model.adata_manager.data_registry.batch == attrdict(
        {"attr_name": "obs", "attr_key": "_scvi_batch"}
    )
    assert model.is_trained is True

    z2 = model.get_latent_representation()
    np.testing.assert_array_equal(z1, z2)


def test_scvi(save_path):
    n_latent = 5

    # Test with size factor.
    adata = synthetic_iid()
    adata.obs["size_factor"] = np.random.randint(1, 5, size=(adata.shape[0],))
    SCVI.setup_anndata(
        adata,
        batch_key="batch",
        labels_key="labels",
        size_factor_key="size_factor",
    )
    model = SCVI(adata, n_latent=n_latent)
    model.train(1, check_val_every_n_epoch=1, train_size=0.5)

    # test mde
    mde(model.get_latent_representation())

    # Test with observed lib size.
    adata = synthetic_iid()
    SCVI.setup_anndata(
        adata,
        batch_key="batch",
        labels_key="labels",
    )
    model = SCVI(adata, n_latent=n_latent)
    model.train(1, check_val_every_n_epoch=1, train_size=0.5)

    # Test without observed lib size.
    model = SCVI(
        adata, n_latent=n_latent, var_activation=Softplus(), use_observed_lib_size=False
    )
    model.train(1, check_val_every_n_epoch=1, train_size=0.5)
    model.train(1, check_val_every_n_epoch=1, train_size=0.5)

    # tests __repr__
    print(model)
    # test view_anndata_setup
    model.view_anndata_setup()
    model.view_anndata_setup(hide_state_registries=True)

    assert model.is_trained is True
    z = model.get_latent_representation()
    assert z.shape == (adata.shape[0], n_latent)
    assert len(model.history["elbo_train"]) == 2
    model.get_elbo()
    model.get_marginal_ll(n_mc_samples=3)
    model.get_reconstruction_error()
    model.get_normalized_expression(transform_batch="batch_1")
    model.get_normalized_expression(n_samples=2)

    adata2 = synthetic_iid()
    # test view_anndata_setup with different anndata before transfer setup
    with pytest.raises(ValueError):
        model.view_anndata_setup(adata=adata2)
        model.view_anndata_setup(adata=adata2, hide_state_registries=True)
    # test get methods with different anndata
    model.get_elbo(adata2)
    model.get_marginal_ll(adata2, n_mc_samples=3)
    model.get_reconstruction_error(adata2)
    latent = model.get_latent_representation(adata2, indices=[1, 2, 3])
    assert latent.shape == (3, n_latent)
    denoised = model.get_normalized_expression(adata2)
    assert denoised.shape == adata.shape
    # test view_anndata_setup with different anndata after transfer setup
    model.view_anndata_setup(adata=adata2)
    model.view_anndata_setup(adata=adata2, hide_state_registries=True)

    denoised = model.get_normalized_expression(
        adata2, indices=[1, 2, 3], transform_batch="batch_1"
    )
    denoised = model.get_normalized_expression(
        adata2, indices=[1, 2, 3], transform_batch=["batch_0", "batch_1"]
    )
    assert denoised.shape == (3, adata2.n_vars)
    sample = model.posterior_predictive_sample(adata2)
    assert sample.shape == adata2.shape
    sample = model.posterior_predictive_sample(
        adata2, indices=[1, 2, 3], gene_list=["1", "2"]
    )
    assert sample.shape == (3, 2)
    sample = model.posterior_predictive_sample(
        adata2, indices=[1, 2, 3], gene_list=["1", "2"], n_samples=3
    )
    assert sample.shape == (3, 2, 3)

    model.get_feature_correlation_matrix(correlation_type="pearson")
    model.get_feature_correlation_matrix(
        adata2,
        indices=[1, 2, 3],
        correlation_type="spearman",
        rna_size_factor=500,
        n_samples=5,
    )
    model.get_feature_correlation_matrix(
        adata2,
        indices=[1, 2, 3],
        correlation_type="spearman",
        rna_size_factor=500,
        n_samples=5,
        transform_batch=["batch_0", "batch_1"],
    )
    params = model.get_likelihood_parameters()
    assert params["mean"].shape == adata.shape
    assert (
        params["mean"].shape == params["dispersions"].shape == params["dropout"].shape
    )
    params = model.get_likelihood_parameters(adata2, indices=[1, 2, 3])
    assert params["mean"].shape == (3, adata.n_vars)
    params = model.get_likelihood_parameters(
        adata2, indices=[1, 2, 3], n_samples=3, give_mean=True
    )
    assert params["mean"].shape == (3, adata.n_vars)
    model.get_latent_library_size()
    model.get_latent_library_size(adata2, indices=[1, 2, 3])

    # test transfer_anndata_setup
    adata2 = synthetic_iid()
    model._validate_anndata(adata2)
    model.get_elbo(adata2)

    # test automatic transfer_anndata_setup on a view
    adata = synthetic_iid()
    SCVI.setup_anndata(
        adata,
        batch_key="batch",
        labels_key="labels",
    )
    model = SCVI(adata)
    adata2 = synthetic_iid()
    model.get_elbo(adata2[:10])

    # test automatic transfer_anndata_setup on a copy
    adata = synthetic_iid()
    SCVI.setup_anndata(
        adata,
        batch_key="batch",
        labels_key="labels",
    )
    model = SCVI(adata)
    model.train(1, train_size=0.5)
    adata2 = adata.copy()
    model.get_elbo(adata2)
    assert adata.uns[_constants._SCVI_UUID_KEY] != adata2.uns[_constants._SCVI_UUID_KEY]

    # test mismatched categories raises ValueError
    adata2 = synthetic_iid()
    adata2.obs.labels.cat.rename_categories(["a", "b", "c"], inplace=True)
    with pytest.raises(ValueError):
        model.get_elbo(adata2)

    # test differential expression
    model.differential_expression(groupby="labels", group1="label_1")
    model.differential_expression(groupby="labels", group1="label_1", weights="importance")
    model.differential_expression(
        groupby="labels", group1="label_1", group2="label_2", mode="change"
    )
    model.differential_expression(groupby="labels")
    model.differential_expression(idx1=[0, 1, 2], idx2=[3, 4, 5])
    model.differential_expression(idx1=[0, 1, 2], idx2=[3, 4, 5], weights="importance")
    model.differential_expression(idx1=[0, 1, 2], idx2=[3, 4, 5])
    model.differential_expression(idx1=[0, 1, 2])

    model2 = SCVI(adata, use_observed_lib_size=False)
    model2.train(1)
    model2.differential_expression(idx1=[0, 1, 2], idx2=[3, 4, 5])
    model2.differential_expression(idx1=[0, 1, 2], idx2=[3, 4, 5], weights="importance")

    # transform batch works with all different types
    a = synthetic_iid()
    batch = np.zeros(a.n_obs)
    batch[:64] += 1
    a.obs["batch"] = batch
    SCVI.setup_anndata(
        a,
        batch_key="batch",
    )
    m = SCVI(a)
    m.train(1, train_size=0.5)
    m.get_normalized_expression(transform_batch=1)
    m.get_normalized_expression(transform_batch=[0, 1])

    # test get_likelihood_parameters() when dispersion=='gene-cell'
    model = SCVI(adata, dispersion="gene-cell")
    model.get_likelihood_parameters()
    model.get_likelihood_parameters(indices=np.arange(10))
    model.get_likelihood_parameters(n_samples=10)
    model.get_likelihood_parameters(n_samples=10, indices=np.arange(10))

    # test get_likelihood_parameters() when gene_likelihood!='zinb'
    model = SCVI(adata, gene_likelihood="nb")
    model.get_likelihood_parameters()

    # test different gene_likelihoods
    for gene_likelihood in ["zinb", "nb", "poisson"]:
        model = SCVI(adata, gene_likelihood=gene_likelihood)
        model.train(1, check_val_every_n_epoch=1, train_size=0.5)
        model.posterior_predictive_sample()
        model.get_latent_representation()
        model.get_normalized_expression()

    # test train callbacks work
    a = synthetic_iid()
    SCVI.setup_anndata(
        a,
        batch_key="batch",
        labels_key="labels",
    )
    m = scvi.model.SCVI(a)
    lr_monitor = LearningRateMonitor()
    m.train(
        callbacks=[lr_monitor],
        max_epochs=10,
        check_val_every_n_epoch=1,
        log_every_n_steps=1,
        plan_kwargs={"reduce_lr_on_plateau": True},
    )
    assert "lr-Adam" in m.history.keys()


def test_scvi_get_latent_rep_backwards_compat():
    n_latent = 5

    adata = synthetic_iid()
    SCVI.setup_anndata(
        adata,
        batch_key="batch",
        labels_key="labels",
    )
    model = SCVI(adata, n_latent=n_latent)
    model.train(1, check_val_every_n_epoch=1, train_size=0.5)
    vae = model.module
    vae_mock = mock.Mock(wraps=model.module)

    def old_inference(*args, **kwargs):
        inf_outs = vae.inference(*args, **kwargs)
        qz = inf_outs.pop("qz")
        inf_outs["qz_m"], inf_outs["qz_v"] = qz.loc, qz.scale**2
        return inf_outs

    vae_mock.inference.side_effect = old_inference
    model.module = vae_mock

    model.get_latent_representation()


def test_scvi_get_feature_corr_backwards_compat():
    n_latent = 5

    adata = synthetic_iid()
    SCVI.setup_anndata(
        adata,
        batch_key="batch",
        labels_key="labels",
    )
    model = SCVI(adata, n_latent=n_latent)
    model.train(1, check_val_every_n_epoch=1, train_size=0.5)
    vae = model.module
    vae_mock = mock.Mock(wraps=model.module)

    def old_forward(*args, **kwargs):
        inf_outs, gen_outs = vae.forward(*args, **kwargs)
        qz = inf_outs.pop("qz")
        inf_outs["qz_m"], inf_outs["qz_v"] = qz.loc, qz.scale**2
        px = gen_outs.pop("px")
        gen_outs["px_scale"], gen_outs["px_r"] = px.scale, px.theta
        return inf_outs, gen_outs

    vae_mock.forward.side_effect = old_forward
    vae_mock.generative.__signature__ = inspect.signature(
        vae.generative
    )  # Necessary to pass transform_batch check.
    model.module = vae_mock

    model.get_feature_correlation_matrix()


def test_scvi_sparse(save_path):
    n_latent = 5
    adata = synthetic_iid()
    adata.X = csr_matrix(adata.X)
    SCVI.setup_anndata(adata)
    model = SCVI(adata, n_latent=n_latent)
    model.train(1, train_size=0.5)
    assert model.is_trained is True
    z = model.get_latent_representation()
    assert z.shape == (adata.shape[0], n_latent)
    model.get_elbo()
    model.get_marginal_ll(n_mc_samples=3)
    model.get_reconstruction_error()
    model.get_normalized_expression()
    model.differential_expression(groupby="labels", group1="label_1")


def test_setting_adata_attr():
    n_latent = 5
    adata = synthetic_iid()
    SCVI.setup_anndata(adata, batch_key="batch")
    model = SCVI(adata, n_latent=n_latent)
    model.train(1, train_size=0.5)

    adata2 = synthetic_iid()
    model.adata = adata2

    with pytest.raises(AssertionError):
        rep = model.get_latent_representation(adata)
        rep2 = model.get_latent_representation()
        np.testing.assert_array_equal(rep, rep2)

    orig_manager = model.get_anndata_manager(adata)
    assert model.registry_ is not orig_manager.registry
    assert model.summary_stats is not orig_manager.summary_stats

    adata3 = synthetic_iid()
    del adata3.obs["batch"]
    # validation catches no batch
    with pytest.raises(KeyError):
        model.adata = adata3
        model.get_latent_representation()


def test_saving_and_loading(save_path):
    def legacy_save(
        model,
        dir_path,
        prefix=None,
        overwrite=False,
        save_anndata=False,
        **anndata_write_kwargs,
    ):
        if not os.path.exists(dir_path) or overwrite:
            os.makedirs(dir_path, exist_ok=overwrite)
        else:
            raise ValueError(
                "{} already exists. Please provide an unexisting directory for saving.".format(
                    dir_path
                )
            )

        file_name_prefix = prefix or ""

        if save_anndata:
            model.adata.write(
                os.path.join(dir_path, f"{file_name_prefix}adata.h5ad"),
                **anndata_write_kwargs,
            )

        model_save_path = os.path.join(dir_path, f"{file_name_prefix}model_params.pt")
        attr_save_path = os.path.join(dir_path, f"{file_name_prefix}attr.pkl")
        varnames_save_path = os.path.join(dir_path, f"{file_name_prefix}var_names.csv")

        torch.save(model.module.state_dict(), model_save_path)

        var_names = model.adata.var_names.astype(str)
        var_names = var_names.to_numpy()
        np.savetxt(varnames_save_path, var_names, fmt="%s")

        # get all the user attributes
        user_attributes = model._get_user_attributes()
        # only save the public attributes with _ at the very end
        user_attributes = {a[0]: a[1] for a in user_attributes if a[0][-1] == "_"}

        with open(attr_save_path, "wb") as f:
            pickle.dump(user_attributes, f)

    def test_save_load_model(cls, adata, save_path, prefix=None):
        if cls is TOTALVI:
            cls.setup_anndata(
                adata,
                batch_key="batch",
                protein_expression_obsm_key="protein_expression",
                protein_names_uns_key="protein_names",
            )
        else:
            cls.setup_anndata(adata, batch_key="batch", labels_key="labels")
        model = cls(adata, latent_distribution="normal")
        model.train(1, train_size=0.2)
        z1 = model.get_latent_representation(adata)
        test_idx1 = model.validation_indices
        model.save(save_path, overwrite=True, save_anndata=True, prefix=prefix)
        model.view_setup_args(save_path, prefix=prefix)
        model = cls.load(save_path, prefix=prefix)
        model.get_latent_representation()

        # Load with mismatched genes.
        tmp_adata = synthetic_iid(
            n_genes=200,
        )
        with pytest.raises(ValueError):
            cls.load(save_path, adata=tmp_adata, prefix=prefix)

        # Load with different batches.
        tmp_adata = synthetic_iid()
        tmp_adata.obs["batch"] = tmp_adata.obs["batch"].cat.rename_categories(
            ["batch_2", "batch_3"]
        )
        with pytest.raises(ValueError):
            cls.load(save_path, adata=tmp_adata, prefix=prefix)

        model = cls.load(save_path, adata=adata, prefix=prefix)
        assert "batch" in model.adata_manager.data_registry
        assert model.adata_manager.data_registry.batch == attrdict(
            {"attr_name": "obs", "attr_key": "_scvi_batch"}
        )

        z2 = model.get_latent_representation()
        test_idx2 = model.validation_indices
        np.testing.assert_array_equal(z1, z2)
        np.testing.assert_array_equal(test_idx1, test_idx2)
        assert model.is_trained is True

        # Test legacy loading
        legacy_save_path = os.path.join(save_path, "legacy/")
        legacy_save(
            model, legacy_save_path, overwrite=True, save_anndata=True, prefix=prefix
        )
        with pytest.raises(ValueError):
            cls.load(legacy_save_path, adata=adata, prefix=prefix)
        cls.convert_legacy_save(
            legacy_save_path,
            legacy_save_path,
            overwrite=True,
            prefix=prefix,
        )
        m = cls.load(legacy_save_path, adata=adata, prefix=prefix)
        m.train(1)

    save_path = os.path.join(save_path, "tmp")
    adata = synthetic_iid()

    for cls in [SCVI, LinearSCVI, TOTALVI, PEAKVI]:
        test_save_load_model(cls, adata, save_path, prefix=f"{cls.__name__}_")

    # AUTOZI
    prefix = "AUTOZI_"
    AUTOZI.setup_anndata(adata, batch_key="batch", labels_key="labels")
    model = AUTOZI(adata, latent_distribution="normal")
    model.train(1, train_size=0.5)
    ab1 = model.get_alphas_betas()
    model.save(save_path, overwrite=True, save_anndata=True, prefix=prefix)
    model.view_setup_args(save_path, prefix=prefix)
    model = AUTOZI.load(save_path, prefix=prefix)
    model.get_latent_representation()
    tmp_adata = scvi.data.synthetic_iid(n_genes=200)
    with pytest.raises(ValueError):
        AUTOZI.load(save_path, adata=tmp_adata, prefix=prefix)
    model = AUTOZI.load(save_path, adata=adata, prefix=prefix)
    assert "batch" in model.adata_manager.data_registry
    assert model.adata_manager.data_registry.batch == attrdict(
        {"attr_name": "obs", "attr_key": "_scvi_batch"}
    )

    ab2 = model.get_alphas_betas()
    np.testing.assert_array_equal(ab1["alpha_posterior"], ab2["alpha_posterior"])
    np.testing.assert_array_equal(ab1["beta_posterior"], ab2["beta_posterior"])
    assert model.is_trained is True

    # Test legacy loading
    legacy_save_path = os.path.join(save_path, "legacy/")
    legacy_save(
        model, legacy_save_path, overwrite=True, save_anndata=True, prefix=prefix
    )
    with pytest.raises(ValueError):
        AUTOZI.load(legacy_save_path, adata=adata, prefix=prefix)
    AUTOZI.convert_legacy_save(
        legacy_save_path, legacy_save_path, overwrite=True, prefix=prefix
    )
    m = AUTOZI.load(legacy_save_path, adata=adata, prefix=prefix)
    m.train(1)

    # SCANVI
    prefix = "SCANVI_"
    SCANVI.setup_anndata(adata, "labels", "label_0", batch_key="batch")
    model = SCANVI(adata)
    model.train(max_epochs=1, train_size=0.5)
    p1 = model.predict()
    model.save(save_path, overwrite=True, save_anndata=True, prefix=prefix)
    model.view_setup_args(save_path, prefix=prefix)
    model = SCANVI.load(save_path, prefix=prefix)
    model.get_latent_representation()
    tmp_adata = scvi.data.synthetic_iid(n_genes=200)
    with pytest.raises(ValueError):
        SCANVI.load(save_path, adata=tmp_adata, prefix=prefix)
    model = SCANVI.load(save_path, adata=adata, prefix=prefix)
    assert "batch" in model.adata_manager.data_registry
    assert model.adata_manager.data_registry.batch == attrdict(
        {"attr_name": "obs", "attr_key": "_scvi_batch"}
    )

    p2 = model.predict()
    np.testing.assert_array_equal(p1, p2)
    assert model.is_trained is True

    # Test legacy loading
    legacy_save_path = os.path.join(save_path, "legacy/")
    legacy_save(
        model, legacy_save_path, overwrite=True, save_anndata=True, prefix=prefix
    )
    with pytest.raises(ValueError):
        SCANVI.load(legacy_save_path, adata=adata, prefix=prefix)
    SCANVI.convert_legacy_save(
        legacy_save_path, legacy_save_path, overwrite=True, prefix=prefix
    )
    m = SCANVI.load(legacy_save_path, adata=adata, prefix=prefix)
    m.train(1)


def assert_dict_is_subset(d1, d2):
    if not isinstance(d1, dict):
        raise AssertionError(f"{d1} is not a dictionary.")
    elif not isinstance(d2, dict):
        raise AssertionError(f"{d2} is not a dictionary.")

    for k, v in d1.items():
        if k not in d2:
            raise AssertionError(f"{k} missing from {d2}.")
        v2 = d2[k]
        if isinstance(v, dict):
            assert_dict_is_subset(v, v2)
        elif isinstance(v, np.ndarray):
            np.testing.assert_array_equal(v, v2)
        elif v != v2:
            raise AssertionError(f"Mismatch between {v} and {v2}.")


def test_new_setup_compat():
    adata = synthetic_iid()
    adata.obs["cat1"] = np.random.randint(0, 5, size=(adata.shape[0],))
    adata.obs["cat2"] = np.random.randint(0, 5, size=(adata.shape[0],))
    adata.obs["cont1"] = np.random.normal(size=(adata.shape[0],))
    adata.obs["cont2"] = np.random.normal(size=(adata.shape[0],))
    # Handle edge case where registry_key != obs_key.
    adata.obs.rename(
        columns={"batch": "testbatch", "labels": "testlabels"}, inplace=True
    )
    adata2 = adata.copy()

    SCVI.setup_anndata(
        adata,
        batch_key="testbatch",
        labels_key="testlabels",
        categorical_covariate_keys=["cat1", "cat2"],
        continuous_covariate_keys=["cont1", "cont2"],
    )
    model = SCVI(adata)
    adata_manager = model.adata_manager
    model.view_anndata_setup(hide_state_registries=True)

    field_registries = adata_manager.registry[_constants._FIELD_REGISTRIES_KEY]
    field_registries_legacy_subset = {
        k: v for k, v in field_registries.items() if k in LEGACY_REGISTRY_KEYS
    }

    # Backwards compatibility test.
    registry = registry_from_setup_dict(SCVI, LEGACY_SETUP_DICT)
    assert_dict_is_subset(
        registry[_constants._FIELD_REGISTRIES_KEY],
        field_registries_legacy_subset,
    )

    # Test transfer.
    adata2_manager = adata_manager.transfer_fields(adata2)
    np.testing.assert_equal(
        field_registries,
        adata2_manager.registry[_constants._FIELD_REGISTRIES_KEY],
    )


@pytest.mark.internet
def test_backwards_compatible_loading(save_path):
    def download_080_models(save_path):
        file_path = (
            "https://github.com/yoseflab/scVI-data/raw/master/testing_models.tar.gz"
        )
        save_fn = "testing_models.tar.gz"
        _download(file_path, save_path, save_fn)
        saved_file_path = os.path.join(save_path, save_fn)
        tar = tarfile.open(saved_file_path, "r:gz")
        tar.extractall(path=save_path)
        tar.close()

    download_080_models(save_path)
    pretrained_scvi_path = os.path.join(save_path, "testing_models/080_scvi")
    pretrained_scvi_updated_path = os.path.join(
        save_path, "testing_models/080_scvi_updated"
    )
    a = scvi.data.synthetic_iid()
    # Fail legacy load.
    with pytest.raises(ValueError):
        m = scvi.model.SCVI.load(pretrained_scvi_path, adata=a)
    scvi.model.SCVI.convert_legacy_save(
        pretrained_scvi_path, pretrained_scvi_updated_path
    )
    m = scvi.model.SCVI.load(pretrained_scvi_updated_path, adata=a)
    m.train(1)
    pretrained_totalvi_path = os.path.join(save_path, "testing_models/080_totalvi")
    pretrained_totalvi_updated_path = os.path.join(
        save_path, "testing_models/080_totalvi_updated"
    )
    # Fail legacy load.
    with pytest.raises(ValueError):
        m = scvi.model.TOTALVI.load(pretrained_totalvi_path, adata=a)
    scvi.model.TOTALVI.convert_legacy_save(
        pretrained_totalvi_path, pretrained_totalvi_updated_path
    )
    m = scvi.model.TOTALVI.load(pretrained_totalvi_updated_path, adata=a)
    m.train(1)


@pytest.mark.internet
def test_backup_url(save_path):
    backup_path = "https://github.com/yoseflab/scVI-data/raw/master/testing_models_0150"
    a = scvi.data.synthetic_iid()
    a.obs["cat1"] = np.random.randint(0, 5, size=(a.shape[0],))
    a.obs["cat2"] = np.random.randint(0, 5, size=(a.shape[0],))
    a.obs["cont1"] = np.random.normal(size=(a.shape[0],))
    a.obs["cont2"] = np.random.normal(size=(a.shape[0],))

    # SCVI
    pretrained_scvi_path = os.path.join(save_path, "testing_models/0150_scvi")
    scvi_backup_url = os.path.join(backup_path, "0150_scvi/model.pt")
    m = scvi.model.SCVI.load(pretrained_scvi_path, adata=a, backup_url=scvi_backup_url)
    m.train(1)

    # TOTALVI
    pretrained_totalvi_path = os.path.join(save_path, "testing_models/0150_totalvi")
    totalvi_backup_url = os.path.join(backup_path, "0150_totalvi/model.pt")
    m = scvi.model.TOTALVI.load(
        pretrained_totalvi_path, adata=a, backup_url=totalvi_backup_url
    )
    m.train(1)


def test_backed_anndata_scvi(save_path):
    adata = scvi.data.synthetic_iid()
    path = os.path.join(save_path, "test_data.h5ad")
    adata.write_h5ad(path)
    adata = anndata.read_h5ad(path, backed="r+")
    SCVI.setup_anndata(adata, batch_key="batch")

    model = SCVI(adata, n_latent=5)
    model.train(1, train_size=0.5)
    assert model.is_trained is True
    z = model.get_latent_representation()
    assert z.shape == (adata.shape[0], 5)
    model.get_elbo()


def test_ann_dataloader():
    a = scvi.data.synthetic_iid()
    adata_manager = generic_setup_adata_manager(
        a, batch_key="batch", labels_key="labels"
    )

    # test that batch sampler drops the last batch if it has less than 3 cells
    assert a.n_obs == 400
    adl = AnnDataLoader(adata_manager, batch_size=397, drop_last=3)
    assert len(adl) == 2
    for _i, _ in enumerate(adl):
        pass
    assert _i == 1
    adl = AnnDataLoader(adata_manager, batch_size=398, drop_last=3)
    assert len(adl) == 1
    for _i, _ in enumerate(adl):
        pass
    assert _i == 0
    with pytest.raises(ValueError):
        AnnDataLoader(adata_manager, batch_size=1, drop_last=2)


def test_semisupervised_dataloader():
    # test label resampling
    n_samples_per_label = 10
    a = synthetic_iid()
    adata_manager = scanvi_setup_adata_manager(
        a, labels_key="labels", unlabeled_category="label_0", batch_key="batch"
    )
    dl = SemiSupervisedDataLoader(
        adata_manager,
        indices=np.arange(a.n_obs),
        n_samples_per_label=n_samples_per_label,
    )
    labeled_dl_idx = dl.dataloaders[1].indices
    n_labels = 2
    assert len(labeled_dl_idx) == n_samples_per_label * n_labels
    dl.resample_labels()
    resampled_labeled_dl_idx = dl.dataloaders[1].indices
    assert len(resampled_labeled_dl_idx) == n_samples_per_label * n_labels
    # check labeled indices was actually resampled
    assert np.sum(labeled_dl_idx == resampled_labeled_dl_idx) != len(labeled_dl_idx)


def test_data_splitter():
    a = synthetic_iid()
    adata_manager = generic_setup_adata_manager(
        a, batch_key="batch", labels_key="labels"
    )
    # test leaving validataion_size empty works
    ds = DataSplitter(adata_manager, train_size=0.4)
    ds.setup()
    # check the number of indices
    _, _, _ = ds.train_dataloader(), ds.val_dataloader(), ds.test_dataloader()
    n_train_idx = len(ds.train_idx)
    n_validation_idx = len(ds.val_idx) if ds.val_idx is not None else 0
    n_test_idx = len(ds.test_idx) if ds.test_idx is not None else 0

    assert n_train_idx + n_validation_idx + n_test_idx == a.n_obs
    assert np.isclose(n_train_idx / a.n_obs, 0.4)
    assert np.isclose(n_validation_idx / a.n_obs, 0.6)
    assert np.isclose(n_test_idx / a.n_obs, 0)

    # test test size
    ds = DataSplitter(adata_manager, train_size=0.4, validation_size=0.3)
    ds.setup()
    # check the number of indices
    _, _, _ = ds.train_dataloader(), ds.val_dataloader(), ds.test_dataloader()
    n_train_idx = len(ds.train_idx)
    n_validation_idx = len(ds.val_idx) if ds.val_idx is not None else 0
    n_test_idx = len(ds.test_idx) if ds.test_idx is not None else 0

    assert n_train_idx + n_validation_idx + n_test_idx == a.n_obs
    assert np.isclose(n_train_idx / a.n_obs, 0.4)
    assert np.isclose(n_validation_idx / a.n_obs, 0.3)
    assert np.isclose(n_test_idx / a.n_obs, 0.3)

    # test that 0 < train_size <= 1
    with pytest.raises(ValueError):
        ds = DataSplitter(adata_manager, train_size=2)
        ds.setup()
        ds.train_dataloader()
    with pytest.raises(ValueError):
        ds = DataSplitter(adata_manager, train_size=-2)
        ds.setup()
        ds.train_dataloader()

    # test that 0 <= validation_size < 1
    with pytest.raises(ValueError):
        ds = DataSplitter(adata_manager, train_size=0.1, validation_size=1)
        ds.setup()
        ds.val_dataloader()
    with pytest.raises(ValueError):
        ds = DataSplitter(adata_manager, train_size=0.1, validation_size=-1)
        ds.setup()
        ds.val_dataloader()

    # test that train_size + validation_size <= 1
    with pytest.raises(ValueError):
        ds = DataSplitter(adata_manager, train_size=1, validation_size=0.1)
        ds.setup()
        ds.train_dataloader()
        ds.val_dataloader()


def test_device_backed_data_splitter():
    a = synthetic_iid()
    SCVI.setup_anndata(a, batch_key="batch", labels_key="labels")
    model = SCVI(a, n_latent=5)
    adata_manager = model.adata_manager
    # test leaving validataion_size empty works
    ds = DeviceBackedDataSplitter(adata_manager, train_size=1.0, use_gpu=None)
    ds.setup()
    train_dl = ds.train_dataloader()
    ds.val_dataloader()
    loaded_x = next(iter(train_dl))["X"]
    assert len(loaded_x) == a.shape[0]
    np.testing.assert_array_equal(loaded_x.cpu().numpy(), a.X)

    training_plan = TrainingPlan(model.module)
    runner = TrainRunner(
        model,
        training_plan=training_plan,
        data_splitter=ds,
        max_epochs=1,
        use_gpu=None,
    )
    runner()


def test_semisupervised_data_splitter():
    a = synthetic_iid()
    adata_manager = scanvi_setup_adata_manager(
        a, labels_key="labels", unlabeled_category="asdf", batch_key="batch"
    )
    ds = SemiSupervisedDataSplitter(adata_manager)
    ds.setup()
    # check the number of indices
    _, _, _ = ds.train_dataloader(), ds.val_dataloader(), ds.test_dataloader()
    n_train_idx = len(ds.train_idx)
    n_validation_idx = len(ds.val_idx) if ds.val_idx is not None else 0
    n_test_idx = len(ds.test_idx) if ds.test_idx is not None else 0

    assert n_train_idx + n_validation_idx + n_test_idx == a.n_obs
    assert np.isclose(n_train_idx / a.n_obs, 0.9)
    assert np.isclose(n_validation_idx / a.n_obs, 0.1)
    assert np.isclose(n_test_idx / a.n_obs, 0)

    # test mix of labeled and unlabeled data
    unknown_label = "label_0"
    ds = SemiSupervisedDataSplitter(adata_manager)
    ds.setup()
    _, _, _ = ds.train_dataloader(), ds.val_dataloader(), ds.test_dataloader()

    # check the number of indices
    n_train_idx = len(ds.train_idx)
    n_validation_idx = len(ds.val_idx) if ds.val_idx is not None else 0
    n_test_idx = len(ds.test_idx) if ds.test_idx is not None else 0
    assert n_train_idx + n_validation_idx + n_test_idx == a.n_obs
    assert np.isclose(n_train_idx / a.n_obs, 0.9, rtol=0.05)
    assert np.isclose(n_validation_idx / a.n_obs, 0.1, rtol=0.05)
    assert np.isclose(n_test_idx / a.n_obs, 0, rtol=0.05)

    # check that training indices have proper mix of labeled and unlabeled data
    labelled_idx = np.where(a.obs["labels"] != unknown_label)[0]
    unlabelled_idx = np.where(a.obs["labels"] == unknown_label)[0]
    # labeled training idx
    labeled_train_idx = [i for i in ds.train_idx if i in labelled_idx]
    # unlabeled training idx
    unlabeled_train_idx = [i for i in ds.train_idx if i in unlabelled_idx]
    n_labeled_idx = len(labelled_idx)
    n_unlabeled_idx = len(unlabelled_idx)
    # labeled vs unlabeled ratio in adata
    adata_ratio = n_unlabeled_idx / n_labeled_idx
    # labeled vs unlabeled ratio in train set
    train_ratio = len(unlabeled_train_idx) / len(labeled_train_idx)
    assert np.isclose(adata_ratio, train_ratio, atol=0.05)


def test_scanvi(save_path):
    adata = synthetic_iid()
    SCANVI.setup_anndata(
        adata,
        "labels",
        "label_0",
        batch_key="batch",
    )
    model = SCANVI(adata, n_latent=10)
    assert len(model._labeled_indices) == sum(adata.obs["labels"] != "label_0")
    assert len(model._unlabeled_indices) == sum(adata.obs["labels"] == "label_0")
    model.train(1, train_size=0.5, check_val_every_n_epoch=1)
    logged_keys = model.history.keys()
    assert "elbo_validation" in logged_keys
    assert "reconstruction_loss_validation" in logged_keys
    assert "kl_local_validation" in logged_keys
    assert "elbo_train" in logged_keys
    assert "reconstruction_loss_train" in logged_keys
    assert "kl_local_train" in logged_keys
    assert "classification_loss_validation" in logged_keys
    adata2 = synthetic_iid()
    predictions = model.predict(adata2, indices=[1, 2, 3])
    assert len(predictions) == 3
    model.predict()
    df = model.predict(adata2, soft=True)
    assert isinstance(df, pd.DataFrame)
    model.predict(adata2, soft=True, indices=[1, 2, 3])
    model.get_normalized_expression(adata2)
    model.differential_expression(groupby="labels", group1="label_1")
    model.differential_expression(groupby="labels", group1="label_1", group2="label_2")

    # test that all data labeled runs
    unknown_label = "asdf"
    a = scvi.data.synthetic_iid()
    scvi.model.SCANVI.setup_anndata(
        a,
        "labels",
        unknown_label,
        batch_key="batch",
    )
    m = scvi.model.SCANVI(a)
    m.train(1)

    # test mix of labeled and unlabeled data
    unknown_label = "label_0"
    a = scvi.data.synthetic_iid()
    scvi.model.SCANVI.setup_anndata(
        a,
        "labels",
        unknown_label,
        batch_key="batch",
    )
    m = scvi.model.SCANVI(a)
    m.train(1, train_size=0.9)

    # test from_scvi_model
    a = scvi.data.synthetic_iid()
    SCVI.setup_anndata(
        a,
        batch_key="batch",
    )
    m = SCVI(a, use_observed_lib_size=False)
    a2 = scvi.data.synthetic_iid()
    scanvi_model = scvi.model.SCANVI.from_scvi_model(
        m, "label_0", labels_key="labels", adata=a2
    )
    with pytest.raises(ValueError):
        scanvi_model = scvi.model.SCANVI.from_scvi_model(
            m, "label_0", labels_key=None, adata=a2
        )

    # make sure the state_dicts are different objects for the two models
    assert scanvi_model.module.state_dict() is not m.module.state_dict()
    scanvi_pxr = scanvi_model.module.state_dict().get("px_r", None)
    scvi_pxr = m.module.state_dict().get("px_r", None)
    assert scanvi_pxr is not None and scvi_pxr is not None
    assert scanvi_pxr is not scvi_pxr
    scanvi_model.train(1)

    # Test without label groups
    scanvi_model = scvi.model.SCANVI.from_scvi_model(
        m, "label_0", labels_key="labels", use_labels_groups=False
    )
    scanvi_model.train(1)

    # test from_scvi_model with size_factor
    a = scvi.data.synthetic_iid()
    a.obs["size_factor"] = np.random.randint(1, 5, size=(a.shape[0],))
    SCVI.setup_anndata(
        a, batch_key="batch", labels_key="labels", size_factor_key="size_factor"
    )
    m = SCVI(a, use_observed_lib_size=False)
    a2 = scvi.data.synthetic_iid()
    a2.obs["size_factor"] = np.random.randint(1, 5, size=(a2.shape[0],))
    scanvi_model = scvi.model.SCANVI.from_scvi_model(m, "label_0", adata=a2)
    scanvi_model.train(1)


def test_linear_scvi(save_path):
    adata = synthetic_iid()
    adata = adata[:, :10].copy()
    LinearSCVI.setup_anndata(adata)
    model = LinearSCVI(adata, n_latent=10)
    model.train(1, check_val_every_n_epoch=1, train_size=0.5)
    assert len(model.history["elbo_train"]) == 1
    assert len(model.history["elbo_validation"]) == 1
    model.get_loadings()
    model.differential_expression(groupby="labels", group1="label_1")
    model.differential_expression(groupby="labels", group1="label_1", group2="label_2")


def test_autozi():
    data = synthetic_iid(
        n_batches=1,
    )
    AUTOZI.setup_anndata(
        data,
        batch_key="batch",
        labels_key="labels",
    )

    for disp_zi in ["gene", "gene-label"]:
        autozivae = AUTOZI(
            data,
            dispersion=disp_zi,
            zero_inflation=disp_zi,
        )
        autozivae.train(1, plan_kwargs={"lr": 1e-2}, check_val_every_n_epoch=1)
        assert len(autozivae.history["elbo_train"]) == 1
        assert len(autozivae.history["elbo_validation"]) == 1
        autozivae.get_elbo(indices=autozivae.validation_indices)
        autozivae.get_reconstruction_error(indices=autozivae.validation_indices)
        autozivae.get_marginal_ll(indices=autozivae.validation_indices, n_mc_samples=3)
        autozivae.get_alphas_betas()

    # Model library size.
    for disp_zi in ["gene", "gene-label"]:
        autozivae = AUTOZI(
            data,
            dispersion=disp_zi,
            zero_inflation=disp_zi,
            use_observed_lib_size=False,
        )
        autozivae.train(1, plan_kwargs={"lr": 1e-2}, check_val_every_n_epoch=1)
        assert hasattr(autozivae.module, "library_log_means") and hasattr(
            autozivae.module, "library_log_vars"
        )
        assert len(autozivae.history["elbo_train"]) == 1
        assert len(autozivae.history["elbo_validation"]) == 1
        autozivae.get_elbo(indices=autozivae.validation_indices)
        autozivae.get_reconstruction_error(indices=autozivae.validation_indices)
        autozivae.get_marginal_ll(indices=autozivae.validation_indices, n_mc_samples=3)
        autozivae.get_alphas_betas()


def test_totalvi(save_path):
    adata = synthetic_iid()
    TOTALVI.setup_anndata(
        adata,
        batch_key="batch",
        protein_expression_obsm_key="protein_expression",
        protein_names_uns_key="protein_names",
    )

    n_obs = adata.n_obs
    n_vars = adata.n_vars
    n_proteins = adata.obsm["protein_expression"].shape[1]
    n_latent = 10

    model = TOTALVI(adata, n_latent=n_latent)
    model.train(1, train_size=0.5)
    assert model.is_trained is True
    z = model.get_latent_representation()
    assert z.shape == (n_obs, n_latent)
    model.get_elbo()
    model.get_marginal_ll(n_mc_samples=3)
    model.get_reconstruction_error()
    model.get_normalized_expression()
    model.get_normalized_expression(transform_batch=["batch_0", "batch_1"])
    model.get_latent_library_size()
    model.get_protein_foreground_probability()
    model.get_protein_foreground_probability(transform_batch=["batch_0", "batch_1"])
    post_pred = model.posterior_predictive_sample(n_samples=2)
    assert post_pred.shape == (n_obs, n_vars + n_proteins, 2)
    post_pred = model.posterior_predictive_sample(n_samples=1)
    assert post_pred.shape == (n_obs, n_vars + n_proteins)
    feature_correlation_matrix1 = model.get_feature_correlation_matrix(
        correlation_type="spearman"
    )
    feature_correlation_matrix1 = model.get_feature_correlation_matrix(
        correlation_type="spearman", transform_batch=["batch_0", "batch_1"]
    )
    feature_correlation_matrix2 = model.get_feature_correlation_matrix(
        correlation_type="pearson"
    )
    assert feature_correlation_matrix1.shape == (
        n_vars + n_proteins,
        n_vars + n_proteins,
    )
    assert feature_correlation_matrix2.shape == (
        n_vars + n_proteins,
        n_vars + n_proteins,
    )

    model.get_elbo(indices=model.validation_indices)
    model.get_marginal_ll(indices=model.validation_indices, n_mc_samples=3)
    model.get_reconstruction_error(indices=model.validation_indices)

    adata2 = synthetic_iid()
    TOTALVI.setup_anndata(
        adata2,
        batch_key="batch",
        protein_expression_obsm_key="protein_expression",
        protein_names_uns_key="protein_names",
    )
    norm_exp = model.get_normalized_expression(adata2, indices=[1, 2, 3])
    assert norm_exp[0].shape == (3, adata2.n_vars)
    assert norm_exp[1].shape == (3, adata2.obsm["protein_expression"].shape[1])
    norm_exp = model.get_normalized_expression(
        adata2,
        gene_list=adata2.var_names[:5].to_list(),
        protein_list=adata2.uns["protein_names"][:3],
        transform_batch=["batch_0", "batch_1"],
    )

    latent_lib_size = model.get_latent_library_size(adata2, indices=[1, 2, 3])
    assert latent_lib_size.shape == (3, 1)

    pro_foreground_prob = model.get_protein_foreground_probability(
        adata2, indices=[1, 2, 3], protein_list=["1", "2"]
    )
    assert pro_foreground_prob.shape == (3, 2)
    model.posterior_predictive_sample(adata2)
    model.get_feature_correlation_matrix(adata2)

    # test transfer_anndata_setup + view
    adata2 = synthetic_iid()
    model.get_elbo(adata2[:10])

    # test automatic transfer_anndata_setup
    adata = synthetic_iid()
    TOTALVI.setup_anndata(
        adata,
        batch_key="batch",
        protein_expression_obsm_key="protein_expression",
        protein_names_uns_key="protein_names",
    )
    model = TOTALVI(adata)
    adata2 = synthetic_iid()
    model.get_elbo(adata2)

    # test that we catch incorrect mappings
    adata = synthetic_iid()
    TOTALVI.setup_anndata(
        adata,
        batch_key="batch",
        protein_expression_obsm_key="protein_expression",
        protein_names_uns_key="protein_names",
    )
    adata2 = synthetic_iid()
    adata2.obs.batch.cat.rename_categories(["batch_0", "batch_10"], inplace=True)
    with pytest.raises(ValueError):
        model.get_elbo(adata2)

    # test that same mapping different order is okay
    adata = synthetic_iid()
    TOTALVI.setup_anndata(
        adata,
        batch_key="batch",
        protein_expression_obsm_key="protein_expression",
        protein_names_uns_key="protein_names",
    )
    adata2 = synthetic_iid()
    adata2.obs.batch.cat.rename_categories(["batch_1", "batch_0"], inplace=True)
    model.get_elbo(adata2)  # should automatically transfer setup

    # test that we catch missing proteins
    adata2 = synthetic_iid()
    del adata2.obsm["protein_expression"]
    with pytest.raises(KeyError):
        model.get_elbo(adata2)
    model.differential_expression(groupby="labels", group1="label_1")
    model.differential_expression(groupby="labels", group1="label_1", group2="label_2")
    model.differential_expression(idx1=[0, 1, 2], idx2=[3, 4, 5])
    model.differential_expression(idx1=[0, 1, 2])
    model.differential_expression(groupby="labels")

    # test with missing proteins
    adata = scvi.data.pbmcs_10x_cite_seq(
        save_path=save_path,
        protein_join="outer",
    )
    TOTALVI.setup_anndata(
        adata, batch_key="batch", protein_expression_obsm_key="protein_expression"
    )
    model = TOTALVI(adata)
    assert model.module.protein_batch_mask is not None
    model.train(1, train_size=0.5)

    model = TOTALVI(adata, override_missing_proteins=True)
    assert model.module.protein_batch_mask is None
    model.train(1, train_size=0.5)


def test_totalvi_model_library_size(save_path):
    adata = synthetic_iid()
    TOTALVI.setup_anndata(
        adata,
        batch_key="batch",
        protein_expression_obsm_key="protein_expression",
        protein_names_uns_key="protein_names",
    )
    n_latent = 10

    model = TOTALVI(adata, n_latent=n_latent, use_observed_lib_size=False)
    assert hasattr(model.module, "library_log_means") and hasattr(
        model.module, "library_log_vars"
    )
    model.train(1, train_size=0.5)
    assert model.is_trained is True
    model.get_elbo()
    model.get_marginal_ll(n_mc_samples=3)
    model.get_latent_library_size()


def test_totalvi_size_factor():
    adata = synthetic_iid()
    adata.obs["size_factor"] = np.random.randint(1, 5, size=(adata.shape[0],))
    TOTALVI.setup_anndata(
        adata,
        batch_key="batch",
        protein_expression_obsm_key="protein_expression",
        protein_names_uns_key="protein_names",
        size_factor_key="size_factor",
    )
    n_latent = 10

    # Test size_factor_key overrides use_observed_lib_size.
    model = TOTALVI(adata, n_latent=n_latent, use_observed_lib_size=False)
    assert not hasattr(model.module, "library_log_means") and not hasattr(
        model.module, "library_log_vars"
    )
    assert model.module.use_size_factor_key
    model.train(1, train_size=0.5)

    model = TOTALVI(adata, n_latent=n_latent, use_observed_lib_size=True)
    assert not hasattr(model.module, "library_log_means") and not hasattr(
        model.module, "library_log_vars"
    )
    assert model.module.use_size_factor_key
    model.train(1, train_size=0.5)


def test_multiple_covariates_scvi(save_path):
    adata = synthetic_iid()
    adata.obs["cont1"] = np.random.normal(size=(adata.shape[0],))
    adata.obs["cont2"] = np.random.normal(size=(adata.shape[0],))
    adata.obs["cat1"] = np.random.randint(0, 5, size=(adata.shape[0],))
    adata.obs["cat2"] = np.random.randint(0, 5, size=(adata.shape[0],))

    SCVI.setup_anndata(
        adata,
        batch_key="batch",
        labels_key="labels",
        continuous_covariate_keys=["cont1", "cont2"],
        categorical_covariate_keys=["cat1", "cat2"],
    )
    m = SCVI(adata)
    m.train(1)
    m.get_latent_representation()
    m.get_elbo()
    m.get_marginal_ll(n_mc_samples=3)
    m.get_reconstruction_error()
    m.get_normalized_expression(n_samples=1)
    m.get_normalized_expression(n_samples=2)

    SCANVI.setup_anndata(
        adata,
        "labels",
        "Unknown",
        batch_key="batch",
        continuous_covariate_keys=["cont1", "cont2"],
        categorical_covariate_keys=["cat1", "cat2"],
    )
    m = SCANVI(adata)
    m.train(1)
    m.get_latent_representation()
    m.get_elbo()
    m.get_marginal_ll(n_mc_samples=3)
    m.get_reconstruction_error()
    m.get_normalized_expression(n_samples=1)
    m.get_normalized_expression(n_samples=2)

    TOTALVI.setup_anndata(
        adata,
        batch_key="batch",
        protein_expression_obsm_key="protein_expression",
        protein_names_uns_key="protein_names",
        continuous_covariate_keys=["cont1", "cont2"],
        categorical_covariate_keys=["cat1", "cat2"],
    )
    m = TOTALVI(adata)
    m.train(1)
    m.get_latent_representation()
    m.get_elbo()
    m.get_marginal_ll(n_mc_samples=3)
    m.get_reconstruction_error()
    m.get_normalized_expression(n_samples=1)
    m.get_normalized_expression(n_samples=2)


def test_multiple_encoded_covariates_scvi(save_path):
    adata = synthetic_iid()
    adata.obs["cont1"] = np.random.normal(size=(adata.shape[0],))
    adata.obs["cont2"] = np.random.normal(size=(adata.shape[0],))
    adata.obs["cat1"] = np.random.randint(0, 5, size=(adata.shape[0],))
    adata.obs["cat2"] = np.random.randint(0, 5, size=(adata.shape[0],))

    SCVI.setup_anndata(
        adata,
        batch_key="batch",
        labels_key="labels",
        continuous_covariate_keys=["cont1", "cont2"],
        categorical_covariate_keys=["cat1", "cat2"],
    )
    m = SCVI(adata, encode_covariates=True)
    m.train(1)

    SCANVI.setup_anndata(
        adata,
        "labels",
        "Unknown",
        batch_key="batch",
        continuous_covariate_keys=["cont1", "cont2"],
        categorical_covariate_keys=["cat1", "cat2"],
    )
    m = SCANVI(adata, encode_covariates=True)
    m.train(1)

    TOTALVI.setup_anndata(
        adata,
        batch_key="batch",
        protein_expression_obsm_key="protein_expression",
        protein_names_uns_key="protein_names",
        continuous_covariate_keys=["cont1", "cont2"],
        categorical_covariate_keys=["cat1", "cat2"],
    )
    m = TOTALVI(adata, encode_covariates=True)
    m.train(1)


def test_peakvi():
    data = synthetic_iid()
    PEAKVI.setup_anndata(
        data,
        batch_key="batch",
    )
    vae = PEAKVI(
        data,
        model_depth=False,
    )
    vae.train(1, save_best=False)
    vae = PEAKVI(
        data,
        region_factors=False,
    )
    vae.train(1, save_best=False)
    vae = PEAKVI(
        data,
    )
    vae.train(3)
    vae.get_elbo(indices=vae.validation_indices)
    vae.get_accessibility_estimates()
    vae.get_accessibility_estimates(normalize_cells=True)
    vae.get_accessibility_estimates(normalize_regions=True)
    vae.get_library_size_factors()
    vae.get_region_factors()
    vae.get_reconstruction_error(indices=vae.validation_indices)
    vae.get_latent_representation()
    vae.differential_accessibility(groupby="labels", group1="label_1")


def test_condscvi(save_path):
    dataset = synthetic_iid(
        n_labels=5,
    )
    CondSCVI.setup_anndata(
        dataset,
        "labels",
    )
    model = CondSCVI(dataset)
    model.train(1, train_size=1)
    model.get_latent_representation()
    model.get_vamp_prior(dataset)

    model = CondSCVI(dataset, weight_obs=True)
    model.train(1, train_size=1)
    model.get_latent_representation()
    model.get_vamp_prior(dataset)


def test_destvi(save_path):
    # Step1 learn CondSCVI
    n_latent = 2
    n_labels = 5
    n_layers = 2
    dataset = synthetic_iid(n_labels=n_labels)
    dataset.obs["overclustering_vamp"] = list(range(dataset.n_obs))
    CondSCVI.setup_anndata(dataset, labels_key="labels")
    sc_model = CondSCVI(dataset, n_latent=n_latent, n_layers=n_layers)
    sc_model.train(1, train_size=1)

    # step 2 Check model setup
    DestVI.setup_anndata(dataset, layer=None)

    # Test clustering outside of get_vamp_prior

    # vamp_prior_p>n_largest_cluster to be successful.
    _ = DestVI.from_rna_model(dataset, sc_model, vamp_prior_p=dataset.n_obs)
    # vamp_prior_p<n_largest_cluster leads to value error.
    with pytest.raises(ValueError):
        _ = DestVI.from_rna_model(dataset, sc_model, vamp_prior_p=1)

    del dataset.obs["overclustering_vamp"]

    # step 3 learn destVI with multiple amortization scheme

    for amor_scheme in ["both", "none", "proportion", "latent"]:
        DestVI.setup_anndata(dataset, layer=None)
        # add l1_regularization to cell type proportions
        spatial_model = DestVI.from_rna_model(
            dataset, sc_model, amortization=amor_scheme, l1_reg=50
        )
        spatial_model.view_anndata_setup()
        spatial_model.train(max_epochs=1)
        assert not np.isnan(spatial_model.history["elbo_train"].values[0][0])

        assert spatial_model.get_proportions().shape == (dataset.n_obs, n_labels)
        assert spatial_model.get_gamma(return_numpy=True).shape == (
            dataset.n_obs,
            n_latent,
            n_labels,
        )

        assert spatial_model.get_scale_for_ct("label_0", np.arange(50)).shape == (
            50,
            dataset.n_vars,
        )


def test_multivi():
    data = synthetic_iid()
    MULTIVI.setup_anndata(
        data,
        batch_key="batch",
    )
    vae = MULTIVI(
        data,
        n_genes=50,
        n_regions=50,
    )
    vae.train(1, save_best=False)
    vae.train(1, adversarial_mixing=False)
    vae.train(3)
    vae.get_elbo(indices=vae.validation_indices)
    vae.get_accessibility_estimates()
    vae.get_accessibility_estimates(normalize_cells=True)
    vae.get_accessibility_estimates(normalize_regions=True)
    vae.get_normalized_expression()
    vae.get_library_size_factors()
    vae.get_region_factors()
    vae.get_reconstruction_error(indices=vae.validation_indices)
    vae.get_latent_representation()
    vae.differential_accessibility(groupby="labels", group1="label_1")
    vae.differential_expression(groupby="labels", group1="label_1")

    # Test with size factor
    data = synthetic_iid()
    data.obs["size_factor"] = np.random.randint(1, 5, size=(data.shape[0],))
    MULTIVI.setup_anndata(data, batch_key="batch", size_factor_key="size_factor")
    vae = MULTIVI(
        data,
        n_genes=50,
        n_regions=50,
    )
    vae.train(3)

    # Test with modality weights and penalties
    data = synthetic_iid()
    MULTIVI.setup_anndata(data, batch_key="batch")
    vae = MULTIVI(data, n_genes=50, n_regions=50, modality_weights="cell")
    vae.train(3)
    vae = MULTIVI(data, n_genes=50, n_regions=50, modality_weights="universal")
    vae.train(3)
    vae = MULTIVI(data, n_genes=50, n_regions=50, modality_penalty="MMD")
    vae.train(3)

    # Test with non-zero protein data
    data = synthetic_iid()
    MULTIVI.setup_anndata(
        data,
        batch_key="batch",
        protein_expression_obsm_key="protein_expression",
        protein_names_uns_key="protein_names",
    )
    vae = MULTIVI(
        data,
        n_genes=50,
        n_regions=50,
        modality_weights="cell",
    )
    assert vae.n_proteins == data.obsm["protein_expression"].shape[1]
    vae.train(3)


def test_early_stopping():
    n_epochs = 100

    adata = synthetic_iid()
    SCVI.setup_anndata(
        adata,
        batch_key="batch",
        labels_key="labels",
    )
    model = SCVI(adata)
<<<<<<< HEAD
    model.train(n_epochs, early_stopping=True, plan_kwargs=dict(lr=0))
    assert len(model.history["elbo_train"]) < n_epochs


def test_de_features():
    adata = synthetic_iid()
    SCVI.setup_anndata(
        adata,
        batch_key="batch",
        labels_key="labels",
    )
    model = SCVI(adata)
    model.train(1)

    model.differential_expression(
        groupby="labels",
        pseudocounts=1e-4,
    )
    model.differential_expression(
        groupby="labels",
        weights="importance",
    )
    model.differential_expression(
        groupby="labels",
        delta=0.5,
        weights="importance",
    )
=======
    model.train(n_epochs, early_stopping=True, plan_kwargs={"lr": 0})
    assert len(model.history["elbo_train"]) < n_epochs
>>>>>>> f8023700
<|MERGE_RESOLUTION|>--- conflicted
+++ resolved
@@ -1631,8 +1631,7 @@
         labels_key="labels",
     )
     model = SCVI(adata)
-<<<<<<< HEAD
-    model.train(n_epochs, early_stopping=True, plan_kwargs=dict(lr=0))
+    model.train(n_epochs, early_stopping=True, plan_kwargs={"lr": 0})
     assert len(model.history["elbo_train"]) < n_epochs
 
 
@@ -1658,8 +1657,4 @@
         groupby="labels",
         delta=0.5,
         weights="importance",
-    )
-=======
-    model.train(n_epochs, early_stopping=True, plan_kwargs={"lr": 0})
-    assert len(model.history["elbo_train"]) < n_epochs
->>>>>>> f8023700
+    )